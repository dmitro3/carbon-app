import { Order, useOrder } from './useOrder';
import { useCreateStrategy } from 'queries';
import { useMemo, useState } from 'react';
import { useModal } from 'modals';
import { ModalTokenListData } from 'modals/modals/ModalTokenList/ModalTokenList';
import poolCollectionProxyAbi from 'abis/PoolCollection_Proxy.json';
import { ApprovalToken, useApproval } from 'hooks/useApproval';
<<<<<<< HEAD
import { Token, useTokens } from 'tokens';
=======
>>>>>>> 5a2cdefd
import { PathNames, useNavigate } from 'routing';

const spenderAddress = poolCollectionProxyAbi.address;

export const useCreate = () => {
  const navigate = useNavigate();
  const { openModal } = useModal();
  const source = useOrder();
  const target = useOrder();
  const [name, setName] = useState('');
  const mutation = useCreateStrategy();

  const showStep2 = !!source.token && !!target.token;

  const approvalTokens = useMemo(() => {
    const array: ApprovalToken[] = [];
    if (source.token) {
      array.push({
        tokenAddress: source.token?.address,
        spenderAddress,
        amount: source.budget,
        decimals: source.token?.decimals,
        token: source.token,
      });
    }
    if (target.token) {
      array.push({
        tokenAddress: target.token?.address,
        spenderAddress,
        amount: target.budget,
        decimals: target.token?.decimals,
        token: target.token,
      });
    }

    return array;
  }, [source.budget, source.token, target.budget, target.token]);

  const approval = useApproval(approvalTokens);

  const resetFields = () => {
    source.setMin('');
    source.setMax('');
    source.setPrice('');
    source.setBudget('');
    target.setMin('');
    target.setMax('');
    target.setPrice('');
    target.setBudget('');
  };

  const create = async () => {
    if (!(source && target)) {
      throw new Error('source or target tokens not set');
    }
    mutation.mutate(
      {
        token0: {
          balance: source.budget,
          token: source.token!,
          min: source.min,
          max: source.max,
          price: source.price,
        },
        token1: {
          balance: target.budget,
          token: target.token!,
          min: target.min,
          max: target.max,
          price: target.price,
        },
      },
      {
        onSuccess: async (tx) => {
          console.log('tx hash', tx.hash);
          await tx.wait();
          navigate({ to: PathNames.strategies });
          console.log('tx confirmed');
        },
        onError: (e) => {
          console.error('create mutation failed', e);
        },
      }
    );
  };

  const checkAndSetErrors = (order: Order) => {
    const minMaxCorrect =
      Number(order.min) > 0 && Number(order.max) > Number(order.min);
    const priceCorrect = Number(order.price) > 0;
    const budgetCorrect =
      Number(order.budget) <= Number(order.balanceQuery.data);

    if (!minMaxCorrect)
      order.setRangeError(
        'Max Price must be higher than min price and not zero'
      );

    if (!priceCorrect) order.setPriceError('Price Must be greater than 0');

    if (!budgetCorrect) order.setBudgetError('Insufficient Balance');

    return (priceCorrect || minMaxCorrect) && budgetCorrect;
  };

  const resetErrors = (order: Order) => {
    order.setRangeError('');
    order.setPriceError('');
    order.setBudgetError('');
  };

  const onCTAClick = async () => {
    resetErrors(source);
    resetErrors(target);

    const sourceCorrect = checkAndSetErrors(source);
    const targetCorrect = checkAndSetErrors(target);

    if (sourceCorrect && targetCorrect) {
      if (approval.approvalRequired)
        openModal('txConfirm', { approvalTokens, onConfirm: create });
      else create();
    }
  };

  const openTokenListModal = (isSource?: boolean) => {
    const onClick = (token: Token) => {
      isSource ? source.setToken(token) : target.setToken(token);
      resetFields();
    };

<<<<<<< HEAD
    const data: ModalTokenListData = {
      onClick,
      tokens: tokens ?? [],
      excludedTokens: [
        isSource ? target.token?.address ?? '' : source.token?.address ?? '',
      ],
      limit: true,
    };
=======
    const data: ModalTokenListData = { onClick };
>>>>>>> 5a2cdefd
    openModal('tokenLists', data);
  };

  const isCTAdisabled = useMemo(() => {
    return approval.isLoading || approval.isError || mutation.isLoading;
  }, [approval.isError, approval.isLoading, mutation.isLoading]);

  return {
    source,
    target,
    name,
    setName,
    onCTAClick,
    openTokenListModal,
    showStep2,
    isCTAdisabled,
  };
};<|MERGE_RESOLUTION|>--- conflicted
+++ resolved
@@ -5,11 +5,8 @@
 import { ModalTokenListData } from 'modals/modals/ModalTokenList/ModalTokenList';
 import poolCollectionProxyAbi from 'abis/PoolCollection_Proxy.json';
 import { ApprovalToken, useApproval } from 'hooks/useApproval';
-<<<<<<< HEAD
-import { Token, useTokens } from 'tokens';
-=======
->>>>>>> 5a2cdefd
 import { PathNames, useNavigate } from 'routing';
+import { Token } from 'tokens';
 
 const spenderAddress = poolCollectionProxyAbi.address;
 
@@ -140,18 +137,12 @@
       resetFields();
     };
 
-<<<<<<< HEAD
     const data: ModalTokenListData = {
       onClick,
-      tokens: tokens ?? [],
       excludedTokens: [
         isSource ? target.token?.address ?? '' : source.token?.address ?? '',
       ],
-      limit: true,
     };
-=======
-    const data: ModalTokenListData = { onClick };
->>>>>>> 5a2cdefd
     openModal('tokenLists', data);
   };
 
