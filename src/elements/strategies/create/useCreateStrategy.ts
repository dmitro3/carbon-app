import { useOrder } from './useOrder';
import { useCreateStrategy } from 'queries';
import { useMemo } from 'react';
import { useModal } from 'modals';
import { ModalTokenListData } from 'modals/modals/ModalTokenList';
import poolCollectionProxyAbi from 'abis/PoolCollection_Proxy.json';
<<<<<<< HEAD
import { ApprovalToken } from 'hooks/useApproval';
=======
import { ApprovalToken, useApproval } from 'hooks/useApproval';
import { useTokens } from 'tokens';
import { PathNames, useNavigate } from 'routing';
>>>>>>> 34fabe15

const spenderAddress = poolCollectionProxyAbi.address;

export const useCreate = () => {
  const navigate = useNavigate();
  const { openModal } = useModal();
  const source = useOrder();
  const target = useOrder();
  const mutation = useCreateStrategy();

  const showStep2 = !!source.token && !!target.token;

  const approvalTokens = useMemo(() => {
    const array: ApprovalToken[] = [];
    if (source.token) {
      array.push({
        tokenAddress: source.token?.address,
        spenderAddress,
        amount: source.liquidity,
        decimals: source.token?.decimals,
        symbol: source.token?.symbol,
      });
    }
    if (target.token) {
      array.push({
        tokenAddress: target.token?.address,
        spenderAddress,
        amount: target.liquidity,
        decimals: target.token?.decimals,
        symbol: target.token?.symbol,
      });
    }

    return array;
  }, [source.liquidity, source.token, target.liquidity, target.token]);

  const approval = useApproval(approvalTokens);

  const create = async () => {
    if (!(source && target)) {
      throw new Error('source or target tokens not set');
    }
    mutation.mutate(
      {
        token0: {
          balance: source.liquidity,
          token: source.token!,
          low: source.low,
          high: source.high,
        },
        token1: {
          balance: target.liquidity,
          token: target.token!,
          low: target.low,
          high: target.high,
        },
      },
      {
        onSuccess: async (tx) => {
          console.log('tx hash', tx.hash);
          await tx.wait();
          navigate({ to: PathNames.strategies });
          console.log('tx confirmed');
        },
        onError: (e) => {
          console.error('create mutation failed', e);
        },
      }
    );
  };

  const onCTAClick = async () => {
    if (approval.approvalRequired) {
      openModal('txConfirm', { approvalTokens, onConfirm: create });
    } else {
      create();
    }
  };

  const openTokenListModal = (type?: 'source' | 'target') => {
    const onClick =
      type === 'source'
        ? source.setToken
        : type === 'target'
        ? target.setToken
        : () => {};

    const data: ModalTokenListData = { onClick };
    openModal('tokenLists', data);
  };

  const isCTAdisabled = useMemo(() => {
    return approval.isLoading || approval.isError || mutation.isLoading;
  }, [approval.isError, approval.isLoading, mutation.isLoading]);

  return {
    source,
    target,
    onCTAClick,
    openTokenListModal,
    showStep2,
    isCTAdisabled,
  };
};<|MERGE_RESOLUTION|>--- conflicted
+++ resolved
@@ -4,13 +4,9 @@
 import { useModal } from 'modals';
 import { ModalTokenListData } from 'modals/modals/ModalTokenList';
 import poolCollectionProxyAbi from 'abis/PoolCollection_Proxy.json';
-<<<<<<< HEAD
-import { ApprovalToken } from 'hooks/useApproval';
-=======
 import { ApprovalToken, useApproval } from 'hooks/useApproval';
 import { useTokens } from 'tokens';
 import { PathNames, useNavigate } from 'routing';
->>>>>>> 34fabe15
 
 const spenderAddress = poolCollectionProxyAbi.address;
 
