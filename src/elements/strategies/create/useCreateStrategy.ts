--- conflicted
+++ resolved
@@ -108,22 +108,17 @@
   };
 
   const onCTAClick = async () => {
-<<<<<<< HEAD
     resetErrors(source);
     resetErrors(target);
 
     const sourceCorrect = checkAndSetErrors(source);
     const targetCorrect = checkAndSetErrors(target);
 
-    if (sourceCorrect && targetCorrect)
-      openModal('txConfirm', { approvalTokens, onConfirm: create });
-=======
-    if (approval.approvalRequired) {
-      openModal('txConfirm', { approvalTokens, onConfirm: create });
-    } else {
-      create();
+    if (sourceCorrect && targetCorrect) {
+      if (approval.approvalRequired)
+        openModal('txConfirm', { approvalTokens, onConfirm: create });
+      else create();
     }
->>>>>>> 34fabe15
   };
 
   const openTokenListModal = (type?: 'source' | 'target') => {
