import { FC } from 'react';
import { menuItems } from 'elements/menu';
import { Link } from 'routing';

export const MainMenuLeft: FC = () => {
  return (
    <div className={'flex items-center space-x-6'}>
      <div className={'h-[39px] w-[39px] rounded-full bg-purple-400'}></div>
      <div className={'space-x-6'}>
        {menuItems.map(({ label, href }) => (
<<<<<<< HEAD
          <Link key={href} to={href} className={'px-2 py-2'}>
=======
          <a key={label} href={href} className={'px-2 py-2'}>
>>>>>>> eb68a6b9
            {label}
          </Link>
        ))}
      </div>
    </div>
  );
};<|MERGE_RESOLUTION|>--- conflicted
+++ resolved
@@ -8,11 +8,7 @@
       <div className={'h-[39px] w-[39px] rounded-full bg-purple-400'}></div>
       <div className={'space-x-6'}>
         {menuItems.map(({ label, href }) => (
-<<<<<<< HEAD
-          <Link key={href} to={href} className={'px-2 py-2'}>
-=======
-          <a key={label} href={href} className={'px-2 py-2'}>
->>>>>>> eb68a6b9
+          <Link key={label} to={href} className={'px-2 py-2'}>
             {label}
           </Link>
         ))}
