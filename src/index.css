--- conflicted
+++ resolved
@@ -24,15 +24,11 @@
   html,
   body,
   #root {
-<<<<<<< HEAD
     @apply text-white bg-black font-text w-full min-h-screen;
   }
 
   h1, h2, th {
     @apply font-title;
-=======
-    @apply font-gt-america min-h-screen w-full bg-black text-white;
->>>>>>> 58f51e89
   }
 
   /** Some Browsers set outline on :focus instead of :focus-visible for svg element */
