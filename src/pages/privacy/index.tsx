import { Page } from 'components/common/page';
import config from 'config';
import { NewTabLink, externalLinks } from 'libs/routing';

const content = [
  {
    subtitle: 'About This Privacy Policy',
    html: (
      <p>
        This Privacy Policy has been created to inform the Users about how we
        manage, collect, store and use the personal information we receive and
        collect in connection with the Site.
      </p>
    ),
  },
  {
    subtitle: 'Acceptance of Policy',
    html: (
      <p>
        By using and interacting with our Site, you agree to the collection and
        use of your personal information in accordance with this Privacy Policy.
        If you don’t agree with the Privacy Policy, you are prohibited from
        using the Site or the Content.
      </p>
    ),
  },
  {
    subtitle: 'Changes to Our Privacy Policy',
    html: (
      <p>
        We may update this Privacy Policy to reflect changes to our information
        collection, usage and storage practices. If we make any changes that we
        determine are “material” (with such determination to be made in our sole
        reasonable discretion), we will notify you (using the notification
        methods set forth in the Notices section below) prior to the change
        becoming effective. We encourage you to periodically review this page
        for the latest information on our privacy practices.
      </p>
    ),
  },
  {
    subtitle: 'Information Collected and Purposes for Collection',
    html: (
      <>
        <p>
          Personal information is any data that personally identifies,
          describes, or could reasonably linked, directly or indirectly, with a
          particular individual or household. We collect some information about
          you or your device when you visit our Site that may be considered
          personal information, such as:
        </p>
        <li>
          Identifiers such as unique identifier, IP address, or online
          identifier
        </li>
        <li>
          Internet or electronic network activity, including browser type,
          browsing history, and information about your interactions with our
          website
        </li>
        <p>
          We collect this personal information that is necessary or appropriate
          for the marketing and functioning of the Site and the provision of the
          services offered by the Site. We receive some of this information
          directly from you when you register on the Site as member of a
          community or when you otherwise voluntarily provide such information
          to us. We use the information in order to administer the Site, its
          functions and for internal operations, including troubleshooting, data
          analysis, testing, research, statistical and survey purposes. We may
          also store information that your computer or mobile device provides us
          in connection with your use of the Site, such as your browser type,
          financial information, type of computer or mobile device, browser
          language and IP address.
        </p>
      </>
    ),
  },
  {
    subtitle: 'Disclosure of Your Information',
    html: (
      <p>
        We do not rent or sell any information about you to others or trade any
        such information. We may disclose your information with third parties
        employed by us to facilitate the operation of the Site and its
        functions, and to perform services related to administration of the Site
        and its functions. We may also disclose your information to third
        parties for marketing purposes, as described in our Cookies Statement.
        You understand and agree that we may also be required to disclose your
        personal information if required to do so by law or in the belief that
        such disclosure is reasonably necessary to avoid liability, to comply
        with legal process, including, but not limited to, a subpoena, statute,
        rule, regulation, law, search warrant or court order, or to protect our,
        or a third party’s, property and rights, to protect the safety of the
        public or any other person or entity, or to prevent or stop activity we
        may consider to be, or to pose a risk of being, illegal, unethical or
        legally actionable. In the event we will be acquired by or merged with a
        third party entity or other person or entity, or in the event of our
        bankruptcy or a comparable event, we reserve the right to transfer or
        assign personal information in connection with the foregoing events. We
        may also disclose your information with your consent, including in
        connection with a request by you made pursuant to the terms of the Your
        Rights section below.
      </p>
    ),
  },
  {
    subtitle: 'Cookies Statement',
    html: (
      <p>
        Cookies are small text files that are placed on your computer by
        websites that you visit (“Cookies”). We use Cookies. They are widely
        used in order to make websites work, or work more efficiently, as well
        as to provide information to the owners of the site. Cookies are
        typically stored on your computer's hard drive. Information collected
        from Cookies is used by us to evaluate the effectiveness of the Site and
        application programming interface (API) located on or used by the Site,
        analyze trends, and manage the platform. The information collected from
        Cookies allows us to determine such things as which parts of our Site
        are most visited and difficulties our visitors may experience in
        accessing our Site. With this knowledge, we can improve the quality of
        your experience on the platform by recognizing and delivering more of
        the most desired features and information, as well as by resolving
        access difficulties. We also use Cookies and may use a technology known
        as “web bugs” or “clear gifs,” which are typically stored in emails to
        help us confirm your receipt of, and response to, our emails and to
        provide you with a more personalized experience when using the Site. We
        also use third party service provider(s), to assist us in better
        understanding the use of our Site. Our service provider(s) will place
        Cookies on the hard drive of your computer and will receive information
        that we select that will educate us on such things as how visitors
        navigate around our site, what pages are browsed and general transaction
        information. Our service provider(s) analyze this information and
        provides us with aggregate reports. The information and analyses
        provided by our service provider(s) will be used to assist us in better
        understanding our visitors' and the Users’ interests in our Site and how
        to better serve those interests. The information collected by our
        service provider(s) may be linked to and combined with information that
        we collect about you while you are using the platform. Our service
        providers are contractually restricted from using information they
        receive from our Site other than to assist us. Your continued use of our
        Site, as well as any subsequent usage, will be interpreted as your
        consent to Cookies being stored on your device. You can manage your
        Cookies preferences by changing your browser settings on your device to
        refuse the use of all or some Cookies. However, if you block all
        Cookies, you may not be able to use all or some parts of the Site.
      </p>
    ),
  },
  {
    subtitle: 'Security',
    html: (
      <p>
        Everything we save is encrypted and we have implemented commercially
        reasonable technical and organizational measures designed to secure your
        information from accidental loss and from unauthorized access, use,
        alteration or disclosure. However, we cannot guarantee that unauthorized
        third parties will never be able to overcome those measures or use your
        information for improper purposes.
      </p>
    ),
  },
  {
    subtitle: 'Retention',
    html: (
      <p>
        We will only retain your personal information for only as long as
        reasonably necessary to fulfill the purposes described in this Privacy
        Policy, unless a longer retention period is required or permitted by
        law. As a general matter, we keep relevant customer information for the
        duration of your relationship with us and for a limited period of time
        after your last interaction with us. We may retain your personal
        information for a longer period in the event of a complaint or if we
        reasonably believe there is a likelihood of litigation, audit, or
        investigation, or if required by applicable law. When determining the
        appropriate data retention period, we consider the amount and nature of
        personal information, the purposes for which we collected it and whether
        we can achieve those through other means, and applicable legal,
        regulatory, tax, accounting, and other requirements.
      </p>
    ),
  },
  {
    subtitle: 'Processing and Transferring Your Information',
    html: (
      <p>
        The information provided will be saved and stored with the hosting and
        information backup providers (such as Google Cloud) in the United
        States, held and operated by third parties other than the Foundation or
        which may not be controlled by the Foundation. Upon providing your
        information to the Site, you agree and confirm that the Foundation may
        transfer to or save the information provided to the Site on servers
        located in the United States.
      </p>
    ),
  },
  {
    subtitle: 'Your Rights',
    html: (
      <p>
        You may review, correct, or delete the information collected by or
        through the Site or the Site’s functionalities by logging into your
        account and reviewing your account settings and profile. You have a
        right to access to your personal information held by us by requesting a
        copy in writing. We will provide you with such copy after receiving a
        valid request. We may charge you a fee, which shall not exceed the cost
        for such copy. We may request proof of identification to verify your
        access request and reject any unfair or suspicious request in our sole
        discretion. To exercise this right, please refer to the Contact Us
        section below.
      </p>
    ),
  },
  {
    subtitle:
      'Notice to European Union and United Kingdom Residents (“GDPR Notice”)',
    html: (
      <>
        <p>
          In accordance with the European Union General Data Protection
          Regulation and the United Kingdom General Data Protection Regulation
          (together, the “GDPR”), we are providing this GDPR Notice to European
          Union (“EU”) and United Kingdom (“UK”) residents to explain how we
          collect, use and share their personal data (as defined in the GDPR),
          and the rights and choices we offer EU and UK residents regarding our
          handling of their personal information.
        </p>
        <p>
          We process personal data for the purposes described in the Information
          Collection and Purposes for Collection section of this Privacy Policy.
          We will store your personal information as described in the Retention
          section. We process your data where you have provided your consent for
          us to do so, and/or for at least one of the following legal reasons:
          (i) to perform our contracts and agreements with you; (ii) to comply
          with legal obligations; (iii) to pursue our legitimate interests;
          and/or (iv) to serve the public interest.
        </p>
        <p>
          As an EU or UK resident, you have various rights in connection with
          the processing of your personal data as follows:
        </p>
        <br />
        <li>
          You have the right to information about your personal data processed
          by us and to the following information: (a) the processing purposes;
          (b) the categories of personal data being processed; (c) the
          recipients or categories of recipients to whom the personal data have
          been or are being disclosed, in particular recipients in third
          countries or international organizations; (d) if possible, the planned
          duration for which the personal data will be stored or, if this is not
          possible, the criteria for determining this duration; (e) the
          existence of a right to rectification or deletion of your personal
          data, to restricting the processing of your personal data or to
          objecting to such processing; (f) the existence of a right of appeal
          to a supervisory authority; (g) if the personal data is not collected
          from you, all available information about the origin of the data; (h)
          the existence of automated decision-making and, at least in these
          cases, meaningful information on the logic involved and the scope and
          intended impact of such processing on the data subject; and (i) in the
          case of the transfer of personal data to a third country or an
          international organization, on the appropriate safeguards in relation
          to the transfer.
        </li>
        <li>
          You have the right to immediately request the rectification of
          inaccurate personal data concerning you and, taking into account the
          purposes of the processing, the completion of incomplete personal
          data, by means of providing a supplementary statement.
        </li>
        <li>
          You have the right to request the immediate erasure of personal data
          concerning you and we are obliged to delete this data immediately if
          one of the following reasons applies: (i) the personal data is no
          longer necessary for the purposes for which they were collected or
          otherwise processed; (ii) you revoke your consent on which the
          processing was based under Article 6(1)(a) or Article 9(2)(a) of the
          GDPR and there is no other legal basis for the processing; (iii) you
          object to the processing pursuant to Article 21(1) of the GDPR and
          there are no overriding legitimate grounds for processing or you
          object to the processing pursuant to Article 21(2) of the GDPR; (iv)
          your personal data has been processed unlawfully; (v) the deletion of
          your personal data is necessary to fulfill a legal obligation under UK
          law, EU law or the law of the EU member states to which we are
          subject; (vi) the personal data have been collected in relation to
          information society services provided in accordance with Article 8(1)
          of the GDPR. If we have made personal data public and are obliged to
          erase personal data in accordance with Article 17(1) of the GDPR, we
          will take appropriate measures, including technical measures, taking
          into account the available technology and the implementation costs, to
          inform controllers who process the personal data you have requested
          the erasure by such controllers of any links to or copies or
          replications of, such personal data.
        </li>
        <li>
          The rights in the foregoing paragraph do not apply to the extent that
          processing is necessary (A) to exercise the right of freedom of
          expression and information; (B) to fulfill a legal obligation required
          for processing under UK law, EU law or the law of the EU member states
          to which we are subject; or (C) to assert, exercise or defend legal
          claims.
        </li>
        <li>
          You have the right to request that we restrict processing if one of
          the following conditions is met: (1) the accuracy of the personal data
          is contested by you, for a period of time that enables us to verify
          the accuracy of the personal data; (2) the processing is unlawful and
          you oppose the deletion of the personal data and instead request the
          restriction of the use of your personal data; (3) we no longer need
          your personal data for the purposes of processing, but you do need it
          to assert, exercise or defend legal claims; or (4) you have objected
          to the processing pursuant to Article 21(1) of the GDPR pending the
          verification of whether the legitimate interests of our company
          override your legitimate interests.
        </li>
        <li>
          You have the right to receive the personal data concerning you that
          you have provided to us in a structured, commonly used and
          machine-readable format and you have the right to transmit this data
          to another controller without hindrance, provided that the processing
          is based on a consent pursuant to Article 6(1)(a) or Article 9(2)(a)
          of the GDPR or on a contract pursuant to Article 6(1)(b) of the GDPR
          and the processing is carried out by automated means. When exercising
          your right to data portability, you have the right to have your
          personal data transferred directly by us to another controller, to the
          extent that such transfer is technically feasible.
        </li>
        <li>
          You have the right to object at any time, for reasons arising from
          your particular situation, to the processing of personal data
          concerning you which is based on Article 6(1)(e) or (f) of the GDPR,
          including profiling based on these provisions. We will no longer
          process your personal data unless we can demonstrate compelling
          legitimate reasons for the processing that override your interests,
          rights and freedoms or the processing serves to assert, exercise or
          defend legal claims.
        </li>
        <li>
          You have the right to revoke your consent to the processing of your
          personal data at any time. The revocation of consent does not affect
          the legality of the processing carried out on the basis of the consent
          until revocation.
        </li>
        <br />
        <p>
          If you wish to assert your rights to information, correction, deletion
          or restriction of processing, object to data processing or revoke your
          consent to data processing, please contact us as prescribed in the
          Contact Us section below. If you consider that the processing of
          personal data concerning you infringes the GDPR, then you can lodge a
          complaint with a supervisory authority, in particular in the member
          state of your habitual residence, your place of work or the place of
          the alleged infringement.
        </p>
      </>
    ),
  },
  {
    subtitle:
      'Notice to Site Visitors from the United States (“CCPA and VCDPA” Notice)',
    html: (
      <>
        <p>
          If you a resident of the United States, you are prohibited from using
          our Site pursuant to our Terms of Service. If you, however, have
          incidentally reached our Site, we may collect some information. If you
          are a resident of California, you are entitled to certain rights under
          the California Consumer Privacy act of 2018 (“CCPA”), and if you are a
          resident of Virginia, you are entitled to certain rights under the
          Virginia Consumer Data Protection Act (“VCDPA”).
        </p>
        <br />
        <p>
          Over the past twelve months, we may have collected the personal
          information specified in the Information Collected and Purposes for
          Collection section of this Privacy Policy about visitors of our Site
          from California or Virginia. We obtain this information indirectly
          from you, such as by observing your actions on our Site or from third
          parties that we use to support our business. We may use or disclose
          this information for the following business or commercial purposes:
        </p>
        <br />
        <li>To provide and improve our Site;</li>
        <li>To ensure the security and integrity of our Site;</li>
        <li>
          To comply with our legal obligations, and exercise or defend legal
          claims; and/or
        </li>
        <li>To protect our Site against fraud or other illegal activity.</li>
      </>
    ),
  },
  {
    subtitle: 'Your Rights to Know and Access Your Information',
    html: (
      <>
        <p>
          If you wish to know the information that we have collected about you
          in the last 12 months, you may submit a verifiable consumer request to
          us, and subject to our verification of that request, we will provide
          you with the following information:
        </p>
        <br />
        <li>The categories of information we have collected about you;</li>
        <li>
          The categories of sources from which the information is collected;
        </li>
        <li>
          The business or commercial purpose for collecting, disclosing or
          selling, if applicable, the personal information;
        </li>
        <li>
          The categories of third parties with whom we have shared or sold, if
          applicable, your information; and
        </li>
        <li>The specific pieces of information we have collected about you.</li>
        <br />
        <p>
          In addition to these disclosures, you may submit a verifiable consumer
          request up to two (2) times in a twelve (12)-month period for access
          to your information we have collected. When you submit an access
          request, you can ask us to deliver the information by mail or
          electronically. If you elect to receive the information
          electronically, to the extent it is technically feasible for us to do
          so, we will provide it in a portable and readily useable format.
        </p>
        <br />
        <p>
          In order to submit a verifiable consumer request, please visit the How
          You Can Submit a Verifiable Consumer Request section below.
        </p>
      </>
    ),
  },
  {
    subtitle: 'Your Right to Delete',
    html: (
      <>
        <p>
          If you want us to delete the information we have collected from you,
          or obtained about you, you can send us a verifiable consumer request
          requesting that we delete some or all of such information, subject to
          certain exceptions. Once we receive and confirm your request to
          delete, we will delete such information from our active records,
          unless an exception applies. We will also notify any service providers
          and third parties with whom we have disclosed your information of your
          request.
        </p>
        <br />
        <p>
          Deletion requests are subject to certain limitations. We are not
          required to delete information where we are permitted or required to
          retain it, such as for tax, or record keeping purposes, to process
          orders and transactions, and for solely internal uses consistent with
          your relationship with us. If we deny your request to delete based on
          any of these exceptions, we will inform you in writing of the reason.
        </p>
      </>
    ),
  },
  {
    subtitle: 'Your Right to Correct',
    html: (
      <p>
        If you want to correct inaccuracies in the information that we have
        collected, processed, or otherwise obtained about you in the last twelve
        (12) months, you may submit a verifiable consumer request to us, and
        subject to our verification of that request, we will provide you with
        the opportunity to correct the inaccuracies, taking into account the
        purposes of processing the personal information.
      </p>
    ),
  },
  {
    subtitle:
      'How to Submit a Verifiable Consumer Request to Know, Access, Correct, or Delete',
    html: (
      <>
        <p>
          For us to process a request to know, access, correct, or delete, it is
          necessary for us to verify your identity. We will ask you to provide
          certain additional information about yourself, such as name, physical
          address, email address and phone number, or other identifying
          information, to compare to information we have on file for you to
          verify your identity. We cannot fulfil your request if we cannot
          verify your identity. It may take up to forty-five (45) days to fulfil
          your request. If we cannot complete your request within the initial
          forty-five (45) day period, we will notify you in writing within
          forty-five (45) days of your initial request.
        </p>
        <br />
        <p>
          To request exercise one or more of your consumer rights, please submit
          a verifiable consumer request to: privacy@bancor.network.
        </p>
        <br />
        <p>
          California residents may authorize another person (your “agent”) to
          submit a request on your behalf. We will also require that you provide
          us with information sufficient for us to verify that you have
          authorized this person to act for you and to verify your identity as
          provided above.
        </p>
        <br />
        <p>
          Virginia residents may appeal our decision denying your initial
          request by submitting an additional request pursuant to the directions
          set forth in the prior paragraphs. Within 60 days of receipt of your
          appeal, we will inform you of any action taken or not taken in
          response to your appeal, along with a written explanation for these
          actions.
        </p>
      </>
    ),
  },
  {
    subtitle:
      'Your Right to Opt Out of the Sale or Sharing of Your Information',
    html: (
      <p>
        We currently disclose information collected through our Site to third
        parties, which under the CCPA may be considered a “sale.” In addition,
        we may share information with third parties for the purpose of targeted
        advertising. You have the right to opt out of the sale or sharing of
        your information by clicking the “Do Not Sell or Share My Personal
        Information” link on our Site or by clicking this{' '}
        <button
          onClick={() => window?.OneTrust?.ToggleInfoDisplay()}
          id="ot-sdk-btn"
          className="text-primary"
        >
          <u>Cookie Settings</u>
        </button>
        , or by emailing us at privacy@bancor.network.
      </p>
    ),
  },
  {
    subtitle: 'Your Right to Non-Discrimination',
    html: (
      <p>
        We do not discriminate against consumers for exercising any of their
        rights with respect to their information. If you exercise any of your
        rights under this Privacy Policy, we will not deny you goods or
        services; charge you different prices or rates for goods or services; or
        provide different levels or quality of goods or services to you. For the
        avoidance of doubt and as noted above, residents of the United States
        cannot use our Site per our Terms of Service.
      </p>
    ),
  },
  {
    subtitle: 'Notices',
    html: (
      <p>
        Notices to you may be made via our website. The Foundation may also
        provide notices of changes to this Privacy Policy or other matters by
        displaying notices or links to notices to you generally on the Site. You
        agree that all agreements, notices, disclosures and any other
        communications that the Foundation provides satisfy any legal
        requirement that such communications be in writing.
      </p>
    ),
  },
  {
    subtitle: 'Contact Us',
    html: (
      <p>
        For any questions about this Privacy Policy or any other issue regarding
        the Foundation or the Site relating hereto, please contact us at:
        privacy@bancor.network.
      </p>
    ),
  },
];

export const PrivacyPage = () => {
  return (
    <Page title={'Privacy Policy'}>
      <>
        <span>Last updated: 18 April, 2023</span>
        <p>
          if you have not reviewed THIS PRIVACY POLICY since the “last updated”
          date above, It is your responsibility to re-review IT.
        </p>
        <p>
          THIS PRIVACY POLICY IS SUBJECT IN ALL RESPECTS TO THE TERMS OF USE
          AVAILABLE AT{' '}
<<<<<<< HEAD
          <a
            href="https://app.carbondefi.xyz/terms"
            target={'_blank'}
            rel="noreferrer"
            className="text-primary underline"
          >
            HTTPS://APP.CARBONDEFI.XYZ/TERMS
          </a>{' '}
=======
          <NewTabLink className="text-green underline" to={externalLinks.terms}>
            {config.appUrl.toUpperCase()}/TERMS
          </NewTabLink>{' '}
>>>>>>> e3247a64
          (THE “TERMS OF USE”), AND BY ACCEPTING SUCH TERMS OF USE PURSUANT TO
          THE TERMS THEREIN OR BY USING THE SITE, YOU ALSO HEREBY AGREE TO
          ACCEPT THE TERMS OF THIS PRIVACY POLICY IN ALL RESPECTS.
        </p>
        <p>
          IF YOU DO NOT AGREE WITH THE TERMS OF USE OR THIS PRIVACY POLICY, DO
          NOT ACCESS OR USE THE SITES.
        </p>
        <p className="mt-40">
          By accessing or using{' '}
          <a
            href="https://www.carbondefi.xyz"
            target={'_blank'}
            rel="noreferrer"
            className="text-primary underline"
          >
            https://www.carbondefi.xyz
          </a>{' '}
          , and any linked or directed subdomain therein (collectively, the
          “Site”) and any content made available on or through the Site, you
          (the “User” and collectively with others using the Site, the “Users”,
          and “you” or “your” as used herein refers to you as the User) agree to
          be bound by this privacy policy (this “Privacy Policy”). The rights in
          the Site are held by Bprotocol Foundation, a Swiss foundation, with
          legal seat in Zug, Switzerland, registered in the Swiss commercial
          register under UID CHE-181.679.849 (the “Foundation”), and the terms
          “we,” “us,” and “our” refer to the Foundation. Please read this
          Privacy Policy carefully. This Privacy Policy, together with the Terms
          of Use, govern your access to and use of the Site and Content (as
          defined in the Terms of Use).
        </p>

        {content.map((item, index) => (
          <div key={index} className="legal pt-10">
            <h2 className="font-semibold mb-10 text-[20px]">{item.subtitle}</h2>
            <div className="mb-20 text-[16px]">{item.html}</div>
          </div>
        ))}
      </>
    </Page>
  );
};<|MERGE_RESOLUTION|>--- conflicted
+++ resolved
@@ -584,20 +584,12 @@
         <p>
           THIS PRIVACY POLICY IS SUBJECT IN ALL RESPECTS TO THE TERMS OF USE
           AVAILABLE AT{' '}
-<<<<<<< HEAD
-          <a
-            href="https://app.carbondefi.xyz/terms"
-            target={'_blank'}
-            rel="noreferrer"
+          <NewTabLink
             className="text-primary underline"
+            to={externalLinks.terms}
           >
-            HTTPS://APP.CARBONDEFI.XYZ/TERMS
-          </a>{' '}
-=======
-          <NewTabLink className="text-green underline" to={externalLinks.terms}>
             {config.appUrl.toUpperCase()}/TERMS
           </NewTabLink>{' '}
->>>>>>> e3247a64
           (THE “TERMS OF USE”), AND BY ACCEPTING SUCH TERMS OF USE PURSUANT TO
           THE TERMS THEREIN OR BY USING THE SITE, YOU ALSO HEREBY AGREE TO
           ACCEPT THE TERMS OF THIS PRIVACY POLICY IN ALL RESPECTS.
