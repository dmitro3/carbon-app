--- conflicted
+++ resolved
@@ -73,14 +73,11 @@
       <h1 className="mb-16 px-20 text-24 font-weight-500">Simulate Strategy</h1>
 
       <div className="flex gap-20 px-20">
-<<<<<<< HEAD
-        <div
+        <form
+          onSubmit={submit}
           className="flex w-[440px] flex-col gap-20"
           data-testid="create-simulation-form"
         >
-=======
-        <form onSubmit={submit} className="flex w-[440px] flex-col gap-20">
->>>>>>> e40ca25b
           <SimInputTokenSelection
             base={state.baseToken}
             quote={state.quoteToken}
