import { Link } from '@tanstack/react-router';
import { Button } from 'components/common/button';
<<<<<<< HEAD
import { Page } from 'components/common/page';
import { SimulatorStrategyType } from 'components/simulator/SimulatorStrategyType';
import { SimulatorTokenSelection } from 'components/simulator/SimulatorTokenSelection';
=======
import { BuySellBlock } from 'components/simulator/BuySellBlockNew';
import { checkIfOrdersOverlapNew } from 'components/strategies/utils';
import dayjs from 'dayjs';
>>>>>>> 8a034431
import { useModal } from 'hooks/useModal';
import { useStrategyInput } from 'hooks/useStrategyInput';
import { D3ChartSettingsProps, useChartDimensions } from 'libs/d3';
import { D3ChartCandlesticks } from 'libs/d3/charts/candlestick/D3ChartCandlesticks';
import {
  useCompareTokenPrice,
  useGetTokenPriceHistory,
} from 'libs/queries/extApi/tokenPrice';
import { useEffect, useState } from 'react';

const chartSettings: D3ChartSettingsProps = {
  width: 0,
  height: 750,
  marginTop: 0,
  marginBottom: 40,
  marginLeft: 0,
  marginRight: 70,
};

const start = dayjs().unix() - 60 * 60 * 24 * 30 * 12;
const end = dayjs().unix();

export const SimulatorPage = () => {
  const { openModal } = useModal();
<<<<<<< HEAD
  const [baseToken, setBaseToken] = useState<Token>();
  const [quoteToken, setQuoteToken] = useState<Token>();
  const [strategyType, setStrategyType] = useState<string>();
=======
  const { state, dispatch, state2 } = useStrategyInput();

  const marketPrice = useCompareTokenPrice(
    state2.baseToken?.address,
    state2.quoteToken?.address
  );

  const [initBuyRange, setInitBuyRange] = useState(true);
  const [initSellRange, setInitSellRange] = useState(true);

  useEffect(() => {
    if (!marketPrice || !initBuyRange) return;

    if (!state.buyMax && !state.buyMin) {
      dispatch('buyMax', (marketPrice - marketPrice * 0.1).toString());
      dispatch('buyMin', (marketPrice - marketPrice * 0.2).toString());
    }
    setInitBuyRange(false);
  }, [initBuyRange, dispatch, marketPrice, state.buyMax, state.buyMin]);

  useEffect(() => {
    if (!marketPrice || !initSellRange) return;

    if (!state.sellMax && !state.sellMin) {
      dispatch('sellMax', (marketPrice + marketPrice * 0.2).toString());
      dispatch('sellMin', (marketPrice + marketPrice * 0.1).toString());
    }
    setInitSellRange(false);
  }, [dispatch, initSellRange, marketPrice, state.sellMax, state.sellMin]);

  const priceHistoryQuery = useGetTokenPriceHistory({
    baseToken: state.baseToken,
    quoteToken: state.quoteToken,
    start,
    end,
  });

  const [ref, dms] = useChartDimensions(chartSettings);
>>>>>>> 8a034431

  if (!state2.baseToken || !state2.quoteToken) {
    return <div>loading tokens</div>;
  }

  return (
<<<<<<< HEAD
    <Page title="Simulator Input">
      <div className={'space-y-10'}>
        <SimulatorTokenSelection
          base={baseToken}
          quote={quoteToken}
          setBaseToken={setBaseToken}
          setQuoteToken={setQuoteToken}
          params={params}
          setParams={setParams}
        />
        <SimulatorStrategyType
          strategyType={strategyType}
          setStrategyType={setStrategyType}
        />

        <div className={'flex space-x-20'}>
          <Button
            className={'w-[200px]'}
            onClick={() => {
              openModal('tokenLists', {
                onClick: (token) => {
                  setBaseToken(token);
                  setParams({ ...params, baseToken: token.address });
                },
              });
            }}
          >
            {baseToken ? baseToken.symbol : 'Select Base Token'}
          </Button>
          <input
            placeholder={'baseBudget'}
            className={'rounded-full px-20 py-10'}
            value={params.baseBudget}
            onChange={(e) =>
              setParams({ ...params, baseBudget: e.target.value })
            }
          />
=======
    <>
      <div className="relative px-20">
        {/*<div className="absolute inset-0">*/}
        <div className="absolute right-[20px] w-[calc(100%-500px)]">
          <div ref={ref} className="sticky top-50">
            {priceHistoryQuery.isLoading && <div>Loading...</div>}
            {priceHistoryQuery.isError && <div>Error</div>}
            {dms.width}
            <svg width={dms.width} height={dms.height}>
              <g transform={`translate(${dms.marginLeft},${dms.marginTop})`}>
                <>
                  {priceHistoryQuery.data && (
                    <D3ChartCandlesticks
                      state={state}
                      dispatch={dispatch}
                      data={priceHistoryQuery.data}
                      dms={dms}
                      marketPrice={marketPrice}
                    />
                  )}
                </>
              </g>
            </svg>
            {/*</div>*/}
          </div>
>>>>>>> 8a034431
        </div>
        <div className="absolute top-0 w-[440px] space-y-20">
          <div className={'space-y-10'}>
            <div className={'flex space-x-20'}>
              <Button
                className={'w-[200px]'}
                onClick={() => {
                  openModal('tokenLists', {
                    onClick: (token) => {
                      dispatch('baseToken', token.address);
                    },
                  });
                }}
              >
                {state2.baseToken
                  ? state2.baseToken.symbol
                  : 'Select Base Token'}
              </Button>
            </div>

            <div className={'flex space-x-20'}>
              <Button
                className={'w-[200px]'}
                onClick={() => {
                  openModal('tokenLists', {
                    onClick: (token) => {
                      dispatch('quoteToken', token.address);
                    },
                  });
                }}
              >
                {state2.quoteToken
                  ? state2.quoteToken.symbol
                  : 'Select Quote Token'}
              </Button>
            </div>
          </div>

          <BuySellBlock
            buy
            base={state2.baseToken}
            quote={state2.quoteToken}
            order={state2.buy}
            dispatch={dispatch}
            isOrdersOverlap={checkIfOrdersOverlapNew(state2.buy, state2.sell)}
            strategyType="recurring"
            isBudgetOptional={
              +state2.buy.budget === 0 && +state2.sell.budget > 0
            }
          />

          <BuySellBlock
            buy={false}
            base={state2.baseToken}
            quote={state2.quoteToken}
            order={state2.sell}
            dispatch={dispatch}
            isOrdersOverlap={checkIfOrdersOverlapNew(state2.buy, state2.sell)}
            strategyType="recurring"
            isBudgetOptional={
              +state2.sell.budget === 0 && +state2.buy.budget > 0
            }
          />

          <div>
            <Link
              to={'/simulator/result'}
              search={{
                ...state,
                start: start.toString(),
                end: end.toString(),
              }}
            >
              <Button size={'lg'} fullWidth>
                Start Simulation
              </Button>
            </Link>
          </div>
        </div>
      </div>
      {/*<pre>{JSON.stringify(search, null, 2)}</pre>*/}
      {/*<pre>{JSON.stringify(state2, null, 2)}</pre>*/}
    </>
  );
};<|MERGE_RESOLUTION|>--- conflicted
+++ resolved
@@ -1,14 +1,10 @@
 import { Link } from '@tanstack/react-router';
 import { Button } from 'components/common/button';
-<<<<<<< HEAD
-import { Page } from 'components/common/page';
+import { BuySellBlock } from 'components/simulator/BuySellBlockNew';
 import { SimulatorStrategyType } from 'components/simulator/SimulatorStrategyType';
 import { SimulatorTokenSelection } from 'components/simulator/SimulatorTokenSelection';
-=======
-import { BuySellBlock } from 'components/simulator/BuySellBlockNew';
 import { checkIfOrdersOverlapNew } from 'components/strategies/utils';
 import dayjs from 'dayjs';
->>>>>>> 8a034431
 import { useModal } from 'hooks/useModal';
 import { useStrategyInput } from 'hooks/useStrategyInput';
 import { D3ChartSettingsProps, useChartDimensions } from 'libs/d3';
@@ -33,11 +29,6 @@
 
 export const SimulatorPage = () => {
   const { openModal } = useModal();
-<<<<<<< HEAD
-  const [baseToken, setBaseToken] = useState<Token>();
-  const [quoteToken, setQuoteToken] = useState<Token>();
-  const [strategyType, setStrategyType] = useState<string>();
-=======
   const { state, dispatch, state2 } = useStrategyInput();
 
   const marketPrice = useCompareTokenPrice(
@@ -76,52 +67,12 @@
   });
 
   const [ref, dms] = useChartDimensions(chartSettings);
->>>>>>> 8a034431
 
   if (!state2.baseToken || !state2.quoteToken) {
     return <div>loading tokens</div>;
   }
 
   return (
-<<<<<<< HEAD
-    <Page title="Simulator Input">
-      <div className={'space-y-10'}>
-        <SimulatorTokenSelection
-          base={baseToken}
-          quote={quoteToken}
-          setBaseToken={setBaseToken}
-          setQuoteToken={setQuoteToken}
-          params={params}
-          setParams={setParams}
-        />
-        <SimulatorStrategyType
-          strategyType={strategyType}
-          setStrategyType={setStrategyType}
-        />
-
-        <div className={'flex space-x-20'}>
-          <Button
-            className={'w-[200px]'}
-            onClick={() => {
-              openModal('tokenLists', {
-                onClick: (token) => {
-                  setBaseToken(token);
-                  setParams({ ...params, baseToken: token.address });
-                },
-              });
-            }}
-          >
-            {baseToken ? baseToken.symbol : 'Select Base Token'}
-          </Button>
-          <input
-            placeholder={'baseBudget'}
-            className={'rounded-full px-20 py-10'}
-            value={params.baseBudget}
-            onChange={(e) =>
-              setParams({ ...params, baseBudget: e.target.value })
-            }
-          />
-=======
     <>
       <div className="relative px-20">
         {/*<div className="absolute inset-0">*/}
@@ -147,7 +98,6 @@
             </svg>
             {/*</div>*/}
           </div>
->>>>>>> 8a034431
         </div>
         <div className="absolute top-0 w-[440px] space-y-20">
           <div className={'space-y-10'}>
@@ -185,6 +135,19 @@
               </Button>
             </div>
           </div>
+
+          <SimulatorTokenSelection
+            base={baseToken}
+            quote={quoteToken}
+            setBaseToken={setBaseToken}
+            setQuoteToken={setQuoteToken}
+            params={params}
+            setParams={setParams}
+          />
+          <SimulatorStrategyType
+            strategyType={strategyType}
+            setStrategyType={setStrategyType}
+          />
 
           <BuySellBlock
             buy
