--- conflicted
+++ resolved
@@ -10,17 +10,10 @@
 import { useSimulatorInput } from 'hooks/useSimulatorInput';
 import { useState } from 'react';
 import { cn } from 'utils/helpers';
-import { useBreakpoints } from 'hooks/useBreakpoints';
 import { SimulatorMobilePlaceholder } from 'components/simulator/mobile-placeholder';
 
 export const SimulatorPage = () => {
-<<<<<<< HEAD
   useSimDisclaimer();
-
-=======
-  const { aboveBreakpoint } = useBreakpoints();
-  const { simDisclaimerLastSeen, setSimDisclaimerLastSeen } = useStore();
->>>>>>> 4131cf7c
   const [timeRange] = useState({
     start: dayjs().subtract(1, 'year').unix(),
     end: dayjs().unix(),
@@ -40,30 +33,8 @@
       ? 'Please add Sell and/or Buy budgets'
       : null;
 
-<<<<<<< HEAD
-=======
-  useEffect(() => {
-    if (!aboveBreakpoint('md')) return;
-    const showDisclaimer =
-      !simDisclaimerLastSeen ||
-      simDisclaimerLastSeen <= dayjs().unix() - 15 * 60 * 1000;
-    if (!showDisclaimer) return;
-    if (!hasOpenedDisclaimer.current) {
-      openModal('simulatorDisclaimer', {
-        onConfirm: () => setSimDisclaimerLastSeen(dayjs().unix()),
-      });
-      hasOpenedDisclaimer.current = true;
-    }
-  }, [
-    aboveBreakpoint,
-    openModal,
-    setSimDisclaimerLastSeen,
-    simDisclaimerLastSeen,
-  ]);
-
   if (!aboveBreakpoint('md')) return <SimulatorMobilePlaceholder />;
 
->>>>>>> 4131cf7c
   return (
     <>
       <h1 className="mb-16 px-20 text-24 font-weight-500">Simulate Strategy</h1>
