--- conflicted
+++ resolved
@@ -46,11 +46,8 @@
   const ctx = useSimulator();
   const search = useSearch({ from: '/simulator/result' });
   const [showSummary, setShowSummary] = useState(false);
-<<<<<<< HEAD
   const { state2 } = useStrategyInput();
-=======
   const simulationType = 'recurring';
->>>>>>> 561aba7e
 
   useEffect(() => {
     if (!ctx.isSuccess || ctx.status === 'running' || ctx.status === 'ended') {
@@ -80,33 +77,8 @@
       {ctx.isError && <div>Error</div>}
 
       <div className="rounded-20 bg-silver p-20">
-<<<<<<< HEAD
-        {ctx.data && ctx.roi && ctx.gains && ctx.bounds && (
-          <>
-            <SimulatorSummary
-              roi={ctx.roi}
-              gains={ctx.gains}
-              isLoading={ctx.isLoading}
-              state2={state2}
-            />
-            {!ctx.isLoading ? (
-              <>
-                <div className="rounded-10 bg-black py-10">
-                  <SimulatorChartHeader
-                    data={ctx.data}
-                    setShowSummary={setShowSummary}
-                    showSummary={showSummary}
-                    state2={state2}
-                  />
-                  {!showSummary ? (
-                    <>
-=======
         <>
-          <SimulatorSummary
-            roi={ctx.roi}
-            gains={ctx.gains}
-            isLoading={ctx.isLoading}
-          />
+          <SimulatorSummary roi={ctx.roi} gains={ctx.gains} state2={state2} />
           {!ctx.isLoading && !!ctx.data && ctx.status !== 'idle' ? (
             <>
               <div className="rounded-10 bg-black py-10">
@@ -114,6 +86,7 @@
                   data={ctx.data}
                   setShowSummary={setShowSummary}
                   showSummary={showSummary}
+                  state2={state2}
                 />
                 {!showSummary ? (
                   <>
@@ -128,7 +101,6 @@
                     </SimChartWrapper>
 
                     <div className="grid grid-cols-2">
->>>>>>> 561aba7e
                       <SimChartWrapper settings={chartSettings}>
                         {(dms) => (
                           <D3ChartSimulatorPerformance
