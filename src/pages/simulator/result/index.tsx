import { Link } from '@tanstack/react-router';
import { SimulatorMobilePlaceholder } from 'components/simulator/mobile-placeholder';
import { SimResultChart } from 'components/simulator/result/SimResultChart';
import { SimResultSummary } from 'components/simulator/result/SimResultSummary';
import { useSimulator } from 'components/simulator/result/SimulatorProvider';
import { useBreakpoints } from 'hooks/useBreakpoints';
import { useCallback, useEffect } from 'react';
import { ReactComponent as IconChevronLeft } from 'assets/icons/chevron-left.svg';
import { wait } from 'utils/helpers';
import { THREE_SECONDS_IN_MS } from 'utils/time';

export const SimulatorResultPage = () => {
  const { status, isSuccess, start, ...ctx } = useSimulator();
  const simulationType = ctx.search.type;

  const handleAnimationStart = useCallback(() => {
    if (!isSuccess || ['running', 'ended', 'paused'].includes(status)) {
      return;
    }

    wait(THREE_SECONDS_IN_MS).then(() => {
      start();
    });
  }, [isSuccess, status, start]);

  useEffect(() => {
    handleAnimationStart();
  }, [handleAnimationStart]);

  const { aboveBreakpoint } = useBreakpoints();

  if (!aboveBreakpoint('md')) return <SimulatorMobilePlaceholder />;

  return (
    <div className="p-20">
<<<<<<< HEAD
      <Link
        to="/simulate/$simulationType"
        params={{ simulationType }}
        search={ctx.search}
        className="mb-16 flex items-center"
      >
        <div className="mr-16 flex h-40 w-40 items-center justify-center rounded-full bg-background-800">
          <IconChevronLeft className="h-16 w-16" />
        </div>
        <h1 className="text-24 font-weight-500">Simulate Strategy</h1>
      </Link>
=======
      {simulationType === 'recurring' && (
        <Link
          to="/simulate/recurring"
          search={{
            baseToken: ctx.search.baseToken,
            quoteToken: ctx.search.quoteToken,
            start: ctx.search.start,
            end: ctx.search.end,
            buyMin: ctx.search.buyMin,
            buyMax: ctx.search.buyMax,
            buyBudget: ctx.search.buyBudget,
            sellMin: ctx.search.sellMin,
            sellMax: ctx.search.sellMax,
            sellBudget: ctx.search.sellBudget,
            buyIsRange: ctx.search.buyIsRange,
            sellIsRange: ctx.search.sellIsRange,
          }}
          className="text-24 font-weight-500 mb-16 flex items-center"
        >
          <div className="bg-background-800 mr-16 flex size-40 items-center justify-center rounded-full">
            <IconChevronLeft className="size-16" />
          </div>
          Simulate Strategy
        </Link>
      )}
      {simulationType === 'overlapping' && (
        <Link
          to="/simulate/overlapping"
          search={{
            baseToken: ctx.search.baseToken,
            quoteToken: ctx.search.quoteToken,
            start: ctx.search.start,
            end: ctx.search.end,
            buyMin: ctx.search.buyMin,
            sellMax: ctx.search.sellMax,
            spread: ctx.search.spread,
          }}
          className="text-24 font-weight-500 mb-16 flex items-center"
        >
          <div className="bg-background-800 mr-16 flex size-40 items-center justify-center rounded-full">
            <IconChevronLeft className="size-16" />
          </div>
          Simulate Strategy
        </Link>
      )}
>>>>>>> 58f51e89

      <div className="rounded-20 bg-background-900 p-20">
        <SimResultSummary
          roi={ctx.roi}
          gains={ctx.gains}
          state={ctx.state}
          strategyType={simulationType}
          isLoading={ctx.isLoading}
        />

        <SimResultChart state={ctx.state} simulationType={simulationType} />
      </div>
    </div>
  );
};<|MERGE_RESOLUTION|>--- conflicted
+++ resolved
@@ -33,19 +33,6 @@
 
   return (
     <div className="p-20">
-<<<<<<< HEAD
-      <Link
-        to="/simulate/$simulationType"
-        params={{ simulationType }}
-        search={ctx.search}
-        className="mb-16 flex items-center"
-      >
-        <div className="mr-16 flex h-40 w-40 items-center justify-center rounded-full bg-background-800">
-          <IconChevronLeft className="h-16 w-16" />
-        </div>
-        <h1 className="text-24 font-weight-500">Simulate Strategy</h1>
-      </Link>
-=======
       {simulationType === 'recurring' && (
         <Link
           to="/simulate/recurring"
@@ -91,7 +78,6 @@
           Simulate Strategy
         </Link>
       )}
->>>>>>> 58f51e89
 
       <div className="rounded-20 bg-background-900 p-20">
         <SimResultSummary
