import { Link } from '@tanstack/react-router';
import { SimResultChart } from 'components/simulator/result/SimResultChart';
import { SimResultSummary } from 'components/simulator/result/SimResultSummary';
import { useSimulator } from 'components/simulator/result/SimulatorProvider';
import { useCallback, useEffect } from 'react';
import { ReactComponent as IconChevronLeft } from 'assets/icons/chevron-left.svg';
import { wait } from 'utils/helpers';
import { THREE_SECONDS_IN_MS } from 'utils/time';

export const SimulatorResultPage = () => {
<<<<<<< HEAD
  const ctx = useSimulator();
  const simulationType = ctx.search.type;
=======
  const { status, isSuccess, start, ...ctx } = useSimulator();
  const simulationType = 'recurring';
>>>>>>> 8975a34c

  const handleAnimationStart = useCallback(() => {
    if (!isSuccess || ['running', 'ended', 'paused'].includes(status)) {
      return;
    }

    wait(THREE_SECONDS_IN_MS).then(() => {
      start();
    });
  }, [isSuccess, status, start]);

  useEffect(() => {
    handleAnimationStart();
  }, [handleAnimationStart]);

  return (
    <div className="p-20">
      {simulationType === 'recurring' && (
        <Link
          to={`/simulate/recurring`}
          search={{
            baseToken: ctx.search.baseToken,
            quoteToken: ctx.search.quoteToken,
            start: ctx.search.start,
            end: ctx.search.end,
            buyMin: ctx.search.buyMin,
            buyMax: ctx.search.buyMax,
            buyBudget: ctx.search.buyBudget,
            sellMin: ctx.search.sellMin,
            sellMax: ctx.search.sellMax,
            sellBudget: ctx.search.sellBudget,
            buyIsRange: ctx.search.buyIsRange,
            sellIsRange: ctx.search.sellIsRange,
          }}
          className="mb-16 flex items-center text-24 font-weight-500"
        >
          <div className="mr-16 flex h-40 w-40 items-center justify-center rounded-full bg-background-800">
            <IconChevronLeft className="h-16 w-16" />
          </div>
          Simulate Strategy
        </Link>
      )}
      {simulationType === 'overlapping' && (
        <Link
          to={`/simulate/overlapping`}
          search={{
            baseToken: ctx.search.baseToken,
            quoteToken: ctx.search.quoteToken,
            start: ctx.search.start,
            end: ctx.search.end,
            buyMin: ctx.search.buyMin,
            sellMax: ctx.search.sellMax,
            spread: ctx.search.spread,
          }}
          className="mb-16 flex items-center text-24 font-weight-500"
        >
          <div className="mr-16 flex h-40 w-40 items-center justify-center rounded-full bg-background-800">
            <IconChevronLeft className="h-16 w-16" />
          </div>
          Simulate Strategy
        </Link>
      )}

      <div className="rounded-20 bg-background-900 p-20">
        <SimResultSummary
          roi={ctx.roi}
          gains={ctx.gains}
          state={ctx.state}
          strategyType={simulationType}
          isLoading={ctx.isLoading}
        />

        <SimResultChart state={ctx.state} simulationType={simulationType} />
      </div>
    </div>
  );
};<|MERGE_RESOLUTION|>--- conflicted
+++ resolved
@@ -8,13 +8,8 @@
 import { THREE_SECONDS_IN_MS } from 'utils/time';
 
 export const SimulatorResultPage = () => {
-<<<<<<< HEAD
-  const ctx = useSimulator();
+  const { status, isSuccess, start, ...ctx } = useSimulator();
   const simulationType = ctx.search.type;
-=======
-  const { status, isSuccess, start, ...ctx } = useSimulator();
-  const simulationType = 'recurring';
->>>>>>> 8975a34c
 
   const handleAnimationStart = useCallback(() => {
     if (!isSuccess || ['running', 'ended', 'paused'].includes(status)) {
