import { Button } from 'components/Button';
import { Page } from 'components/Page';
import { SearchInput } from 'components/SearchInput';
import { StrategyBlock } from 'components/StrategyBlock';
import { StrategyBlockCreate } from 'components/StrategyBlock/create';
import { m, mListVariant } from 'motion';
import { StrategyStatus, useGetUserStrategies } from 'queries';
import { FC, useMemo, useState } from 'react';
import { Link, PathNames } from 'routing';
import { useWeb3 } from 'web3';
import { WalletConnect } from 'components/WalletConnect';
import { FilterSort, StrategyFilter, StrategySort } from './FilterSort';

export const StrategiesPage = () => {
  const { user } = useWeb3();

  return user ? <StrategyContent /> : <WalletConnect />;
};

const StrategyContent = () => {
  const strategies = useGetUserStrategies();
  const [search, setSearch] = useState('');
  const [sort, setSort] = useState(StrategySort.Recent);
  const [filter, setFilter] = useState(StrategyFilter.All);

  const filteredStrategies = useMemo(() => {
    const filtered = strategies.data?.filter(
      (strategy) =>
<<<<<<< HEAD
        strategy.order0.token.symbol
          .toLowerCase()
          .includes(search.toLowerCase()) ||
        strategy.order1.token.symbol
          .toLowerCase()
          .includes(search.toLowerCase()) ||
        (filter === StrategyFilter.Active &&
          strategy.status === StrategyStatus.Active) ||
        (filter === StrategyFilter.OffCurve &&
          strategy.status === StrategyStatus.OffCurve)
    );

    return filtered?.sort(
      (a, b) => (sort === StrategySort.Recent ? 1 : -1) * (a.id - b.id)
=======
        strategy.token0.symbol.toLowerCase().includes(search.toLowerCase()) ||
        strategy.token1.symbol.toLowerCase().includes(search.toLowerCase())
>>>>>>> bafc7897
    );
  }, [search, strategies.data]);

  if (strategies && strategies.data && strategies.data.length === 0)
    return <CreateFirstStrategy />;

  return (
    <Page
      title={'Strategies'}
      widget={
        <StrategyPageTitleWidget
          sort={sort}
          filter={filter}
          setSort={setSort}
          setFilter={setFilter}
          search={search}
          setSearch={setSearch}
          showFilter={!!(strategies.data && strategies.data.length > 2)}
        />
      }
    >
      <m.div
        className={'grid grid-cols-1 gap-25 md:grid-cols-3'}
        variants={mListVariant}
        initial={'hidden'}
        animate={'visible'}
      >
        {strategies.isLoading ? (
          <>
            {[...Array(3)].map((_, index) => (
              <div key={index} className="loading-skeleton h-[665px] w-full" />
            ))}
          </>
        ) : (
          <>
            {filteredStrategies?.map((s) => (
              <StrategyBlock key={s.id} strategy={s} />
            ))}

            <StrategyBlockCreate />
          </>
        )}
      </m.div>
    </Page>
  );
};

const StrategyPageTitleWidget: FC<{
  search: string;
  setSearch: (value: string) => void;
  showFilter: boolean;
  sort: StrategySort;
  filter: StrategyFilter;
  setSort: (sort: StrategySort) => void;
  setFilter: (sort: StrategyFilter) => void;
}> = ({ search, setSearch, showFilter, sort, filter, setSort, setFilter }) => {
  return (
    <div className="flex items-center gap-20">
      {showFilter && (
        <>
          <SearchInput
            value={search}
            setValue={setSearch}
            className="h-40 w-full"
          />
          <FilterSort
            sort={sort}
            filter={filter}
            setSort={setSort}
            setFilter={setFilter}
          />
        </>
      )}
      <Link to={PathNames.createStrategy}>
        <Button variant="secondary">Create Strategy</Button>
      </Link>
    </div>
  );
};

const CreateFirstStrategy = () => {
  return (
    <div className="h-full p-20">
      <StrategyBlockCreate
        title="Create Your First Strategy"
        className="w-[270px] gap-[32px] text-center text-36"
      />
    </div>
  );
};<|MERGE_RESOLUTION|>--- conflicted
+++ resolved
@@ -26,13 +26,8 @@
   const filteredStrategies = useMemo(() => {
     const filtered = strategies.data?.filter(
       (strategy) =>
-<<<<<<< HEAD
-        strategy.order0.token.symbol
-          .toLowerCase()
-          .includes(search.toLowerCase()) ||
-        strategy.order1.token.symbol
-          .toLowerCase()
-          .includes(search.toLowerCase()) ||
+        strategy.token0.symbol.toLowerCase().includes(search.toLowerCase()) ||
+        strategy.token1.symbol.toLowerCase().includes(search.toLowerCase()) ||
         (filter === StrategyFilter.Active &&
           strategy.status === StrategyStatus.Active) ||
         (filter === StrategyFilter.OffCurve &&
@@ -41,12 +36,8 @@
 
     return filtered?.sort(
       (a, b) => (sort === StrategySort.Recent ? 1 : -1) * (a.id - b.id)
-=======
-        strategy.token0.symbol.toLowerCase().includes(search.toLowerCase()) ||
-        strategy.token1.symbol.toLowerCase().includes(search.toLowerCase())
->>>>>>> bafc7897
     );
-  }, [search, strategies.data]);
+  }, [search, strategies.data, filter, sort]);
 
   if (strategies && strategies.data && strategies.data.length === 0)
     return <CreateFirstStrategy />;
