--- conflicted
+++ resolved
@@ -2,14 +2,8 @@
 import { StrategyBlock } from 'components/StrategyBlock';
 import { StrategyBlockCreate } from 'components/StrategyBlock/create';
 import { m, mListVariant } from 'motion';
-<<<<<<< HEAD
 import { StrategyStatus, useGetUserStrategies } from 'queries';
-import { FC, useMemo, useState } from 'react';
-import { Link, PathNames } from 'routing';
-=======
-import { useGetUserStrategies } from 'queries';
 import { useMemo, useState } from 'react';
->>>>>>> 16b09cf8
 import { useWeb3 } from 'web3';
 import { WalletConnect } from 'components/WalletConnect';
 import { StrategyFilter, StrategySort } from './FilterSort';
