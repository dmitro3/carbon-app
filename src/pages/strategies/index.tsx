import { Page } from 'components/Page';
import { StrategyBlock } from 'components/StrategyBlock';
import { StrategyBlockCreate } from 'components/StrategyBlock/create';
import { m, Variants } from 'motion';
<<<<<<< HEAD
import { useWeb3 } from 'web3';
import { useContract } from 'hooks/useContract';
import { useEffect } from 'react';

export const StrategiesPage = () => {
  const { user } = useWeb3();
  const { PoolCollection } = useContract();

  const getStrategies = async () => {
    if (!user) {
      return;
    }
    try {
      const res = await PoolCollection.read.strategiesByPool(
        '0xA0b86991c6218b36c1d19D4a2e9Eb0cE3606eB48',
        '0x1F573D6Fb3F13d689FF844B4cE37794d79a7FF1C'
      );
      console.log(res);
    } catch (e) {
      console.error(e);
    }
  };

  useEffect(() => {
    void getStrategies();
  }, [getStrategies]);

=======
import { useGetUserStrategies } from 'queries';

export const StrategiesPage = () => {
  // eslint-disable-next-line unused-imports/no-unused-vars
  const { status, data, error, isFetching } = useGetUserStrategies();

>>>>>>> d9db5e7b
  return (
    <Page title={'Strategies'}>
      <m.div
        className={
          'grid grid-cols-1 gap-30 md:grid-cols-2 lg:grid-cols-2 xl:grid-cols-3'
        }
        variants={list}
        initial={'hidden'}
        animate={'visible'}
      >
        {[1, 2, 3, 4, 5, 6, 7, 8, 9, 10, 11].map((i) => (
<<<<<<< HEAD
          <m.div key={i} variants={items}>
            <StrategyBlock />
=======
          <m.div variants={items}>
            <StrategyBlock key={i} />
>>>>>>> d9db5e7b
          </m.div>
        ))}

        <StrategyBlockCreate />
      </m.div>
    </Page>
  );
};

const list: Variants = {
  visible: {
    opacity: 1,
    transition: {
      when: 'beforeChildren',
      staggerChildren: 0.1,
    },
  },
  hidden: {
    transition: {
      when: 'afterChildren',
    },
    opacity: 0,
  },
};

const items: Variants = {
  visible: {
    opacity: 1,
    scale: 1,
  },
  hidden: {
    opacity: 0,
    scale: 0.8,
  },
};<|MERGE_RESOLUTION|>--- conflicted
+++ resolved
@@ -2,42 +2,12 @@
 import { StrategyBlock } from 'components/StrategyBlock';
 import { StrategyBlockCreate } from 'components/StrategyBlock/create';
 import { m, Variants } from 'motion';
-<<<<<<< HEAD
-import { useWeb3 } from 'web3';
-import { useContract } from 'hooks/useContract';
-import { useEffect } from 'react';
-
-export const StrategiesPage = () => {
-  const { user } = useWeb3();
-  const { PoolCollection } = useContract();
-
-  const getStrategies = async () => {
-    if (!user) {
-      return;
-    }
-    try {
-      const res = await PoolCollection.read.strategiesByPool(
-        '0xA0b86991c6218b36c1d19D4a2e9Eb0cE3606eB48',
-        '0x1F573D6Fb3F13d689FF844B4cE37794d79a7FF1C'
-      );
-      console.log(res);
-    } catch (e) {
-      console.error(e);
-    }
-  };
-
-  useEffect(() => {
-    void getStrategies();
-  }, [getStrategies]);
-
-=======
 import { useGetUserStrategies } from 'queries';
 
 export const StrategiesPage = () => {
   // eslint-disable-next-line unused-imports/no-unused-vars
   const { status, data, error, isFetching } = useGetUserStrategies();
 
->>>>>>> d9db5e7b
   return (
     <Page title={'Strategies'}>
       <m.div
@@ -49,13 +19,8 @@
         animate={'visible'}
       >
         {[1, 2, 3, 4, 5, 6, 7, 8, 9, 10, 11].map((i) => (
-<<<<<<< HEAD
           <m.div key={i} variants={items}>
             <StrategyBlock />
-=======
-          <m.div variants={items}>
-            <StrategyBlock key={i} />
->>>>>>> d9db5e7b
           </m.div>
         ))}
 
