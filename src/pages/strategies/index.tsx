import { useWeb3 } from 'libs/web3';
import { WalletConnect } from 'components/common/walletConnect';
import { StrategyContent } from 'components/strategies/overview';
import { StrategyPageTitleWidget } from 'components/strategies/overview/StrategyPageTitleWidget';
import { useGetUserStrategies } from 'libs/queries';
import { Page } from 'components/common/page';
import { useState } from 'react';
import {
  StrategyFilter,
  StrategySort,
} from 'components/strategies/overview/StrategyFilterSort';
import { useBreakpoints } from 'hooks/useBreakpoints';
import { lsService } from 'services/localeStorage';
<<<<<<< HEAD
import { Outlet } from 'libs/routing';
=======
import { useTranslation } from 'libs/translations';
>>>>>>> 64186e05

export const StrategiesPage = () => {
  const { t } = useTranslation();
  const { user } = useWeb3();
  const { currentBreakpoint } = useBreakpoints();
  const strategies = useGetUserStrategies();
  const [search, setSearch] = useState('');
  const [sort, _setSort] = useState<StrategySort>(
    lsService.getItem('strategyOverviewSort') || StrategySort.Old
  );
  const [filter, _setFilter] = useState<StrategyFilter>(
    lsService.getItem('strategyOverviewFilter') || StrategyFilter.All
  );

  const setSort = (sort: StrategySort) => {
    _setSort(sort);
    lsService.setItem('strategyOverviewSort', sort);
  };

  const setFilter = (filter: StrategyFilter) => {
    _setFilter(filter);
    lsService.setItem('strategyOverviewFilter', filter);
  };

  return (
    <Page
      title={t('pages.strategyOverview.header.title', {
        count: strategies.data?.length || 0,
      })}
      widget={
        <StrategyPageTitleWidget
          sort={sort}
          filter={filter}
          setSort={setSort}
          setFilter={setFilter}
          search={search}
          setSearch={setSearch}
          showFilter={!!(strategies.data && strategies.data.length > 2)}
        />
      }
      hideTitle={currentBreakpoint === 'sm' && !user}
    >
      <Outlet />
      {user ? (
        <StrategyContent
          strategies={strategies}
          search={search}
          filter={filter}
          sort={sort}
        />
      ) : (
        <WalletConnect />
      )}
    </Page>
  );
};<|MERGE_RESOLUTION|>--- conflicted
+++ resolved
@@ -11,11 +11,8 @@
 } from 'components/strategies/overview/StrategyFilterSort';
 import { useBreakpoints } from 'hooks/useBreakpoints';
 import { lsService } from 'services/localeStorage';
-<<<<<<< HEAD
 import { Outlet } from 'libs/routing';
-=======
 import { useTranslation } from 'libs/translations';
->>>>>>> 64186e05
 
 export const StrategiesPage = () => {
   const { t } = useTranslation();
