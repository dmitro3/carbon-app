--- conflicted
+++ resolved
@@ -2,10 +2,10 @@
 import { DebugTenderlyRPC } from 'elements/debug/DebugTenderlyRPC';
 import { DebugWeb3 } from 'elements/debug/DebugWeb3';
 import { Page } from 'components/Page';
-<<<<<<< HEAD
 import * as d3 from 'd3';
 import * as fc from 'd3fc';
 import { useCallback, useEffect, useState } from 'react';
+import { DebugTenderlyFaucet } from 'elements/debug/DebugTenderlyFaucet';
 
 // a random number generator
 const generator = fc.randomGeometricBrownianMotion().steps(11);
@@ -19,9 +19,6 @@
   .include([0])
   .pad([0, 0.5])
   .accessors([(d: any) => d.sales]);
-=======
-import { DebugTenderlyFaucet } from 'elements/debug/DebugTenderlyFaucet';
->>>>>>> 35547dc9
 
 export const DebugPage = () => {
   const [data, setData] = useState({
