--- conflicted
+++ resolved
@@ -2,22 +2,15 @@
 import { DebugTenderlyRPC } from 'elements/debug/DebugTenderlyRPC';
 import { DebugWeb3 } from 'elements/debug/DebugWeb3';
 import { Page } from 'components/Page';
-<<<<<<< HEAD
 import { DebugModal } from 'elements/debug/DebugModal';
 import { DropdownMenu } from 'components/DropdownMenu';
 import { ChartComponent } from 'components/Chart';
-=======
 import { DebugTenderlyFaucet } from 'elements/debug/DebugTenderlyFaucet';
->>>>>>> 35547dc9
 
 export const DebugPage = () => {
   return (
     <Page title={'Debug'}>
-<<<<<<< HEAD
       <ChartComponent />
-
-=======
->>>>>>> 35547dc9
       <DebugWeb3 />
       <DebugTenderlyRPC />
       <DebugImposter />
