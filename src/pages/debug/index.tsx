--- conflicted
+++ resolved
@@ -1,15 +1,11 @@
 import { DebugImposter } from 'elements/debug/DebugImposter';
 import { DebugTenderlyRPC } from 'elements/debug/DebugTenderlyRPC';
-<<<<<<< HEAD
-import { bntToken } from 'services/web3/config';
-=======
 import { DebugWeb3 } from 'elements/debug/DebugWeb3';
 import { Page } from 'components/Page';
 import { DebugModal } from 'elements/debug/DebugModal';
 import { Switch } from 'components/Switch';
 import { useState } from 'react';
 import { Button } from 'components/Button';
->>>>>>> faeb1b19
 
 export const DebugPage = () => {
   const [isOn, setIsOn] = useState(false);
