import { useMutation, useQuery } from '@tanstack/react-query';
import { Token as TokenContract } from 'abis/types';
import { utils } from 'ethers';
import { useWeb3 } from 'libs/web3';
import { Token } from 'libs/tokens';
import { fetchTokenData } from 'libs/tokens/tokenHelperFn';
import { QueryKey } from 'libs/queries/queryKey';
import Decimal from 'decimal.js';
import { useContract } from 'hooks/useContract';
import { config } from 'services/web3/config';
import { ONE_DAY_IN_MS } from 'utils/time';
import { useTokens } from 'hooks/useTokens';
import { useCarbonInit } from 'hooks/useCarbonInit';
import {
  EncodedStrategyBNStr,
  StrategyUpdate,
  Strategy as SDKStrategy,
} from '@bancor/carbon-sdk';
import { MarginalPriceOptions } from '@bancor/carbon-sdk/strategy-management';
import { carbonSDK } from 'libs/sdk';
import { getLowestBits } from 'utils/helpers';
import { RoiRow } from 'utils/carbonApi';
import { useGetRoi } from 'libs/queries/extApi/roi';
import { useGetAddressFromEns } from 'libs/queries/chain/ens';

export type StrategyStatus = 'active' | 'noBudget' | 'paused' | 'inactive';

export interface Order {
  balance: string;
  startRate: string;
  endRate: string;
}

export interface Strategy {
  id: string;
  idDisplay: string;
  base: Token;
  quote: Token;
  order0: Order;
  order1: Order;
  status: StrategyStatus;
  encoded: EncodedStrategyBNStr;
  roi: Decimal;
}

interface StrategiesHelperProps {
  strategies: SDKStrategy[];
  getTokenById: (id: string) => Token | undefined;
  importToken: (token: Token) => void;
  Token: (address: string) => { read: TokenContract };
  roiData: RoiRow[];
}

const buildStrategiesHelper = async ({
  strategies,
  getTokenById,
  importToken,
  Token,
  roiData,
}: StrategiesHelperProps) => {
  const _getTknData = async (address: string) => {
    const data = await fetchTokenData(Token, address);
    importToken(data);
    return data;
  };

  const promises = strategies.map(async (s) => {
    const base = getTokenById(s.baseToken) || (await _getTknData(s.baseToken));
    const quote =
      getTokenById(s.quoteToken) || (await _getTknData(s.quoteToken));

    const sellLow = new Decimal(s.sellPriceLow);
    const sellHigh = new Decimal(s.sellPriceHigh);
    const sellBudget = new Decimal(s.sellBudget);

    const buyLow = new Decimal(s.buyPriceLow);
    const buyHight = new Decimal(s.buyPriceHigh);
    const buyBudget = new Decimal(s.buyBudget);

    const offCurve =
      sellLow.isZero() &&
      sellHigh.isZero() &&
      buyLow.isZero() &&
      buyHight.isZero();

    const noBudget = sellBudget.isZero() && buyBudget.isZero();

    const status =
      noBudget && offCurve
        ? 'inactive'
        : offCurve
        ? 'paused'
        : noBudget
        ? 'noBudget'
        : 'active';

    // ATTENTION *****************************
    // This is the buy order | UI order 0 and CONTRACT order 1
    // ATTENTION *****************************
    const order0: Order = {
      balance: s.buyBudget,
      startRate: s.buyPriceLow,
      endRate: s.buyPriceHigh,
    };

    // ATTENTION *****************************
    // This is the sell order | UI order 1 and CONTRACT order 0
    // ATTENTION *****************************
    const order1: Order = {
      balance: s.sellBudget,
      startRate: s.sellPriceLow,
      endRate: s.sellPriceHigh,
    };

    const roi = new Decimal(roiData.find((r) => r.id === s.id)?.ROI || 0);

    const strategy: Strategy = {
      id: s.id,
      idDisplay: getLowestBits(s.id),
      base,
      quote,
      order0,
      order1,
      status,
      encoded: s.encoded,
      roi,
    };

    return strategy;
  });

  return await Promise.all(promises);
};

interface Props {
  user?: string;
}

export const useGetUserStrategies = ({ user }: Props) => {
  const { isInitialized } = useCarbonInit();
  const { tokens, getTokenById, importToken } = useTokens();
  const { Token } = useContract();

  const ensAddress = useGetAddressFromEns(user || '');
  const address: string = (ensAddress?.data || user || '').toLowerCase();

  const isValidAddress = utils.isAddress(address);
  const isZeroAddress = address === config.tokens.ZERO;

  const roiQuery = useGetRoi();

  return useQuery<Strategy[]>(
    QueryKey.strategies(address),
    async () => {
      if (!address || !isValidAddress || isZeroAddress) return [];

<<<<<<< HEAD
      const strategies = await carbonSDK.getUserStrategies(address);
      return await buildStrategiesHelper({
=======
      const strategies = await carbonSDK.getUserStrategies(user);
      return buildStrategiesHelper({
>>>>>>> 1651d27b
        strategies,
        getTokenById,
        importToken,
        Token,
        roiData: roiQuery.data || [],
      });
    },
    {
      enabled:
        tokens.length > 0 &&
        isInitialized &&
        roiQuery.isSuccess &&
        ensAddress.isSuccess,
      staleTime: ONE_DAY_IN_MS,
      retry: false,
    }
  );
};

interface PropsPair {
  token0?: string;
  token1?: string;
}

export const useGetPairStrategies = ({ token0, token1 }: PropsPair) => {
  const { isInitialized } = useCarbonInit();
  const { tokens, getTokenById, importToken } = useTokens();
  const { Token } = useContract();

  const roiQuery = useGetRoi();

  return useQuery<Strategy[]>(
    QueryKey.strategiesByPair(token0, token1),
    async () => {
      if (!token0 || !token1) return [];
      const strategies = await carbonSDK.getStrategiesByPair(token0, token1);
      return await buildStrategiesHelper({
        strategies,
        getTokenById,
        importToken,
        Token,
        roiData: roiQuery.data || [],
      });
    },
    {
      enabled: tokens.length > 0 && isInitialized && roiQuery.isSuccess,
      staleTime: ONE_DAY_IN_MS,
      retry: false,
    }
  );
};

interface CreateStrategyOrder {
  budget: string;
  min: string;
  max: string;
  price: string;
}

type TokenAddressDecimals = Pick<Token, 'address' | 'decimals'>;

export interface CreateStrategyParams {
  base: TokenAddressDecimals;
  quote: TokenAddressDecimals;
  order0: CreateStrategyOrder;
  order1: CreateStrategyOrder;
  encoded?: EncodedStrategyBNStr;
}

export interface UpdateStrategyParams {
  id: string;
  encoded: EncodedStrategyBNStr;
  fieldsToUpdate: StrategyUpdate;
  buyMarginalPrice?: MarginalPriceOptions;
  sellMarginalPrice?: MarginalPriceOptions;
}

export interface DeleteStrategyParams {
  id: string;
}

export const useCreateStrategyQuery = () => {
  const { signer } = useWeb3();

  return useMutation(
    async ({ base, quote, order0, order1 }: CreateStrategyParams) => {
      const noPrice0 = order0.price === '';
      const noPrice1 = order1.price === '';

      const order0Low = noPrice0 ? order0.min : order0.price;
      const order0Max = noPrice0 ? order0.max : order0.price;

      const order1Low = noPrice1 ? order1.min : order1.price;
      const order1Max = noPrice1 ? order1.max : order1.price;

      const order0Budget = Number(order0.budget) === 0 ? '0' : order0.budget;
      const order1Budget = Number(order1.budget) === 0 ? '0' : order1.budget;

      const unsignedTx = await carbonSDK.createBuySellStrategy(
        base.address,
        quote.address,
        order0Low,
        order0Max,
        order0Budget,
        order1Low,
        order1Max,
        order1Budget
      );

      return signer!.sendTransaction(unsignedTx);
    }
  );
};

export const useUpdateStrategyQuery = () => {
  const { signer } = useWeb3();

  return useMutation(
    async ({
      id,
      encoded,
      fieldsToUpdate,
      buyMarginalPrice,
      sellMarginalPrice,
    }: UpdateStrategyParams) => {
      const unsignedTx = await carbonSDK.updateStrategy(
        id,
        encoded,
        {
          ...fieldsToUpdate,
        },
        buyMarginalPrice ? buyMarginalPrice : MarginalPriceOptions.reset,
        sellMarginalPrice ? sellMarginalPrice : MarginalPriceOptions.reset
      );

      return signer!.sendTransaction(unsignedTx);
    }
  );
};

export const useDeleteStrategyQuery = () => {
  const { signer } = useWeb3();

  return useMutation(async ({ id }: DeleteStrategyParams) => {
    const unsignedTx = await carbonSDK.deleteStrategy(id);

    return signer!.sendTransaction(unsignedTx);
  });
};<|MERGE_RESOLUTION|>--- conflicted
+++ resolved
@@ -154,13 +154,8 @@
     async () => {
       if (!address || !isValidAddress || isZeroAddress) return [];
 
-<<<<<<< HEAD
       const strategies = await carbonSDK.getUserStrategies(address);
-      return await buildStrategiesHelper({
-=======
-      const strategies = await carbonSDK.getUserStrategies(user);
       return buildStrategiesHelper({
->>>>>>> 1651d27b
         strategies,
         getTokenById,
         importToken,
