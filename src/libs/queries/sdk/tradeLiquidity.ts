--- conflicted
+++ resolved
@@ -8,15 +8,9 @@
   const { isInitialized } = useCarbonSDK();
 
   return useQuery({
-<<<<<<< HEAD
-    queryKey: QueryKey.tradeLiquidity([token0!, token1!]),
-    queryFn: async () => carbonSDK.getLiquidityByPair(token0!, token1!),
-    enabled: !!token0 && !!token1 && isInitialized,
-=======
     queryKey: QueryKey.tradeLiquidity(base!, quote!),
     queryFn: async () => carbonSDK.getLiquidityByPair(base!, quote!),
     enabled: !!base && !!quote && isInitialized,
->>>>>>> 3e06a43d
     staleTime: ONE_DAY_IN_MS,
   });
 };