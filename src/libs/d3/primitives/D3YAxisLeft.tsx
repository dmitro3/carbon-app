--- conflicted
+++ resolved
@@ -25,10 +25,6 @@
             }}
             fill="currentColor"
             opacity={0.6}
-<<<<<<< HEAD
-=======
-            className="font-mono"
->>>>>>> 58f51e89
           >
             {formatter ? formatter(value) : value}
           </text>
