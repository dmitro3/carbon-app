import { DebugPage } from 'pages/debug';
import { StrategiesPage } from 'pages/strategies';
import { TradePage } from 'pages/trade';
import { CreateStrategyPage } from 'pages/strategies/create';
import { TermsPage } from 'pages/terms';
import { Route } from '@tanstack/react-location';
import { getLastVisitedPair } from 'libs/routing/utils';
import { EditStrategyPage } from 'pages/strategies/edit';
<<<<<<< HEAD
import { EditNewStrategyPage } from 'pages/strategies/id/edit';
=======
import { PrivacyPage } from 'pages/privacy';
>>>>>>> f2354872

export const PathNames = {
  strategies: '/',
  trade: '/trade',
  debug: '/debug',
  createStrategy: '/strategies/create',
  editStrategy: '/strategies/edit',
  editStrategyNew: (id: string) => `/strategies/${id}/edit`,
  terms: '/terms',
  privacy: '/privacy',
};

export const routes: Route[] = [
  {
    path: PathNames.strategies,
    element: <StrategiesPage />,
  },
  {
    id: 'trade',
    path: PathNames.trade,
    element: <TradePage />,
    searchFilters: [
      (search) => {
        if (search.base && search.quote) {
          return search;
        }
        return { ...search, ...getLastVisitedPair() };
      },
    ],
  },
  {
    path: PathNames.createStrategy,
    element: <CreateStrategyPage />,
    searchFilters: [
      (search) => {
        if (
          search.strategyType === 'recurring' ||
          search.strategyType === 'disposable' ||
          search.encodedStrategy
        ) {
          return search;
        }
        return { ...search, strategyType: 'recurring' };
      },
    ],
  },
  {
    path: PathNames.editStrategyNew(':id'),
    element: <EditNewStrategyPage />,
  },
  {
    path: PathNames.editStrategy,
    element: <EditStrategyPage />,
  },
  {
    path: PathNames.terms,
    element: <TermsPage />,
  },
  {
    path: PathNames.privacy,
    element: <PrivacyPage />,
  },
  {
    path: PathNames.debug,
    element: <DebugPage />,
  },
];<|MERGE_RESOLUTION|>--- conflicted
+++ resolved
@@ -6,11 +6,8 @@
 import { Route } from '@tanstack/react-location';
 import { getLastVisitedPair } from 'libs/routing/utils';
 import { EditStrategyPage } from 'pages/strategies/edit';
-<<<<<<< HEAD
 import { EditNewStrategyPage } from 'pages/strategies/id/edit';
-=======
 import { PrivacyPage } from 'pages/privacy';
->>>>>>> f2354872
 
 export const PathNames = {
   strategies: '/',
