--- conflicted
+++ resolved
@@ -1,8 +1,6 @@
 import { lsService } from 'services/localeStorage';
 import { config } from 'services/web3/config';
-<<<<<<< HEAD
 import { utils } from 'ethers';
-=======
 
 function toValue(mix: string | undefined) {
   if (!mix) return '';
@@ -63,7 +61,6 @@
     return query;
   };
 };
->>>>>>> 2929aef1
 
 export const getLastVisitedPair = () => {
   const [base, quote] = lsService.getItem('tradePair') || [
