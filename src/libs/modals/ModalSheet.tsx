import { FC } from 'react';
import { useModal } from 'hooks/useModal';
import { m, Variants } from 'libs/motion';
import { ReactComponent as IconX } from 'assets/icons/X.svg';
import { Overlay } from 'libs/modals/Overlay';
import { ModalProps } from 'libs/modals/modals.types';

export const ModalSheet: FC<ModalProps> = ({
  children,
  id,
  title,
  showCloseButton = true,
  isLoading = false,
  onClose,
  'data-testid': testId,
}) => {
  const { closeModal } = useModal();
  const onCloseHandler = (id: string) => {
    onClose && onClose(id);
    closeModal(id);
  };

  return (
    <Overlay onClick={() => onCloseHandler(id)} className={'items-end'}>
      <m.div
        data-testid="modal-container"
        onClick={(e) => e.stopPropagation()}
        className="w-full"
        variants={dropIn}
        initial="hidden"
        animate="visible"
        exit="exit"
      >
<<<<<<< HEAD
        <div className="flex w-full flex-col gap-20 rounded-t-10 border-0 bg-white p-20 outline-none focus:outline-none dark:bg-emphasis">
=======
        <div className="flex w-full flex-col gap-20 overflow-hidden rounded-t-10 border-0 bg-white bg-silver p-20 outline-none focus:outline-none">
>>>>>>> 76d4f876
          {isLoading && (
            <div className="statusBar absolute -mt-20 -ml-20 h-6 w-full bg-green/25" />
          )}
          <header data-testid={testId} className="flex justify-between">
            {typeof title === 'string' ? <h2>{title}</h2> : title}
            {showCloseButton && (
              <button className="p-4" onClick={() => onCloseHandler(id)}>
                <IconX className="w-12" />
              </button>
            )}
          </header>
          <div className="flex max-h-[70vh] flex-col gap-20 overflow-auto">
            {children}
          </div>
        </div>
      </m.div>
    </Overlay>
  );
};

const dropIn: Variants = {
  hidden: {
    height: '0%',
  },
  visible: {
    height: 'auto',
    opacity: 1,
    transition: {
      delay: 0,
      duration: 0.5,
    },
  },
  exit: {
    height: '0%',
    transition: {
      duration: 0.5,
    },
  },
};<|MERGE_RESOLUTION|>--- conflicted
+++ resolved
@@ -31,11 +31,7 @@
         animate="visible"
         exit="exit"
       >
-<<<<<<< HEAD
-        <div className="flex w-full flex-col gap-20 rounded-t-10 border-0 bg-white p-20 outline-none focus:outline-none dark:bg-emphasis">
-=======
-        <div className="flex w-full flex-col gap-20 overflow-hidden rounded-t-10 border-0 bg-white bg-silver p-20 outline-none focus:outline-none">
->>>>>>> 76d4f876
+        <div className="flex w-full flex-col gap-20 rounded-t-10 border-0 bg-white bg-silver p-20 outline-none focus:outline-none">
           {isLoading && (
             <div className="statusBar absolute -mt-20 -ml-20 h-6 w-full bg-green/25" />
           )}
