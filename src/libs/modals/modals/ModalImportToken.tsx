import { ModalFC } from 'libs/modals/modals.types';
import { useGetTokenData } from 'libs/queries/chain/token';
import { Button } from 'components/common/button';
import { useTokens } from 'hooks/useTokens';
import { useModal } from 'hooks/useModal';
import { shortenString } from 'utils/helpers';
import { IconTitleText } from 'components/common/iconTitleText/IconTitleText';
import { ReactComponent as IconWarning } from 'assets/icons/warning.svg';
import { ReactComponent as IconLink } from 'assets/icons/link.svg';
import { getExplorerLink } from 'utils/blockExplorer';
import { Link } from 'libs/routing';
<<<<<<< HEAD
import { useTranslation } from 'libs/translations';
=======
import { ModalOrMobileSheet } from 'libs/modals/ModalOrMobileSheet';
>>>>>>> 349bd6c5

export type ModalImportTokenData = {
  address: string;
};

export const ModalImportToken: ModalFC<ModalImportTokenData> = ({
  id,
  data: { address },
}) => {
  const { t } = useTranslation();
  const { closeModal } = useModal();
  const { data, isLoading, isError } = useGetTokenData(address);
  const { importToken } = useTokens();

  const onClick = () => {
    if (!data) {
      return;
    }
    importToken(data);
    closeModal(id);
  };

  const blockClasses = 'my-20 h-80 rounded-8';

  return (
<<<<<<< HEAD
    <Modal id={id} title={t('modals.importToken.modalTitle')}>
=======
    <ModalOrMobileSheet id={id} title={'Import Token'}>
>>>>>>> 349bd6c5
      <div className={'mt-40'}>
        <IconTitleText
          variant={'warning'}
          icon={<IconWarning />}
          title={t('modals.importToken.title')}
          text={t('modals.importToken.contents.content3')}
        />
      </div>

      {isLoading && (
        <div className={`${blockClasses} animate-pulse dark:bg-silver`}></div>
      )}
      {isError && (
        <div
          className={`${blockClasses} flex items-center justify-center dark:bg-red/30`}
        >
          {t('modals.importToken.contents.content1')}
        </div>
      )}
      {data && (
        <div className={`${blockClasses} bg-silver p-16`}>
          <div className={'flex items-center justify-between'}>
            <div className={'font-weight-500'}>{data.symbol}</div>
            <Link
              to={getExplorerLink('token', data.address)}
              className={
                'flex items-center text-14 font-weight-500 text-warning-500'
              }
            >
              <span className={'whitespace-nowrap'}>
                {t('modals.importToken.contents.content2')}
              </span>
              <IconLink className={'inline-flex h-14 ms-4'} />
            </Link>
          </div>
          <div className={'flex items-center justify-between'}>
            <div className={'text-secondary text-14'}>{data.name}</div>
            <div className={'font-mono text-14'}>
              {shortenString(data.address)}
            </div>
          </div>
        </div>
      )}
      <Button
        variant={'white'}
        fullWidth
        onClick={onClick}
        disabled={isLoading || isError}
      >
        {t('modals.importToken.actionButtons.actionButton1')}
      </Button>
      <Button
        variant={'black'}
        fullWidth
        onClick={() => closeModal(id)}
        className={'mt-16'}
      >
        {t('modals.importToken.actionButtons.actionButton2')}
      </Button>
    </ModalOrMobileSheet>
  );
};<|MERGE_RESOLUTION|>--- conflicted
+++ resolved
@@ -9,11 +9,8 @@
 import { ReactComponent as IconLink } from 'assets/icons/link.svg';
 import { getExplorerLink } from 'utils/blockExplorer';
 import { Link } from 'libs/routing';
-<<<<<<< HEAD
 import { useTranslation } from 'libs/translations';
-=======
 import { ModalOrMobileSheet } from 'libs/modals/ModalOrMobileSheet';
->>>>>>> 349bd6c5
 
 export type ModalImportTokenData = {
   address: string;
@@ -39,11 +36,7 @@
   const blockClasses = 'my-20 h-80 rounded-8';
 
   return (
-<<<<<<< HEAD
-    <Modal id={id} title={t('modals.importToken.modalTitle')}>
-=======
-    <ModalOrMobileSheet id={id} title={'Import Token'}>
->>>>>>> 349bd6c5
+    <ModalOrMobileSheet id={id} title={t('modals.importToken.modalTitle')}>
       <div className={'mt-40'}>
         <IconTitleText
           variant={'warning'}
