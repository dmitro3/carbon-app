import { ModalFC } from 'libs/modals/modals.types';
import { useGetTokenData } from 'libs/queries/chain/token';
import { Button } from 'components/common/button';
import { useTokens } from 'hooks/useTokens';
import { useModal } from 'hooks/useModal';
import { cn, shortenString } from 'utils/helpers';
import { IconTitleText } from 'components/common/iconTitleText/IconTitleText';
import { ReactComponent as IconWarning } from 'assets/icons/warning.svg';
import { ReactComponent as IconLink } from 'assets/icons/link.svg';
import { getExplorerLink } from 'utils/blockExplorer';
import { NewTabLink } from 'libs/routing';
import { ModalOrMobileSheet } from 'libs/modals/ModalOrMobileSheet';

export type ModalImportTokenData = {
  address: string;
};

export const ModalImportToken: ModalFC<ModalImportTokenData> = ({
  id,
  data: { address },
}) => {
  const { closeModal } = useModal();
  const { data, isLoading, isError } = useGetTokenData(address);
  const { importToken } = useTokens();

  const onClick = () => {
    if (!data) {
      return;
    }
    importToken(data);
    closeModal(id);
  };

  const blockClasses = 'my-20 h-80 rounded-8';

  return (
    <ModalOrMobileSheet id={id} title="Import Token">
      <div className="mt-40">
        <IconTitleText
          variant="warning"
          icon={<IconWarning />}
          title="Use at your own risk"
          text={
            "This token doesn't appear on the active token list. Anyone can create a token, including fake versions of existing tokens that claim to represent projects."
          }
        />
      </div>

      {isLoading && (
        <div className={cn(blockClasses, 'animate-pulse bg-black')}></div>
      )}
      {isError && (
        <div
          className={cn(
            blockClasses,
            'bg-error/30 flex items-center justify-center'
          )}
        >
          Error: No token found for this address
        </div>
      )}
      {data && (
        <div className={cn(blockClasses, 'bg-background-900 p-16')}>
          <div className="flex items-center justify-between">
            <div className="font-weight-500">{data.symbol}</div>
            <NewTabLink
              to={getExplorerLink('token', data.address)}
              className="text-14 font-weight-500 text-warning flex items-center"
            >
              <span className="whitespace-nowrap">View on Explorer</span>
              <IconLink className="ml-4 inline-flex h-14" />
            </NewTabLink>
          </div>
<<<<<<< HEAD
          <div className={'flex items-center justify-between'}>
            <div className={'text-secondary text-14'}>{data.name}</div>
            <div className={'text-14'}>{shortenString(data.address)}</div>
=======
          <div className="text-14 flex items-center justify-between">
            <div className="text-white/60">{data.name}</div>
            <div className=" font-mono">{shortenString(data.address)}</div>
>>>>>>> 58f51e89
          </div>
        </div>
      )}
      <Button
        variant="white"
        fullWidth
        onClick={onClick}
        disabled={isLoading || isError}
      >
        Import Token
      </Button>
      <Button variant="black" fullWidth onClick={() => closeModal(id)}>
        Cancel
      </Button>
    </ModalOrMobileSheet>
  );
};<|MERGE_RESOLUTION|>--- conflicted
+++ resolved
@@ -71,15 +71,9 @@
               <IconLink className="ml-4 inline-flex h-14" />
             </NewTabLink>
           </div>
-<<<<<<< HEAD
-          <div className={'flex items-center justify-between'}>
-            <div className={'text-secondary text-14'}>{data.name}</div>
-            <div className={'text-14'}>{shortenString(data.address)}</div>
-=======
           <div className="text-14 flex items-center justify-between">
             <div className="text-white/60">{data.name}</div>
-            <div className=" font-mono">{shortenString(data.address)}</div>
->>>>>>> 58f51e89
+            <div>{shortenString(data.address)}</div>
           </div>
         </div>
       )}
