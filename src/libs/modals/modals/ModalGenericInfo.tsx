import { ModalFC } from 'libs/modals/modals.types';
import { Button } from 'components/common/button';
import { IconTitleText } from 'components/common/iconTitleText/IconTitleText';
import { ReactComponent as IconWarning } from 'assets/icons/warning.svg';
import { ReactComponent as IconError } from 'assets/icons/times.svg';
import { ReactNode, useMemo } from 'react';
import { useModal } from 'hooks/useModal';
<<<<<<< HEAD
import { useTranslation } from 'libs/translations';
=======
import { ModalOrMobileSheet } from 'libs/modals/ModalOrMobileSheet';
>>>>>>> 349bd6c5

export type ModalGenericInfoData = {
  title: string;
  text?: string | ReactNode;
  variant?: 'warning' | 'error';
  onConfirm: Function;
  buttonLabel?: string;
};

export const ModalGenericInfo: ModalFC<ModalGenericInfoData> = ({
  id,
  data: { variant = 'error', title, text, buttonLabel, onConfirm },
}) => {
  const { t } = useTranslation();
  const { closeModal } = useModal();

  const icon = useMemo(() => {
    switch (variant) {
      case 'warning':
        return <IconWarning />;
      case 'error':
        return <IconError />;
      default:
        return <IconWarning />;
    }
  }, [variant]);

  return (
    <ModalOrMobileSheet id={id}>
      <div className={'mt-40'}>
        <IconTitleText
          variant={variant}
          icon={icon}
          title={title}
          text={text}
        />
      </div>
      <Button
        variant={'white'}
        fullWidth
        onClick={() => {
          closeModal(id);
          onConfirm();
        }}
        className={'my-16'}
      >
        {buttonLabel || t('modals.genericInfo.actionButtons.actionButton1')}
      </Button>
      <Button
        variant={'black'}
        fullWidth
        onClick={() => closeModal(id)}
        className={'mt-16'}
      >
        {t('modals.genericInfo.actionButtons.actionButton2')}
      </Button>
    </ModalOrMobileSheet>
  );
};<|MERGE_RESOLUTION|>--- conflicted
+++ resolved
@@ -5,11 +5,8 @@
 import { ReactComponent as IconError } from 'assets/icons/times.svg';
 import { ReactNode, useMemo } from 'react';
 import { useModal } from 'hooks/useModal';
-<<<<<<< HEAD
 import { useTranslation } from 'libs/translations';
-=======
 import { ModalOrMobileSheet } from 'libs/modals/ModalOrMobileSheet';
->>>>>>> 349bd6c5
 
 export type ModalGenericInfoData = {
   title: string;
