import { FC, useCallback, useEffect, useMemo, useRef, useState } from 'react';
import { TradePair } from 'libs/modals/modals/ModalTradeTokenList/ModalTradeTokenList';
import { TokensOverlap } from 'components/common/tokensOverlap';
import { useVirtualizer } from '@tanstack/react-virtual';
<<<<<<< HEAD
import { ReactComponent as IconStar } from 'assets/icons/star.svg';
import { buildPairKey } from 'utils/helpers';
import { lsService } from 'services/localeStorage';

const categories = ['popular', 'favorites', 'all'] as const;
export type TradePairCategory = (typeof categories)[number];
=======
import { SuspiciousTokenWarning } from 'components/common/SuspiciousTokenWarning/SuspiciousTokenWarning';
>>>>>>> dcdfb9a8

type Props = {
  tradePairs: { [k in TradePairCategory]: TradePair[] };
  handleSelect: (tradePair: TradePair) => void;
  onAddFavorite: (tradePair: TradePair) => void;
  onRemoveFavorite: (tradePair: TradePair) => void;

  search: string;
};

export const ModalTradeTokenListContent: FC<Props> = ({
  tradePairs,
  handleSelect,
  search,
  onRemoveFavorite,
  onAddFavorite,
}) => {
  const parentRef = useRef<HTMLDivElement>(null);
  const [selectedList, _setSelectedList] = useState<TradePairCategory>(
    lsService.getItem('tradePairsCategory') || 'popular'
  );

  const setSelectedList = (category: TradePairCategory) => {
    _setSelectedList(category);
    lsService.setItem('tradePairsCategory', category);
  };

  const tradePairs2 = !!search ? tradePairs.all : tradePairs[selectedList];

  const rowVirtualizer = useVirtualizer({
    count: tradePairs2.length,
    getScrollElement: () => parentRef.current,
    estimateSize: () => 50,
    overscan: 10,
  });

  useEffect(() => {
    if (parentRef.current) parentRef.current.scrollTop = 0;
    if (!!search) setSelectedList('all');
  }, [search]);

  const favoritesMap = useMemo(
    () => new Set(tradePairs.favorites.map((pair) => buildPairKey(pair))),
    [tradePairs.favorites]
  );

  const isFavorite = useCallback(
    (tradePair: TradePair) => favoritesMap.has(buildPairKey(tradePair)),
    [favoritesMap]
  );

  return (
    <div>
      <div className={'my-20 grid w-full grid-cols-4'}>
        {categories.map((category, i) => (
          <button
            key={category}
            className={`flex items-end justify-start capitalize transition hover:text-white ${
              category === selectedList ? 'font-weight-500' : 'text-secondary'
            } ${i > 0 ? 'justify-center' : ''}`}
            onClick={() => setSelectedList(category)}
          >
            {category}
          </button>
        ))}

        <div className="text-secondary flex items-end justify-end">
          {tradePairs2.length} Pairs
        </div>
      </div>

      <div
        ref={parentRef}
        style={{
          height: `390px`,
          overflow: 'auto',
        }}
      >
        <div
          style={{
            height: `${rowVirtualizer.getTotalSize()}px`,
            width: '100%',
            position: 'relative',
          }}
        >
          {rowVirtualizer.getVirtualItems().map((virtualRow) => {
            const tradePair = tradePairs2[virtualRow.index];
            console.log(
              `jan asd ${selectedList}-${virtualRow.key}-${tradePair.baseToken.address}-${tradePair.quoteToken.address}`
            );
            return (
              <div
                key={`${selectedList}-${virtualRow.key}-${tradePair.baseToken.address}-${tradePair.quoteToken.address}`}
                data-index={virtualRow.index}
                className={'flex w-full items-center justify-between'}
                style={{
                  position: 'absolute',
                  height: `${virtualRow.size}px`,
                  transform: `translateY(${virtualRow.start}px)`,
                }}
              >
                <button
                  onClick={() => handleSelect(tradePair)}
                  className={'flex items-center space-x-10 pl-10'}
                >
                  <TokensOverlap
                    tokens={[tradePair.baseToken, tradePair.quoteToken]}
                  />
<<<<<<< HEAD
                  <span className={'font-weight-500'}>
                    {tradePair.baseToken.symbol} / {tradePair.quoteToken.symbol}
=======
                  <span className={'flex font-weight-500'}>
                    {tradePair.baseToken.symbol}
                    {tradePair.baseToken.isSuspicious && (
                      <SuspiciousTokenWarning />
                    )}
                    <span className={'px-5 text-white/60'}>/</span>
                    {tradePair.quoteToken.symbol}
                    {tradePair.quoteToken.isSuspicious && (
                      <SuspiciousTokenWarning />
                    )}
>>>>>>> dcdfb9a8
                  </span>
                </button>
                <button
                  onClick={() =>
                    isFavorite(tradePair)
                      ? onRemoveFavorite(tradePair)
                      : onAddFavorite(tradePair)
                  }
                >
                  <IconStar
                    className={`${
                      isFavorite(tradePair)
                        ? 'text-yellow-500/60'
                        : 'text-white/20'
                    } w-30 transition hover:text-yellow-500`}
                  />
                </button>
              </div>
            );
          })}
        </div>
      </div>
    </div>
  );
};<|MERGE_RESOLUTION|>--- conflicted
+++ resolved
@@ -2,16 +2,13 @@
 import { TradePair } from 'libs/modals/modals/ModalTradeTokenList/ModalTradeTokenList';
 import { TokensOverlap } from 'components/common/tokensOverlap';
 import { useVirtualizer } from '@tanstack/react-virtual';
-<<<<<<< HEAD
 import { ReactComponent as IconStar } from 'assets/icons/star.svg';
 import { buildPairKey } from 'utils/helpers';
 import { lsService } from 'services/localeStorage';
+import { SuspiciousTokenWarning } from 'components/common/SuspiciousTokenWarning/SuspiciousTokenWarning';
 
 const categories = ['popular', 'favorites', 'all'] as const;
 export type TradePairCategory = (typeof categories)[number];
-=======
-import { SuspiciousTokenWarning } from 'components/common/SuspiciousTokenWarning/SuspiciousTokenWarning';
->>>>>>> dcdfb9a8
 
 type Props = {
   tradePairs: { [k in TradePairCategory]: TradePair[] };
@@ -120,10 +117,6 @@
                   <TokensOverlap
                     tokens={[tradePair.baseToken, tradePair.quoteToken]}
                   />
-<<<<<<< HEAD
-                  <span className={'font-weight-500'}>
-                    {tradePair.baseToken.symbol} / {tradePair.quoteToken.symbol}
-=======
                   <span className={'flex font-weight-500'}>
                     {tradePair.baseToken.symbol}
                     {tradePair.baseToken.isSuspicious && (
@@ -134,7 +127,6 @@
                     {tradePair.quoteToken.isSuspicious && (
                       <SuspiciousTokenWarning />
                     )}
->>>>>>> dcdfb9a8
                   </span>
                 </button>
                 <button
