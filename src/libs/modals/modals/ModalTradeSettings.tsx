import { ModalFC } from 'libs/modals/modals.types';
import { ModalSlideOver } from 'libs/modals/ModalSlideOver';
import { TradeSettings } from 'components/trade/settings/TradeSettings';
import { useStore } from 'store';
import { Token } from 'libs/tokens';
import { carbonEvents } from 'services/googleTagManager';

export type ModalTradeSettingsData = {
  base: Token;
  quote: Token;
};

export const ModalTradeSettings: ModalFC<ModalTradeSettingsData> = ({
  id,
  data,
}) => {
  const {
    trade: {
      settings: { resetAll, isAllSettingsDefault },
    },
  } = useStore();

  return (
    <ModalSlideOver
      id={id}
      title={
        <div className="flex flex-1 items-center justify-between">
          <h2>Trade Settings</h2>
          {!isAllSettingsDefault && (
            <button
              className="mr-20 font-mono text-16 font-weight-500 text-white"
              onClick={() => {
                resetAll();
                carbonEvents.trade.tradeSettingsResetAllClick({
                  token_pair: `${data.base?.symbol}/${data.quote?.symbol}`,
                  buy_token: data.base?.symbol || '',
                  sell_token: data.quote?.symbol || '',
                });
              }}
            >
              Reset All
            </button>
          )}
        </div>
      }
      size={'md'}
    >
<<<<<<< HEAD
      <TradeSettings base={data.base} quote={data.quote} />
=======
      <TradeSettings isAllSettingsDefault={isAllSettingsDefault} />
>>>>>>> 8d82b896
    </ModalSlideOver>
  );
};<|MERGE_RESOLUTION|>--- conflicted
+++ resolved
@@ -45,11 +45,11 @@
       }
       size={'md'}
     >
-<<<<<<< HEAD
-      <TradeSettings base={data.base} quote={data.quote} />
-=======
-      <TradeSettings isAllSettingsDefault={isAllSettingsDefault} />
->>>>>>> 8d82b896
+      <TradeSettings
+        isAllSettingsDefault={isAllSettingsDefault}
+        base={data.base}
+        quote={data.quote}
+      />
     </ModalSlideOver>
   );
 };