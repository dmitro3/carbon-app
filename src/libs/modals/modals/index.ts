--- conflicted
+++ resolved
@@ -21,15 +21,13 @@
 
 import { ModalEditStrategy, ModalEditStrategyData } from './ModalEditStrategy';
 import {
-<<<<<<< HEAD
   ModalEditStrategyBudget,
   ModalEditStrategyBudgetData,
 } from './ModalEditStrategyBudget';
-=======
+import {
   ModalConfirmStrategy,
   ModalConfirmStrategyData,
 } from './ModalConfirmStrategy/ModalConfirmStrategy';
->>>>>>> dc37468d
 
 // Step 1: Add modal key and data type to schema
 export interface ModalSchema {
