--- conflicted
+++ resolved
@@ -12,14 +12,11 @@
   ModalImportToken,
   ModalImportTokenData,
 } from 'libs/modals/modals/ModalImportToken';
-<<<<<<< HEAD
 import { ModalNotifications } from 'libs/modals/modals/ModalNotifications';
-=======
 import {
   ModalTradeTokenList,
   ModalTradeTokenListData,
 } from 'libs/modals/modals/ModalTradeTokenList';
->>>>>>> b511be3c
 
 // Step 1: Add modal key and data type to schema
 export interface ModalSchema {
@@ -40,9 +37,6 @@
   tokenLists: (props) => ModalTokenList(props),
   txConfirm: (props) => ModalConfirm(props),
   importToken: (props) => ModalImportToken(props),
-<<<<<<< HEAD
   notifications: (props) => ModalNotifications(props),
-=======
   tradeTokenList: (props) => ModalTradeTokenList(props),
->>>>>>> b511be3c
 };