import { ModalWallet } from 'libs/modals/modals/WalletModal/ModalWallet';
import {
  ModalTokenList,
  ModalTokenListData,
} from 'libs/modals/modals/ModalTokenList';
import { TModals } from 'libs/modals/modals.types';
import {
  ModalConfirm,
  ModalCreateConfirmData,
} from 'libs/modals/modals/ModalConfirm';
import {
  ModalImportToken,
  ModalImportTokenData,
} from 'libs/modals/modals/ModalImportToken';
import { ModalNotifications } from 'libs/modals/modals/ModalNotifications';
import {
  ModalTradeTokenList,
  ModalTradeTokenListData,
} from 'libs/modals/modals/ModalTradeTokenList';
import { ModalTradeSettings } from 'libs/modals/modals/ModalTradeSettings';

import { ModalEditStrategy, ModalEditStrategyData } from './ModalEditStrategy';
import {
  ModalEditStrategyBudget,
  ModalEditStrategyBudgetData,
} from './ModalEditStrategyBudget';
import {
<<<<<<< HEAD
  ModalTradeRouting,
  ModalTradeRoutingData,
} from 'libs/modals/modals/ModalTradeRouting/ModalTradeRouting';
import {
  ModalMutateStrategy,
  ModalMutateStrategyData,
} from './ModalMutateStrategy/ModalMutateStrategy';
=======
  ModalConfirmStrategy,
  ModalConfirmStrategyData,
} from './ModalConfirmStrategy/ModalConfirmStrategy';
>>>>>>> 4458d98b

// Step 1: Add modal key and data type to schema
export interface ModalSchema {
  wallet: undefined;
  tokenLists: ModalTokenListData;
  tradeTokenList: ModalTradeTokenListData;
  txConfirm: ModalCreateConfirmData;
  importToken: ModalImportTokenData;
  notifications: undefined;
  tradeSettings: undefined;
<<<<<<< HEAD
  tradeRouting: ModalTradeRoutingData;
  mutateStrategy: ModalMutateStrategyData;
=======
  confirmStrategy: ModalConfirmStrategyData;
  editStrategy: ModalEditStrategyData;
  editStrategyBudget: ModalEditStrategyBudgetData;
>>>>>>> 4458d98b
}

// Step 2: Create component in modals/modals folder

// Step 3: Add modal component here
export const MODAL_COMPONENTS: TModals = {
  wallet: (props) => ModalWallet(props),
  tokenLists: (props) => ModalTokenList(props),
  txConfirm: (props) => ModalConfirm(props),
  importToken: (props) => ModalImportToken(props),
  notifications: (props) => ModalNotifications(props),
  tradeTokenList: (props) => ModalTradeTokenList(props),
  tradeSettings: (props) => ModalTradeSettings(props),
<<<<<<< HEAD
  tradeRouting: (props) => ModalTradeRouting(props),
  mutateStrategy: (props) => ModalMutateStrategy(props),
=======
  confirmStrategy: (props) => ModalConfirmStrategy(props),
  editStrategy: (props) => ModalEditStrategy(props),
  editStrategyBudget: (props) => ModalEditStrategyBudget(props),
>>>>>>> 4458d98b
};<|MERGE_RESOLUTION|>--- conflicted
+++ resolved
@@ -25,19 +25,13 @@
   ModalEditStrategyBudgetData,
 } from './ModalEditStrategyBudget';
 import {
-<<<<<<< HEAD
   ModalTradeRouting,
   ModalTradeRoutingData,
 } from 'libs/modals/modals/ModalTradeRouting/ModalTradeRouting';
 import {
-  ModalMutateStrategy,
-  ModalMutateStrategyData,
-} from './ModalMutateStrategy/ModalMutateStrategy';
-=======
   ModalConfirmStrategy,
   ModalConfirmStrategyData,
 } from './ModalConfirmStrategy/ModalConfirmStrategy';
->>>>>>> 4458d98b
 
 // Step 1: Add modal key and data type to schema
 export interface ModalSchema {
@@ -48,14 +42,10 @@
   importToken: ModalImportTokenData;
   notifications: undefined;
   tradeSettings: undefined;
-<<<<<<< HEAD
   tradeRouting: ModalTradeRoutingData;
-  mutateStrategy: ModalMutateStrategyData;
-=======
   confirmStrategy: ModalConfirmStrategyData;
   editStrategy: ModalEditStrategyData;
   editStrategyBudget: ModalEditStrategyBudgetData;
->>>>>>> 4458d98b
 }
 
 // Step 2: Create component in modals/modals folder
@@ -69,12 +59,8 @@
   notifications: (props) => ModalNotifications(props),
   tradeTokenList: (props) => ModalTradeTokenList(props),
   tradeSettings: (props) => ModalTradeSettings(props),
-<<<<<<< HEAD
   tradeRouting: (props) => ModalTradeRouting(props),
-  mutateStrategy: (props) => ModalMutateStrategy(props),
-=======
   confirmStrategy: (props) => ModalConfirmStrategy(props),
   editStrategy: (props) => ModalEditStrategy(props),
   editStrategyBudget: (props) => ModalEditStrategyBudget(props),
->>>>>>> 4458d98b
 };