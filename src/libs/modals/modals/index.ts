--- conflicted
+++ resolved
@@ -45,11 +45,10 @@
   ModalManageNotificationsData,
 } from './ModalManageNotifications';
 import {
-<<<<<<< HEAD
   ModalDuplicateStrategy,
   ModalDuplicateStrategyData,
 } from './ModalDuplicateStrategy';
-=======
+import {
   ModalConfirmWithdraw,
   ModalConfirmWithdrawData,
 } from './ModalConfirmStrategy/ModalConfirmWithdraw';
@@ -57,7 +56,6 @@
   ModalConfirmDelete,
   ModalConfirmDeleteData,
 } from './ModalConfirmStrategy/ModalConfirmDelete';
->>>>>>> 2e666cc5
 
 // Step 1: Add modal key and data type to schema
 export interface ModalSchema {
@@ -74,13 +72,10 @@
   genericInfo: ModalGenericInfoData;
   createStratExpertMode: ModalCreateStratExpertModeData;
   manageNotifications: ModalManageNotificationsData;
-<<<<<<< HEAD
   duplicateStrategy: ModalDuplicateStrategyData;
-=======
   confirmPauseStrategy: ModalConfirmPauseData;
   confirmWithdrawStrategy: ModalConfirmWithdrawData;
   confirmDeleteStrategy: ModalConfirmDeleteData;
->>>>>>> 2e666cc5
 }
 
 // Step 2: Create component in modals/modals folder
@@ -100,11 +95,8 @@
   genericInfo: (props) => ModalGenericInfo(props),
   createStratExpertMode: (props) => ModalCreateStratExpertMode(props),
   manageNotifications: (props) => ModalManageNotifications(props),
-<<<<<<< HEAD
   duplicateStrategy: (props) => ModalDuplicateStrategy(props),
-=======
   confirmPauseStrategy: (props) => ModalConfirmPause(props),
   confirmWithdrawStrategy: (props) => ModalConfirmWithdraw(props),
   confirmDeleteStrategy: (props) => ModalConfirmDelete(props),
->>>>>>> 2e666cc5
 };