import { isOverlappingStrategy } from 'components/strategies/common/utils';
import { useModal } from 'hooks/useModal';
import { ModalOrMobileSheet } from '../../ModalOrMobileSheet';
import { ModalFC } from '../../modals.types';
import { Link } from 'libs/routing';
import { buttonStyles } from 'components/common/button/buttonStyles';
import { Strategy } from 'libs/queries';
import { IconTitleText } from 'components/common/iconTitleText/IconTitleText';
import { ReactComponent as IconTrash } from 'assets/icons/trash.svg';
import { cn } from 'utils/helpers';
import { Button } from 'components/common/button';
import { useDeleteStrategy } from 'components/strategies/useDeleteStrategy';
import { StrategyEditEventType } from 'services/events/types';
import { carbonEvents } from 'services/events';
import { getStatusTextByTxStatus } from 'components/strategies/utils';

export interface ModalConfirmDeleteData {
  strategy: Strategy;
  strategyEvent: StrategyEditEventType;
}

export const ModalConfirmDelete: ModalFC<ModalConfirmDeleteData> = ({
  id,
  data,
}) => {
  const { closeModal } = useModal();
  const { strategy, strategyEvent } = data;

<<<<<<< HEAD
  const { isProcessing, setIsProcessing } = useUpdateStrategy();
  const { deleteStrategy, deleteMutation } = useDeleteStrategy();
  const isAwaiting = deleteMutation.isPending;
=======
  const { deleteStrategy, deleteMutation, isProcessing } = useDeleteStrategy();
  const isAwaiting = deleteMutation.isLoading;
>>>>>>> fa9615a0
  const loadingChildren = getStatusTextByTxStatus(isAwaiting, isProcessing);
  const isPending = deleteMutation.isPending || isProcessing;

  const isOverlapping = isOverlappingStrategy(strategy);

  const onClick = () => {
    deleteStrategy(
      strategy,
      () => carbonEvents.strategyEdit.strategyDelete(strategyEvent),
      () => closeModal(id)
    );
  };

  const editPrices = () => {
    carbonEvents.strategyEdit.strategyEditPricesClick({
      origin: 'delete',
      ...strategyEvent,
    });
    closeModal(id);
  };

  return (
    <ModalOrMobileSheet id={id} title="Delete Strategy">
      <IconTitleText
        variant="error"
        icon={<IconTrash className="size-24" />}
        title="Are you sure you would like to delete your strategy?"
        text="Deleting your strategy will result in all strategy data being lost and impossible to restore. All funds will be withdrawn to your wallet."
      />
      {!isOverlapping && (
        <article className="bg-background-800 grid grid-cols-[1fr_auto] grid-rows-[auto_auto] gap-8 rounded p-16">
          <h3 className="text-14 font-weight-500">Did you know ?</h3>
          <Link
            onClick={editPrices}
            disabled={isAwaiting || isProcessing}
            to="/strategies/edit/$strategyId"
            params={{ strategyId: strategy.id }}
            search={{ editType: 'editPrices' }}
            className={cn(
              'row-span-2 self-center',
              buttonStyles({ variant: 'white' })
            )}
          >
            Edit Prices
          </Link>
          <p className="text-12 text-white/80">
            Editing prices is cheaper and keeps your strategy working for you.
          </p>
        </article>
      )}

      <Button
        variant="white"
        onClick={onClick}
        loading={isPending}
        loadingChildren={loadingChildren}
        data-testid="delete-strategy-btn"
      >
        Delete Strategy
      </Button>
    </ModalOrMobileSheet>
  );
};<|MERGE_RESOLUTION|>--- conflicted
+++ resolved
@@ -25,15 +25,9 @@
 }) => {
   const { closeModal } = useModal();
   const { strategy, strategyEvent } = data;
+  const { deleteStrategy, deleteMutation, isProcessing } = useDeleteStrategy();
+  const isAwaiting = deleteMutation.isPending;
 
-<<<<<<< HEAD
-  const { isProcessing, setIsProcessing } = useUpdateStrategy();
-  const { deleteStrategy, deleteMutation } = useDeleteStrategy();
-  const isAwaiting = deleteMutation.isPending;
-=======
-  const { deleteStrategy, deleteMutation, isProcessing } = useDeleteStrategy();
-  const isAwaiting = deleteMutation.isLoading;
->>>>>>> fa9615a0
   const loadingChildren = getStatusTextByTxStatus(isAwaiting, isProcessing);
   const isPending = deleteMutation.isPending || isProcessing;
 
