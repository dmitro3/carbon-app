import { useMemo } from 'react';
import { Modal } from 'libs/modals/Modal';
import { ModalFC } from 'libs/modals/modals.types';
import { Strategy } from 'libs/queries';
import { useModal } from 'hooks/useModal';
import { carbonEvents } from 'services/events';
import { Button } from 'components/common/button';
import { useUpdateStrategy } from 'components/strategies/useUpdateStrategy';
import { useDeleteStrategy } from 'components/strategies/useDeleteStrategy';
import { IconTitleText } from 'components/common/iconTitleText/IconTitleText';
import { useOrder } from 'components/strategies/create/useOrder';
<<<<<<< HEAD
import { carbonEvents } from 'services/events';
import { useStrategyEventData } from 'components/strategies/create/useStrategyEventData';
import { useTranslation } from 'libs/translations';
=======
import { useStrategyEventData } from 'components/strategies/create/useStrategyEventData';
import { getStatusTextByTxStatus } from 'components/strategies/utils';
import { getModalDataByType } from './utils';
>>>>>>> 6c66f303

export type ModalConfirmStrategyData = {
  strategy: Strategy;
  type: 'delete' | 'pause';
};

export const ModalConfirmStrategy: ModalFC<ModalConfirmStrategyData> = ({
  id,
  data: { strategy, type },
}) => {
  const { closeModal } = useModal();
<<<<<<< HEAD
  const { pauseStrategy } = useUpdateStrategy();
  const { deleteStrategy } = useDeleteStrategy();
  const { t } = useTranslation();
  const data = getModalDataByType(type, t);
=======
  const { pauseStrategy, isProcessing, setIsProcessing, updateMutation } =
    useUpdateStrategy();

  const { deleteStrategy, deleteMutation } = useDeleteStrategy();
  const isAwaiting =
    type === 'delete' ? deleteMutation.isLoading : updateMutation.isLoading;
  const isLoading = isAwaiting || isProcessing;
  const data = getModalDataByType(type);
>>>>>>> 6c66f303
  const order0 = useOrder(strategy.order0);
  const order1 = useOrder(strategy.order1);

  const strategyEventData = useStrategyEventData({
    base: strategy.base,
    quote: strategy.quote,
    order0,
    order1,
  });

  const handleOnActionClick = () => {
    switch (type) {
      case 'pause':
        pauseStrategy(
          strategy,
          () => {
            carbonEvents.strategyEdit.strategyPause({
              ...strategyEventData,
              strategyId: strategy.id,
            });
          },
          () => closeModal(id)
        );
        break;
      case 'delete':
        deleteStrategy(
          strategy,
          setIsProcessing,
          () => {
            carbonEvents.strategyEdit.strategyDelete({
              ...strategyEventData,
              strategyId: strategy.id,
            });
          },
          () => closeModal(id)
        );
        break;
    }
  };

  const loadingChildren = useMemo(() => {
    return getStatusTextByTxStatus(isAwaiting, isProcessing);
  }, [isAwaiting, isProcessing]);

  return (
    <Modal id={id} title={data?.modalTitle}>
      <div className="mt-24 flex flex-col items-center text-center font-weight-500">
        <IconTitleText
          variant={data?.variant}
          icon={data?.icon}
          title={data?.title || ''}
          text={data?.content}
        />
        {data?.additionalContent}
        <Button
          onClick={handleOnActionClick}
          loading={isLoading}
          loadingChildren={loadingChildren}
          className="mt-32"
          variant={'white'}
          size="lg"
          fullWidth
        >
          {data?.actionButton}
        </Button>
        <Button
          onClick={() => closeModal(id)}
          disabled={isLoading}
          className="mt-16"
          variant="black"
          size="lg"
          fullWidth
        >
          {type === 'delete'
            ? t('modal.deleteStrategy.actionButton2')
            : t('modal.pauseStrategy.actionButton2')}
        </Button>
      </div>
    </Modal>
  );
};

// TODO: Maybe it will be better of changing actionButton1 & 2 to ->
// actionButton1 -> actionButtons.confirm
// actionButton2 -> actionButtons.cancel<|MERGE_RESOLUTION|>--- conflicted
+++ resolved
@@ -9,15 +9,10 @@
 import { useDeleteStrategy } from 'components/strategies/useDeleteStrategy';
 import { IconTitleText } from 'components/common/iconTitleText/IconTitleText';
 import { useOrder } from 'components/strategies/create/useOrder';
-<<<<<<< HEAD
-import { carbonEvents } from 'services/events';
-import { useStrategyEventData } from 'components/strategies/create/useStrategyEventData';
-import { useTranslation } from 'libs/translations';
-=======
 import { useStrategyEventData } from 'components/strategies/create/useStrategyEventData';
 import { getStatusTextByTxStatus } from 'components/strategies/utils';
 import { getModalDataByType } from './utils';
->>>>>>> 6c66f303
+import { useTranslation } from 'libs/translations';
 
 export type ModalConfirmStrategyData = {
   strategy: Strategy;
@@ -29,12 +24,8 @@
   data: { strategy, type },
 }) => {
   const { closeModal } = useModal();
-<<<<<<< HEAD
-  const { pauseStrategy } = useUpdateStrategy();
-  const { deleteStrategy } = useDeleteStrategy();
   const { t } = useTranslation();
   const data = getModalDataByType(type, t);
-=======
   const { pauseStrategy, isProcessing, setIsProcessing, updateMutation } =
     useUpdateStrategy();
 
@@ -42,8 +33,6 @@
   const isAwaiting =
     type === 'delete' ? deleteMutation.isLoading : updateMutation.isLoading;
   const isLoading = isAwaiting || isProcessing;
-  const data = getModalDataByType(type);
->>>>>>> 6c66f303
   const order0 = useOrder(strategy.order0);
   const order1 = useOrder(strategy.order1);
 
