--- conflicted
+++ resolved
@@ -1,9 +1,5 @@
 import { useMemo } from 'react';
-<<<<<<< HEAD
 import { carbonEvents } from 'services/events';
-import { Modal } from 'libs/modals/Modal';
-=======
->>>>>>> 349bd6c5
 import { ModalFC } from 'libs/modals/modals.types';
 import { Strategy } from 'libs/queries';
 import { useTranslation } from 'libs/translations';
