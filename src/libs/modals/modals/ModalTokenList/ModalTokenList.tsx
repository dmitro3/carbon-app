import { ModalFC } from 'libs/modals/modals.types';
import { Token } from 'libs/tokens';
import { useModalTokenList } from 'libs/modals/modals/ModalTokenList/useModalTokenList';
import { ModalTokenListImport } from 'libs/modals/modals/ModalTokenList/ModalTokenListImport';
import { ModalTokenListNotFound } from 'libs/modals/modals/ModalTokenList/ModalTokenListNotFound';
import { ModalTokenListContent } from 'libs/modals/modals/ModalTokenList/ModalTokenListContent';
import { ModalTokenListLoading } from 'libs/modals/modals/ModalTokenList/ModalTokenListLoading';
import { ModalTokenListError } from 'libs/modals/modals/ModalTokenList/ModalTokenListError';
<<<<<<< HEAD
import { useTranslation } from 'libs/translations';
import { SearchInput } from 'components/common/searchInput';
=======
import { ModalOrMobileSheet } from 'libs/modals/ModalOrMobileSheet';
import { useBreakpoints } from 'hooks/useBreakpoints';
>>>>>>> 349bd6c5

export type ModalTokenListData = {
  onClick: (token: Token) => void;
  excludedTokens?: string[];
  includedTokens?: string[];
  isBaseToken?: boolean;
};

export const ModalTokenList: ModalFC<ModalTokenListData> = ({ id, data }) => {
<<<<<<< HEAD
  const { t } = useTranslation();
=======
  const { belowBreakpoint } = useBreakpoints();

>>>>>>> 349bd6c5
  const {
    search,
    setSearch,
    showImportToken,
    showNoResults,
    filteredTokens,
    onSelect,
    isError,
    isLoading,
    addFavoriteToken,
    removeFavoriteToken,
    favoriteTokens,
    popularTokens,
  } = useModalTokenList({ id, data });

  return (
<<<<<<< HEAD
    <Modal id={id} title={t('modals.selectToken.modalTitle')}>
=======
    <ModalOrMobileSheet id={id} title={'Select Token'}>
>>>>>>> 349bd6c5
      <SearchInput
        autoFocus={!belowBreakpoint('md')}
        value={search}
        setValue={setSearch}
        className="mt-20 w-full rounded-8 py-10"
        onKeyDown={(e) => {
          if (e.key === 'Enter') {
            onSelect(filteredTokens[0]);
          }
        }}
      />
      {isError ? (
        <ModalTokenListError />
      ) : isLoading ? (
        <ModalTokenListLoading />
      ) : showImportToken ? (
        <ModalTokenListImport address={search} />
      ) : showNoResults ? (
        <ModalTokenListNotFound />
      ) : (
        <ModalTokenListContent
          tokens={{
            all: filteredTokens,
            favorites: favoriteTokens,
            popular: popularTokens,
          }}
          onSelect={onSelect}
          search={search}
          onAddFavorite={addFavoriteToken}
          onRemoveFavorite={removeFavoriteToken}
        />
      )}
    </ModalOrMobileSheet>
  );
};<|MERGE_RESOLUTION|>--- conflicted
+++ resolved
@@ -6,13 +6,10 @@
 import { ModalTokenListContent } from 'libs/modals/modals/ModalTokenList/ModalTokenListContent';
 import { ModalTokenListLoading } from 'libs/modals/modals/ModalTokenList/ModalTokenListLoading';
 import { ModalTokenListError } from 'libs/modals/modals/ModalTokenList/ModalTokenListError';
-<<<<<<< HEAD
 import { useTranslation } from 'libs/translations';
 import { SearchInput } from 'components/common/searchInput';
-=======
 import { ModalOrMobileSheet } from 'libs/modals/ModalOrMobileSheet';
 import { useBreakpoints } from 'hooks/useBreakpoints';
->>>>>>> 349bd6c5
 
 export type ModalTokenListData = {
   onClick: (token: Token) => void;
@@ -22,12 +19,9 @@
 };
 
 export const ModalTokenList: ModalFC<ModalTokenListData> = ({ id, data }) => {
-<<<<<<< HEAD
   const { t } = useTranslation();
-=======
   const { belowBreakpoint } = useBreakpoints();
 
->>>>>>> 349bd6c5
   const {
     search,
     setSearch,
@@ -44,11 +38,7 @@
   } = useModalTokenList({ id, data });
 
   return (
-<<<<<<< HEAD
-    <Modal id={id} title={t('modals.selectToken.modalTitle')}>
-=======
-    <ModalOrMobileSheet id={id} title={'Select Token'}>
->>>>>>> 349bd6c5
+    <ModalOrMobileSheet id={id} title={t('modals.selectToken.modalTitle')}>
       <SearchInput
         autoFocus={!belowBreakpoint('md')}
         value={search}
