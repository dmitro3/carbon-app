--- conflicted
+++ resolved
@@ -30,31 +30,20 @@
   handleClick,
 }) => {
   const { selectedFiatCurrency } = useFiatCurrency();
-<<<<<<< HEAD
-  const averagePrice = new SafeDecimal(sourceAmount).div(targetAmount);
-  const averagePriceFiat = averagePrice.times(
-    sourceFiatPrice?.[selectedFiatCurrency] || 0
-  );
+
   const sourceAmountFiat = new SafeDecimal(sourceAmount).times(
     sourceFiatPrice?.[selectedFiatCurrency] || 0
   );
+
   const targetAmountFiat = new SafeDecimal(targetAmount).times(
-=======
-
-  const sourceAmountFiat = new BigNumber(sourceAmount).times(
-    sourceFiatPrice?.[selectedFiatCurrency] || 0
-  );
-
-  const targetAmountFiat = new BigNumber(targetAmount).times(
->>>>>>> b5521905
     targetFiatPrice?.[selectedFiatCurrency] || 0
   );
 
   const averageToken = buy ? source : target;
   const averageFiatPrice = buy ? sourceFiatPrice : targetFiatPrice;
   const averageAmount = buy
-    ? new BigNumber(sourceAmount).div(targetAmount)
-    : new BigNumber(targetAmount).div(sourceAmount);
+    ? new SafeDecimal(sourceAmount).div(targetAmount)
+    : new SafeDecimal(targetAmount).div(sourceAmount);
 
   const averagePriceFiat = averageAmount.times(
     averageFiatPrice?.[selectedFiatCurrency] || 0
