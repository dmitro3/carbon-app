--- conflicted
+++ resolved
@@ -110,22 +110,16 @@
             value={totalSourceAmount}
             token={data.source}
             disabled
-<<<<<<< HEAD
             data-testid="confirm-source"
-=======
             className="-mb-16 rounded-12 bg-black"
->>>>>>> b6a60ad5
           />
           <IconArrow className="z-10 mx-auto h-24 w-24 rounded-full bg-silver p-5" />
           <TokenInputField
             value={totalTargetAmount}
             token={data.target}
             disabled
-<<<<<<< HEAD
             data-testid="confirm-target"
-=======
             className="-mt-16 rounded-12 bg-black"
->>>>>>> b6a60ad5
           />
         </div>
 
