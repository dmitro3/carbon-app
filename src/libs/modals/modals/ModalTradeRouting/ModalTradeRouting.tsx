import { useState } from 'react';
import { ModalFC } from 'libs/modals/modals.types';
import { Action } from 'libs/sdk';
import { Token } from 'libs/tokens';
import { Button } from 'components/common/button';
import { TokenInputField } from 'components/common/TokenInputField/TokenInputField';
import { Tooltip } from 'components/common/tooltip/Tooltip';
import { MatchActionBNStr } from '@bancor/carbon-sdk/';
import { useModalTradeRouting } from 'libs/modals/modals/ModalTradeRouting/useModalTradeRouting';
import { ModalTradeRoutingRow } from 'libs/modals/modals/ModalTradeRouting/ModalTradeRoutingRow';
import { ModalTradeRoutingHeader } from 'libs/modals/modals/ModalTradeRouting/ModalTradeRoutingHeader';
import { ReactComponent as IconArrow } from 'assets/icons/arrowDown.svg';
<<<<<<< HEAD
import { useTranslation } from 'libs/translations';
=======
import { ModalOrMobileSheet } from 'libs/modals/ModalOrMobileSheet';
>>>>>>> 349bd6c5

export type ModalTradeRoutingData = {
  source: Token;
  target: Token;
  tradeActionsRes: Action[];
  tradeActionsWei: MatchActionBNStr[];
  isTradeBySource: boolean;
  onSuccess: Function;
  buy?: boolean;
};

export const ModalTradeRouting: ModalFC<ModalTradeRoutingData> = ({
  id,
  data,
}) => {
  const { t } = useTranslation();
  const [isAwaiting, setIsAwaiting] = useState(false);

  const {
    selected,
    onSelect,
    handleCTAClick,
    sourceFiatPrice,
    targetFiatPrice,
    totalSourceAmount,
    totalTargetAmount,
    disabledCTA,
  } = useModalTradeRouting({
    id,
    data: { ...data, setIsAwaiting },
  });

  return (
<<<<<<< HEAD
    <Modal id={id} title={t('modals.tradeRouting.modalTitle')} size={'md'}>
      <Tooltip element={t('modals.tradeRouting.tooltips.tooltip1')}>
        <div className={'text-secondary mt-20 mb-5'}>
          {t('modals.tradeRouting.section1.title1')}
        </div>
=======
    <ModalOrMobileSheet id={id} title="Trade Routing" size={'md'}>
      <Tooltip
        element={
          'This is the list of orders your trade will use when executed.'
        }
      >
        <div className={'text-secondary mt-20 mb-5'}>Routing Table</div>
>>>>>>> 349bd6c5
      </Tooltip>
      <ModalTradeRoutingHeader
        baseSymbol={data.source.symbol}
        quoteSymbol={data.target.symbol}
      />

      <div className="mt-2 grid max-h-[210px] grid-cols-3 gap-10 overflow-y-auto rounded-t-4 rounded-b-10 bg-black p-10 ps-20">
        {selected.map((action, index) => (
          <ModalTradeRoutingRow
            key={index}
            action={action}
            source={data.source}
            target={data.target}
            sourceFiatPrice={sourceFiatPrice.data}
            targetFiatPrice={targetFiatPrice.data}
            isSelected={action.isSelected}
            handleClick={onSelect}
          />
        ))}
      </div>
      <Tooltip element={t('modals.tradeRouting.tooltips.tooltip2')}>
        <div className={'text-secondary mt-20 mb-5'}>
          {t('modals.tradeRouting.section2.title1')}
        </div>
      </Tooltip>
      <div className={'-space-y-10'}>
        <div className={'rounded-12 bg-black p-16'}>
          <TokenInputField
            value={totalSourceAmount}
            token={data.source}
            disabled
          />
        </div>
        <div
          className={
            'relative z-10 mx-auto flex h-24 w-24 items-center justify-center rounded-full bg-silver'
          }
        >
          <IconArrow className={'w-10'} />
        </div>
        <div className={'rounded-12 bg-black p-16'}>
          <TokenInputField
            value={totalTargetAmount}
            token={data.target}
            disabled
          />
        </div>
      </div>

      <div className={'mt-20 flex w-full space-s-10'}>
        <Button
          variant={'white'}
          fullWidth
          onClick={handleCTAClick}
          disabled={disabledCTA}
          loading={isAwaiting}
          loadingChildren={t('common.statuses.status1')}
        >
          {t('modals.tradeRouting.actionButtons.actionButton1')}
        </Button>
      </div>
    </ModalOrMobileSheet>
  );
};<|MERGE_RESOLUTION|>--- conflicted
+++ resolved
@@ -10,11 +10,8 @@
 import { ModalTradeRoutingRow } from 'libs/modals/modals/ModalTradeRouting/ModalTradeRoutingRow';
 import { ModalTradeRoutingHeader } from 'libs/modals/modals/ModalTradeRouting/ModalTradeRoutingHeader';
 import { ReactComponent as IconArrow } from 'assets/icons/arrowDown.svg';
-<<<<<<< HEAD
 import { useTranslation } from 'libs/translations';
-=======
 import { ModalOrMobileSheet } from 'libs/modals/ModalOrMobileSheet';
->>>>>>> 349bd6c5
 
 export type ModalTradeRoutingData = {
   source: Token;
@@ -48,21 +45,11 @@
   });
 
   return (
-<<<<<<< HEAD
-    <Modal id={id} title={t('modals.tradeRouting.modalTitle')} size={'md'}>
+    <ModalOrMobileSheet id={id} title={t('modals.tradeRouting.modalTitle')} size={'md'}>
       <Tooltip element={t('modals.tradeRouting.tooltips.tooltip1')}>
         <div className={'text-secondary mt-20 mb-5'}>
           {t('modals.tradeRouting.section1.title1')}
         </div>
-=======
-    <ModalOrMobileSheet id={id} title="Trade Routing" size={'md'}>
-      <Tooltip
-        element={
-          'This is the list of orders your trade will use when executed.'
-        }
-      >
-        <div className={'text-secondary mt-20 mb-5'}>Routing Table</div>
->>>>>>> 349bd6c5
       </Tooltip>
       <ModalTradeRoutingHeader
         baseSymbol={data.source.symbol}
