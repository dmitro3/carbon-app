import { Modal } from 'libs/modals/Modal';
import { ModalFC } from 'libs/modals/modals.types';
import { Button } from 'components/common/button';
import { useModal } from 'hooks/useModal';
import { Strategy } from 'libs/queries';
import { ModalEditStrategyBuySellBlock } from './ModalEditStrategyBuySellBlock';
import { useUpdateStrategy } from 'components/strategies/useUpdateStrategy';
import { TokensOverlap } from 'components/common/tokensOverlap';
<<<<<<< HEAD
import { useOrder } from 'components/strategies/create/useOrder';
=======
import { OrderCreate } from 'components/strategies/create/useOrder';
>>>>>>> 74498eab

export type ModalEditStrategyData = {
  strategy: Strategy;
  type: 'renew' | 'changeRates';
};

export const ModalEditStrategy: ModalFC<ModalEditStrategyData> = ({
  id,
  data: { strategy, type },
}) => {
  const { closeModal } = useModal();
  const { renewStrategy, changeRateStrategy } = useUpdateStrategy();
  const order0 = useOrder(strategy.order0);
  const order1 = useOrder(strategy.order1);

  const paddedID = strategy.id.padStart(9, '0');

  const handleOnActionClick = () => {
    const newOrder0 = {
      balance: strategy.order0.balance,
      startRate: order0.price || order0.min,
      endRate: order0.max,
    };
    const newOrder1 = {
      balance: strategy.order1.balance,
      startRate: order1.price || order1.min,
      endRate: order1.max,
    };

    type === 'renew'
      ? renewStrategy({
          ...strategy,
          order0: newOrder0,
          order1: newOrder1,
        })
      : changeRateStrategy({
          ...strategy,
          order0: newOrder0,
          order1: newOrder1,
        });
    closeModal(id);
  };

  const isOrderValid = (order: OrderCreate) => {
    return order.isRange ? +order.min > 0 && +order.max > 0 : +order.price > 0;
  };

  return (
<<<<<<< HEAD
    <Modal
      className="dark:bg-silver"
      id={id}
      title={type === 'renew' ? 'Renew Strategy' : 'Edit Price'}
    >
=======
    <Modal id={id} title={'Renew Strategy'}>
>>>>>>> 74498eab
      <div className="mt-24 flex flex-col items-center space-y-20 text-center font-weight-500">
        <div
          className={
            'flex w-full items-center space-x-10 rounded-10 bg-black p-15 font-mono'
          }
        >
          <TokensOverlap
            className="h-32 w-32"
            tokens={[strategy.token0, strategy.token1]}
          />
          <div>
            {
              <div className="flex gap-6">
                <span>{strategy.token0.symbol}</span>
                <div className="text-secondary !text-16">/</div>
                <span>{strategy.token1.symbol}</span>
              </div>
            }
            <div className="text-secondary flex gap-8">
              <span>{paddedID.slice(0, 3)}</span>
              <span>{paddedID.slice(3, 6)}</span>
              <span>{paddedID.slice(6, 9)}</span>
            </div>
          </div>
        </div>
        <ModalEditStrategyBuySellBlock
          buy
          base={strategy?.token0}
          quote={strategy?.token1}
          order={order0}
          balance={strategy.order0.balance}
        />
        <ModalEditStrategyBuySellBlock
          base={strategy?.token0}
          quote={strategy?.token1}
          order={order1}
          balance={strategy.order1.balance}
        />
        <Button
<<<<<<< HEAD
          disabled={
            (order0.isRange
              ? !!!order0.min ||
                +order0.min === 0 ||
                !!!order0.max ||
                +order0.max === 0
              : !!!order0.price || +order0.price === 0) ||
            (order1.isRange
              ? !!!order1.min ||
                +order1.min === 0 ||
                !!!order1.max ||
                +order1.max === 0
              : !!!order1.price || +order1.price === 0)
          }
=======
          disabled={!isOrderValid(order0) || !isOrderValid(order1)}
>>>>>>> 74498eab
          onClick={handleOnActionClick}
          className="mt-32"
          variant="white"
          size="lg"
          fullWidth
        >
          {type === 'renew' ? 'Renew Strategy' : 'Confirm Changes'}
        </Button>
        <Button
          onClick={() => closeModal(id)}
          className="mt-16"
          variant="black"
          size="lg"
          fullWidth
        >
          Cancel
        </Button>
      </div>
    </Modal>
  );
};<|MERGE_RESOLUTION|>--- conflicted
+++ resolved
@@ -6,11 +6,8 @@
 import { ModalEditStrategyBuySellBlock } from './ModalEditStrategyBuySellBlock';
 import { useUpdateStrategy } from 'components/strategies/useUpdateStrategy';
 import { TokensOverlap } from 'components/common/tokensOverlap';
-<<<<<<< HEAD
 import { useOrder } from 'components/strategies/create/useOrder';
-=======
 import { OrderCreate } from 'components/strategies/create/useOrder';
->>>>>>> 74498eab
 
 export type ModalEditStrategyData = {
   strategy: Strategy;
@@ -59,15 +56,7 @@
   };
 
   return (
-<<<<<<< HEAD
-    <Modal
-      className="dark:bg-silver"
-      id={id}
-      title={type === 'renew' ? 'Renew Strategy' : 'Edit Price'}
-    >
-=======
-    <Modal id={id} title={'Renew Strategy'}>
->>>>>>> 74498eab
+    <Modal id={id} title={type === 'renew' ? 'Renew Strategy' : 'Edit Price'}>
       <div className="mt-24 flex flex-col items-center space-y-20 text-center font-weight-500">
         <div
           className={
@@ -107,24 +96,7 @@
           balance={strategy.order1.balance}
         />
         <Button
-<<<<<<< HEAD
-          disabled={
-            (order0.isRange
-              ? !!!order0.min ||
-                +order0.min === 0 ||
-                !!!order0.max ||
-                +order0.max === 0
-              : !!!order0.price || +order0.price === 0) ||
-            (order1.isRange
-              ? !!!order1.min ||
-                +order1.min === 0 ||
-                !!!order1.max ||
-                +order1.max === 0
-              : !!!order1.price || +order1.price === 0)
-          }
-=======
           disabled={!isOrderValid(order0) || !isOrderValid(order1)}
->>>>>>> 74498eab
           onClick={handleOnActionClick}
           className="mt-32"
           variant="white"
