--- conflicted
+++ resolved
@@ -10,7 +10,7 @@
 
 export type ModalEditStrategyData = {
   strategy: Strategy;
-  type: 'unpause' | 'changeRates';
+  type: 'renew' | 'changeRates';
 };
 
 export const ModalEditStrategy: ModalFC<ModalEditStrategyData> = ({
@@ -18,14 +18,10 @@
   data: { strategy, type },
 }) => {
   const { closeModal } = useModal();
-<<<<<<< HEAD
-  const { unPauseStrategy } = useUpdateStrategy();
+  const { renewStrategy } = useUpdateStrategy();
   const order0 = useOrder(strategy.order0);
   const order1 = useOrder(strategy.order1);
-=======
-  const { renewStrategy } = useUpdateStrategy();
-  const { order0, order1 } = useCreateStrategy();
->>>>>>> 8705f9d5
+
   const paddedID = strategy.id.padStart(9, '0');
 
   const handleOnActionClick = () => {
@@ -46,15 +42,11 @@
   };
 
   return (
-<<<<<<< HEAD
     <Modal
       className="dark:bg-silver"
       id={id}
-      title={type === 'unpause' ? 'Unpause Strategy' : 'Edit Price'}
+      title={type === 'renew' ? 'Renew Strategy' : 'Edit Price'}
     >
-=======
-    <Modal className="dark:bg-silver" id={id} title={'Renew Strategy'}>
->>>>>>> 8705f9d5
       <div className="mt-24 flex flex-col items-center space-y-20 text-center font-weight-500">
         <div
           className={
@@ -114,7 +106,7 @@
           size="lg"
           fullWidth
         >
-          {type === 'unpause' ? 'Renew Strategy' : 'Confirm Changes'}
+          {type === 'renew' ? 'Renew Strategy' : 'Confirm Changes'}
         </Button>
         <Button
           onClick={() => closeModal(id)}
