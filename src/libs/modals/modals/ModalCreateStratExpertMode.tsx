--- conflicted
+++ resolved
@@ -4,11 +4,8 @@
 import { ReactComponent as IconWarning } from 'assets/icons/warning.svg';
 import { useModal } from 'hooks/useModal';
 import { lsService } from 'services/localeStorage';
-<<<<<<< HEAD
 import { useTranslation } from 'libs/translations';
-=======
 import { ModalOrMobileSheet } from 'libs/modals/ModalOrMobileSheet';
->>>>>>> 349bd6c5
 
 export type ModalCreateStratExpertModeData = {
   onConfirm?: Function;
@@ -27,11 +24,7 @@
   };
 
   return (
-<<<<<<< HEAD
-    <Modal id={id} title={t('modals.expertMode.modalTitle')} onClose={onClose}>
-=======
-    <ModalOrMobileSheet id={id} title={'Expert Mode'} onClose={onClose}>
->>>>>>> 349bd6c5
+    <ModalOrMobileSheet id={id} title={t('modals.expertMode.modalTitle')} onClose={onClose}>
       <div className={'mt-40'}>
         <IconTitleText
           variant={'success'}
