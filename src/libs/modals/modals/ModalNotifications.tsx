--- conflicted
+++ resolved
@@ -21,19 +21,11 @@
       }
       size="md"
     >
-<<<<<<< HEAD
-      <div className="mt-25 space-y-10">
-        {reversedNotifications.map((notification) => (
-          <div
-            key={notification.id}
-            className="rounded-10 bg-black px-20 py-10"
-=======
       <ul className="mt-25 flex flex-col gap-10">
         {reversedNotifications.map((n) => (
           <li
             key={n.id}
-            className="overflow-hidden rounded-10 bg-black px-16 py-12"
->>>>>>> c972a5f5
+            className="rounded-10 overflow-hidden bg-black px-16 py-12"
           >
             <NotificationLine
               notification={n}
