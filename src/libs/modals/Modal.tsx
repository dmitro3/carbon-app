--- conflicted
+++ resolved
@@ -51,11 +51,7 @@
       >
         <div
           data-testid={testId}
-<<<<<<< HEAD
-          className="relative flex w-full flex-col gap-20 rounded-10 border-0 bg-white p-20 outline-none focus:outline-none dark:bg-emphasis"
-=======
-          className="relative flex w-full flex-col gap-20 overflow-hidden rounded-10 border-0 bg-white bg-silver p-20 outline-none focus:outline-none"
->>>>>>> 76d4f876
+          className="relative flex w-full flex-col gap-20 rounded-10 border-0 bg-white bg-silver p-20 outline-none focus:outline-none"
         >
           {isLoading && (
             <div className="statusBar absolute -mt-20 ml-20 h-6 w-full bg-green/25" />
