--- conflicted
+++ resolved
@@ -40,11 +40,7 @@
       initial="hidden"
       animate="visible"
       exit="exit"
-<<<<<<< HEAD
-      className={`fixed inset-0 z-40 flex items-end justify-center overflow-hidden bg-primary-500/20 outline-none backdrop-blur focus:outline-none sm:items-center sm:px-10 md:px-20`}
-=======
-      className={`px-content fixed inset-0 z-40 flex items-center justify-center overflow-hidden bg-primary-500/20 outline-none backdrop-blur focus:outline-none`}
->>>>>>> 4f43c5e3
+      className={`px-content fixed inset-0 z-40 flex items-end justify-center overflow-hidden bg-primary-500/20 outline-none backdrop-blur focus:outline-none sm:items-center`}
     >
       <m.div
         onClick={(e) => e.stopPropagation()}
