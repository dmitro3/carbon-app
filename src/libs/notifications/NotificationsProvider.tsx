import { useWeb3 } from 'libs/web3';
import { FC, useEffect, useState } from 'react';
import { AnimatePresence, motion } from 'framer-motion';
import { getLSUserNotifications } from 'libs/notifications/utils';
import { useNotifications } from 'hooks/useNotifications';
import { useInterval } from 'hooks/useInterval';
import { NotificationLine } from './NotificationLine';
import { Notification } from './types';

export const NotificationAlerts: FC = () => {
  const { user } = useWeb3();
  const { alerts, notifications, checkStatus, setNotifications } =
    useNotifications();

  useInterval(async () => {
    notifications
      .filter((n) => n.type === 'tx' && n.status === 'pending')
      .forEach((n) => checkStatus(n));
  }, 2000);

  useEffect(() => {
    if (user) {
      const lsNotifications = getLSUserNotifications(user);
      if (lsNotifications) {
        setNotifications(lsNotifications);
      }
    }
  }, [user, setNotifications]);

  return (
<<<<<<< HEAD
    <ul className="fixed right-10 top-10 z-50" data-testid="notification-list">
      <AnimatePresence mode="popLayout">
        {alerts.map((n) => (
          <motion.li
            key={n.id}
            layout
            variants={notificationVariants}
            whileHover="hover"
            initial="initial"
            animate="animate"
            exit="exit"
            className="rounded-10 bg-background-900 mb-20 block w-[350px] px-20 py-10"
            data-testid={`notification-${n.testid}`}
          >
            <NotificationLine isAlert notification={n} />
          </motion.li>
=======
    <ul className="fixed top-80 right-10 z-50" data-testid="notification-list">
      <AnimatePresence mode="popLayout">
        {alerts.map((n) => (
          <NotificationItem notification={n} key={n.id} />
>>>>>>> c972a5f5
        ))}
      </AnimatePresence>
    </ul>
  );
};

const NotificationItem: FC<{ notification: Notification }> = (props) => {
  const { notification } = props;
  const id = notification.id;
  const [delay, setDelay] = useState(7 * 1000);
  const { dismissAlert } = useNotifications();

  useEffect(() => {
    const timeout = setTimeout(() => dismissAlert(id), delay);
    return () => clearTimeout(timeout);
  }, [delay, dismissAlert, id]);

  return (
    <motion.li
      layout
      variants={notificationVariants}
      onMouseEnter={() => setDelay(1_000_000)} // Infinity doesn't work with timeout
      onMouseLeave={() => setDelay(7 * 1000)}
      whileHover="hover"
      initial="initial"
      animate="animate"
      exit="exit"
      className="mb-20 block w-[350px] overflow-hidden rounded-10 border border-white/40 bg-background-900 px-16 py-12"
      data-testid={`notification-${notification.testid}`}
    >
      <NotificationLine
        notification={notification}
        close={() => dismissAlert(id)}
      />
    </motion.li>
  );
};

const notificationVariants = {
  initial: {
    opacity: 0,
    scale: 0.2,
    transition: { type: 'spring' },
  },
  animate: {
    opacity: 1,
    scale: 1,
  },
  exit: {
    opacity: 0,
    scale: 0.2,
    transition: { type: 'spring' },
  },
  hover: { scale: 1.05, transition: { type: 'spring' } },
};<|MERGE_RESOLUTION|>--- conflicted
+++ resolved
@@ -28,29 +28,10 @@
   }, [user, setNotifications]);
 
   return (
-<<<<<<< HEAD
-    <ul className="fixed right-10 top-10 z-50" data-testid="notification-list">
-      <AnimatePresence mode="popLayout">
-        {alerts.map((n) => (
-          <motion.li
-            key={n.id}
-            layout
-            variants={notificationVariants}
-            whileHover="hover"
-            initial="initial"
-            animate="animate"
-            exit="exit"
-            className="rounded-10 bg-background-900 mb-20 block w-[350px] px-20 py-10"
-            data-testid={`notification-${n.testid}`}
-          >
-            <NotificationLine isAlert notification={n} />
-          </motion.li>
-=======
-    <ul className="fixed top-80 right-10 z-50" data-testid="notification-list">
+    <ul className="fixed right-10 top-80 z-50" data-testid="notification-list">
       <AnimatePresence mode="popLayout">
         {alerts.map((n) => (
           <NotificationItem notification={n} key={n.id} />
->>>>>>> c972a5f5
         ))}
       </AnimatePresence>
     </ul>
@@ -78,7 +59,7 @@
       initial="initial"
       animate="animate"
       exit="exit"
-      className="mb-20 block w-[350px] overflow-hidden rounded-10 border border-white/40 bg-background-900 px-16 py-12"
+      className="rounded-10 bg-background-900 mb-20 block w-[350px] overflow-hidden border border-white/40 px-16 py-12"
       data-testid={`notification-${notification.testid}`}
     >
       <NotificationLine
