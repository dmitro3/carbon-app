<<<<<<< HEAD
import { useWeb3React } from '@web3-react/core';
import { ConnectionType } from 'libs/web3/web3.constants';
import {
  attemptToConnectWallet,
  getConnection,
  isNativeAppBrowser,
} from 'libs/web3/web3.utils';
import { useCallback, useEffect, useState } from 'react';
import { lsService } from 'services/localeStorage';
import { useStore } from 'store';
import useAsyncEffect from 'use-async-effect';

export const useWeb3Network = () => {
  const { isCountryBlocked, setSelectedWallet } = useStore();

  const { connector } = useWeb3React();

  const network = getConnection(ConnectionType.NETWORK);

  const provider = network.hooks.useProvider();

  const [isNetworkActive, setIsNetworkActive] = useState(false);

  const [networkError, setNetworkError] = useState<string>();

  const switchNetwork = useCallback(async () => {
    await connector.activate(1);
  }, [connector]);

  const activateNetwork = useCallback(async () => {
    if (networkError || isNetworkActive) {
      return;
    }

    try {
      await network.connector.activate();
      setIsNetworkActive(true);
    } catch (e: any) {
      const msg = e.message || 'Could not activate network: UNKNOWN ERROR';
      console.error('activateNetwork failed.', msg);
      setNetworkError(msg);
    }
  }, [isNetworkActive, network.connector, networkError]);

  useEffect(() => {
    void activateNetwork();
  }, [activateNetwork]);

  useAsyncEffect(async () => {
    if (isCountryBlocked === false) {
      // Attempt to autologin to native app browser
      if (isNativeAppBrowser) {
        const { success } = await attemptToConnectWallet(
          isNativeAppBrowser.type,
          isNativeAppBrowser.activate
        );
        if (success) {
          setSelectedWallet(isNativeAppBrowser.type);
          return; // If successfully connected, stop further connection attempts
        }
      }

      // Attempt to autologin to normal previous session, if exists
      const storedConnection = lsService.getItem('connectionType');
      if (storedConnection !== undefined) {
        const { success } = await attemptToConnectWallet(storedConnection);
        if (success) {
          setSelectedWallet(storedConnection);
        }
      }
    }
  }, [isCountryBlocked]);

  return { provider, isNetworkActive, networkError, switchNetwork };
};
=======
import { useWeb3React } from '@web3-react/core';
import {
  attemptToConnectWallet,
  getConnection,
  isNativeAppBrowser,
} from 'libs/web3/web3.utils';
import { useCallback, useEffect, useState } from 'react';
import { useStore } from 'store';
import useAsyncEffect from 'use-async-effect';
import { getConnectionTypeFromLS } from './web3.constants';

export const useWeb3Network = () => {
  const { isCountryBlocked, setSelectedWallet } = useStore();

  const { connector } = useWeb3React();

  const network = getConnection('network');

  const provider = network.hooks.useProvider();

  const [isNetworkActive, setIsNetworkActive] = useState(false);

  const [networkError, setNetworkError] = useState<string>();

  const switchNetwork = useCallback(async () => {
    await connector.activate(1);
  }, [connector]);

  const activateNetwork = useCallback(async () => {
    if (networkError || isNetworkActive) {
      return;
    }

    try {
      await network.connector.activate();
      setIsNetworkActive(true);
    } catch (e: any) {
      const msg = e.message || 'Could not activate network: UNKNOWN ERROR';
      console.error('activateNetwork failed.', msg);
      setNetworkError(msg);
    }
  }, [isNetworkActive, network.connector, networkError]);

  useEffect(() => {
    void activateNetwork();
  }, [activateNetwork]);

  useAsyncEffect(async () => {
    if (isCountryBlocked === false) {
      // Attempt to autologin to native app browser
      if (isNativeAppBrowser) {
        const { success } = await attemptToConnectWallet(
          isNativeAppBrowser.type,
          isNativeAppBrowser.activate
        );
        if (success) {
          setSelectedWallet(isNativeAppBrowser.type);
          return; // If successfully connected, stop further connection attempts
        }
      }

      // Attempt to autologin to normal previous session, if exists
      const storedConnection = getConnectionTypeFromLS();
      if (storedConnection !== undefined) {
        const { success } = await attemptToConnectWallet(storedConnection);
        if (success) {
          setSelectedWallet(storedConnection);
        }
      }
    }
  }, [isCountryBlocked]);

  return { provider, isNetworkActive, networkError, switchNetwork };
};
>>>>>>> f9fe8cc7
<|MERGE_RESOLUTION|>--- conflicted
+++ resolved
@@ -1,80 +1,3 @@
-<<<<<<< HEAD
-import { useWeb3React } from '@web3-react/core';
-import { ConnectionType } from 'libs/web3/web3.constants';
-import {
-  attemptToConnectWallet,
-  getConnection,
-  isNativeAppBrowser,
-} from 'libs/web3/web3.utils';
-import { useCallback, useEffect, useState } from 'react';
-import { lsService } from 'services/localeStorage';
-import { useStore } from 'store';
-import useAsyncEffect from 'use-async-effect';
-
-export const useWeb3Network = () => {
-  const { isCountryBlocked, setSelectedWallet } = useStore();
-
-  const { connector } = useWeb3React();
-
-  const network = getConnection(ConnectionType.NETWORK);
-
-  const provider = network.hooks.useProvider();
-
-  const [isNetworkActive, setIsNetworkActive] = useState(false);
-
-  const [networkError, setNetworkError] = useState<string>();
-
-  const switchNetwork = useCallback(async () => {
-    await connector.activate(1);
-  }, [connector]);
-
-  const activateNetwork = useCallback(async () => {
-    if (networkError || isNetworkActive) {
-      return;
-    }
-
-    try {
-      await network.connector.activate();
-      setIsNetworkActive(true);
-    } catch (e: any) {
-      const msg = e.message || 'Could not activate network: UNKNOWN ERROR';
-      console.error('activateNetwork failed.', msg);
-      setNetworkError(msg);
-    }
-  }, [isNetworkActive, network.connector, networkError]);
-
-  useEffect(() => {
-    void activateNetwork();
-  }, [activateNetwork]);
-
-  useAsyncEffect(async () => {
-    if (isCountryBlocked === false) {
-      // Attempt to autologin to native app browser
-      if (isNativeAppBrowser) {
-        const { success } = await attemptToConnectWallet(
-          isNativeAppBrowser.type,
-          isNativeAppBrowser.activate
-        );
-        if (success) {
-          setSelectedWallet(isNativeAppBrowser.type);
-          return; // If successfully connected, stop further connection attempts
-        }
-      }
-
-      // Attempt to autologin to normal previous session, if exists
-      const storedConnection = lsService.getItem('connectionType');
-      if (storedConnection !== undefined) {
-        const { success } = await attemptToConnectWallet(storedConnection);
-        if (success) {
-          setSelectedWallet(storedConnection);
-        }
-      }
-    }
-  }, [isCountryBlocked]);
-
-  return { provider, isNetworkActive, networkError, switchNetwork };
-};
-=======
 import { useWeb3React } from '@web3-react/core';
 import {
   attemptToConnectWallet,
@@ -82,6 +5,7 @@
   isNativeAppBrowser,
 } from 'libs/web3/web3.utils';
 import { useCallback, useEffect, useState } from 'react';
+
 import { useStore } from 'store';
 import useAsyncEffect from 'use-async-effect';
 import { getConnectionTypeFromLS } from './web3.constants';
@@ -148,5 +72,4 @@
   }, [isCountryBlocked]);
 
   return { provider, isNetworkActive, networkError, switchNetwork };
-};
->>>>>>> f9fe8cc7
+};