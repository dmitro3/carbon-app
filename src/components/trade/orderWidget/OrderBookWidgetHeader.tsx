import { Tooltip } from 'components/common/tooltip/Tooltip';
import { FC } from 'react';

type Props = {
  baseSymbol: string;
  quoteSymbol: string;
};

export const OrderBookWidgetHeader: FC<Props> = ({
  baseSymbol,
  quoteSymbol,
}) => {
  return (
<<<<<<< HEAD
    <p className="text-secondary grid grid-cols-3 rounded-t-10 rounded-b-4 bg-black px-20 pt-15 pb-12 text-16">
=======
    <p className="text-14 rounded-t-10 rounded-b-4 pt-15 grid grid-cols-3 bg-black px-20 pb-12 text-white/60">
>>>>>>> 58f51e89
      <Tooltip element={`Price points denominated in ${quoteSymbol}`}>
        <b>Price ({quoteSymbol})</b>
      </Tooltip>
      <Tooltip
        element={`The amount of available ${baseSymbol} tokens in this price point`}
      >
        <b>Amount ({baseSymbol})</b>
      </Tooltip>
      <Tooltip
        element={`The available liquidity in this price point denominated in ${quoteSymbol}`}
      >
        <b className="text-right">Total</b>
      </Tooltip>
    </p>
  );
};<|MERGE_RESOLUTION|>--- conflicted
+++ resolved
@@ -11,11 +11,7 @@
   quoteSymbol,
 }) => {
   return (
-<<<<<<< HEAD
-    <p className="text-secondary grid grid-cols-3 rounded-t-10 rounded-b-4 bg-black px-20 pt-15 pb-12 text-16">
-=======
     <p className="text-14 rounded-t-10 rounded-b-4 pt-15 grid grid-cols-3 bg-black px-20 pb-12 text-white/60">
->>>>>>> 58f51e89
       <Tooltip element={`Price points denominated in ${quoteSymbol}`}>
         <b>Price ({quoteSymbol})</b>
       </Tooltip>
