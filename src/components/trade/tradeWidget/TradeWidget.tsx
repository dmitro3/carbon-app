--- conflicted
+++ resolved
@@ -2,30 +2,24 @@
 import useInitEffect from 'hooks/useInitEffect';
 import { useGetTokenBalance } from 'libs/queries';
 import { TradePageProps } from 'pages/trade';
-<<<<<<< HEAD
 import { carbonEvents } from 'services/events';
-=======
 import { useBreakpoints } from 'hooks/useBreakpoints';
 import { TabsMenu } from 'components/common/tabs/TabsMenu';
 import { TabsMenuButton } from 'components/common/tabs/TabsMenuButton';
 import { useState } from 'react';
->>>>>>> c56e83d3
 
 export const TradeWidget = ({ base, quote }: TradePageProps) => {
   const { currentBreakpoint } = useBreakpoints();
   const baseBalanceQuery = useGetTokenBalance(base);
   const quoteBalanceQuery = useGetTokenBalance(quote);
+  const [mobileShowBuy, setMobileShowBuy] = useState(true);
 
-<<<<<<< HEAD
   useInitEffect(() => {
     carbonEvents.trade.tradePairChange({
       buyToken: base,
       sellToken: quote,
     });
   }, [base, quote]);
-=======
-  const [mobileShowBuy, setMobileShowBuy] = useState(true);
->>>>>>> c56e83d3
 
   return (
     <>
