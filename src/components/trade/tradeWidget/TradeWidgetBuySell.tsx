import BigNumber from 'bignumber.js';
import { Button } from 'components/common/button';
import { TokenInputField } from 'components/common/TokenInputField';
import { Tooltip } from 'components/common/tooltip/Tooltip';
import { useBuySell } from 'components/trade/tradeWidget/useBuySell';
import { NotEnoughLiquidity } from './NotEnoughLiquidity';
import { Token } from 'libs/tokens';
import { UseQueryResult } from 'libs/queries';
import { prettifyNumber } from 'utils/helpers';
import { ReactComponent as IconRouting } from 'assets/icons/routing.svg';
import { carbonEvents } from 'services/googleTagManager';
import { useFiatCurrency } from 'hooks/useFiatCurrency';
import { useEffect } from 'react';
import useInitEffect from 'hooks/useInitEffect';

export type TradeWidgetBuySellProps = {
  source: Token;
  target: Token;
  buy?: boolean;
  sourceBalanceQuery: UseQueryResult<string>;
  targetBalanceQuery: UseQueryResult<string>;
};

export const TradeWidgetBuySell = (props: TradeWidgetBuySellProps) => {
  const {
    sourceInput,
    setSourceInput,
    targetInput,
    setTargetInput,
    rate,
    onInputChange,
    handleCTAClick,
    bySourceQuery,
    byTargetQuery,
    liquidityQuery,
    errorMsgSource,
    errorMsgTarget,
    openTradeRouteModal,
    calcSlippage,
<<<<<<< HEAD
    isTradeBySource,
=======
    maxSourceAmountQuery,
>>>>>>> 8d82b896
  } = useBuySell(props);
  const { buy, source, target, sourceBalanceQuery } = props;
  const hasEnoughLiquidity = +liquidityQuery?.data! > 0;

  const { getFiatValue: getFiatValueSource } = useFiatCurrency(source);

  useEffect(() => {
    errorMsgSource &&
      carbonEvents.trade.tradeErrorShow({
        trade_direction: buy ? 'buy' : 'sell',
        buy_token: target.symbol,
        sell_token: source.symbol,
        token_pair: `${target.symbol}/${source.symbol}`,
        value_usd: getFiatValueSource(sourceInput, true).toString(),
        message: errorMsgSource || '',
      });

    errorMsgTarget &&
      carbonEvents.trade.tradeErrorShow({
        trade_direction: buy ? 'buy' : 'sell',
        buy_token: target.symbol,
        sell_token: source.symbol,
        token_pair: `${target.symbol}/${source.symbol}`,
        value_usd: getFiatValueSource(sourceInput, true).toString(),
        message: errorMsgTarget || '',
      });

    !hasEnoughLiquidity &&
      !liquidityQuery.isLoading &&
      carbonEvents.trade.tradeErrorShow({
        trade_direction: buy ? 'buy' : 'sell',
        buy_token: target.symbol,
        sell_token: source.symbol,
        token_pair: `${target.symbol}/${source.symbol}`,
        message: 'No Liquidity Available',
      });
    // eslint-disable-next-line react-hooks/exhaustive-deps
  }, [
    buy,
    errorMsgSource,
    errorMsgTarget,
    getFiatValueSource,
    liquidityQuery.isLoading,
  ]);

  useInitEffect(() => {
    const tradeData = {
      trade_direction: buy ? 'buy' : 'sell',
      buy_token: target.symbol,
      sell_token: source.symbol,
      token_pair: `${target.symbol}/${source.symbol}`,
      value_usd: getFiatValueSource(sourceInput, true).toString(),
    };
    if (isTradeBySource) {
      buy
        ? carbonEvents.trade.tradeBuyPaySet(tradeData)
        : carbonEvents.trade.tradeSellPaySet(tradeData);
    }
  }, [buy, sourceInput]);

  useInitEffect(() => {
    const tradeData = {
      trade_direction: buy ? 'buy' : 'sell',
      buy_token: target.symbol,
      sell_token: source.symbol,
      token_pair: `${target.symbol}/${source.symbol}`,
      value_usd: getFiatValueSource(sourceInput, true).toString(),
    };

    if (!isTradeBySource && sourceInput) {
      buy
        ? carbonEvents.trade.tradeBuyReceiveSet(tradeData)
        : carbonEvents.trade.tradeSellReceiveSet(tradeData);
    }
  }, [buy, targetInput, sourceInput]);

  if (liquidityQuery?.isError) return <div>Error</div>;
  if (!source || !target) return null;

  const slippage = calcSlippage();
  const getRate = () => {
    if (!rate) return '...';

    if (buy) {
      return `1 ${target.symbol} = ${
        rate && rate !== '0' ? prettifyNumber(new BigNumber(1).div(rate)) : '--'
      } ${source.symbol}`;
    }
    return `1 ${source.symbol} =
        ${rate ? prettifyNumber(rate) : '--'}
        ${target.symbol}`;
  };

  const showRouting =
    rate && rate !== '0' && !errorMsgTarget && !errorMsgSource;

  return (
    <div className={`flex flex-col rounded-12 bg-silver p-20`}>
      <h2 className={'mb-20'}>
        {buy
          ? `Buy ${target.symbol} with ${source.symbol}`
          : `Sell ${source.symbol} for ${target.symbol}`}
      </h2>
      <div className={'flex justify-between text-14'}>
        <div className={'text-white/50'}>You pay</div>
        {errorMsgSource && (
          <div className={`font-weight-500 text-red`}>{errorMsgSource}</div>
        )}
      </div>
      {hasEnoughLiquidity || liquidityQuery.isLoading ? (
        <>
          <TokenInputField
            className={'mt-5 mb-20 rounded-12 bg-black p-16'}
            token={source}
            isBalanceLoading={sourceBalanceQuery.isLoading}
            value={sourceInput}
            setValue={(value) => {
              setSourceInput(value);
            }}
            balance={sourceBalanceQuery.data}
            onKeystroke={() => onInputChange(true)}
            isLoading={byTargetQuery.isFetching}
            isError={!!errorMsgSource}
            disabled={!hasEnoughLiquidity}
          />
          <div className={'flex justify-between text-14'}>
            <div className={'text-white/50'}>You receive</div>
            {errorMsgTarget && (
              <div
                className={`cursor-pointer font-weight-500 text-red`}
                onClick={() => {
                  onInputChange(false);
                  setTargetInput(liquidityQuery.data || '0');
                }}
              >
                {errorMsgTarget}
              </div>
            )}
          </div>
          <TokenInputField
            className={'mt-5 rounded-t-12 rounded-b-4 bg-black p-16'}
            token={target}
            value={targetInput}
            setValue={(value) => {
              setTargetInput(value);
            }}
            placeholder={'Total Amount'}
            onKeystroke={() => onInputChange(false)}
            isLoading={bySourceQuery.isFetching}
            isError={!!errorMsgTarget}
            slippage={slippage}
            disabled={!hasEnoughLiquidity}
          />
          <div
            className={
              'mt-5 flex justify-between rounded-b-12 rounded-t-4 bg-black p-16 font-mono text-14 text-white/80'
            }
          >
            <span>{getRate()}</span>
            {showRouting && (
              <button
                onClick={openTradeRouteModal}
                className={
                  'flex hidden space-x-10 text-left hover:text-white md:flex'
                }
              >
                <IconRouting className={'w-12'} />
                <Tooltip element="You can view and manage the orders that are included in the trade.">
                  <span>Routing</span>
                </Tooltip>
              </button>
            )}
          </div>
        </>
      ) : (
        <NotEnoughLiquidity
          source={buy ? target : source}
          target={buy ? source : target}
        />
      )}
      <Button
<<<<<<< HEAD
        disabled={!hasEnoughLiquidity}
        onClick={() => {
          handleCTAClick();
          buy
            ? carbonEvents.trade.tradeBuyClick({
                trade_direction: buy ? 'buy' : 'sell',
                buy_token: target.symbol,
                sell_token: source.symbol,
                token_pair: `${target.symbol}/${source.symbol}`,
                value_usd: getFiatValueSource(sourceInput, true).toString(),
              })
            : carbonEvents.trade.tradeSellClick({
                trade_direction: buy ? 'buy' : 'sell',
                buy_token: target.symbol,
                sell_token: source.symbol,
                token_pair: `${target.symbol}/${source.symbol}`,
                value_usd: getFiatValueSource(sourceInput, true).toString(),
              });
        }}
=======
        disabled={!hasEnoughLiquidity || !maxSourceAmountQuery.data}
        onClick={handleCTAClick}
>>>>>>> 8d82b896
        variant={buy ? 'success' : 'error'}
        fullWidth
        className={'mt-20'}
      >
        {buy ? `Buy ${target.symbol}` : `Sell ${source.symbol}`}
      </Button>
    </div>
  );
};<|MERGE_RESOLUTION|>--- conflicted
+++ resolved
@@ -37,11 +37,8 @@
     errorMsgTarget,
     openTradeRouteModal,
     calcSlippage,
-<<<<<<< HEAD
     isTradeBySource,
-=======
     maxSourceAmountQuery,
->>>>>>> 8d82b896
   } = useBuySell(props);
   const { buy, source, target, sourceBalanceQuery } = props;
   const hasEnoughLiquidity = +liquidityQuery?.data! > 0;
@@ -223,8 +220,7 @@
         />
       )}
       <Button
-<<<<<<< HEAD
-        disabled={!hasEnoughLiquidity}
+        disabled={!hasEnoughLiquidity || !maxSourceAmountQuery.data}
         onClick={() => {
           handleCTAClick();
           buy
@@ -243,10 +239,6 @@
                 value_usd: getFiatValueSource(sourceInput, true).toString(),
               });
         }}
-=======
-        disabled={!hasEnoughLiquidity || !maxSourceAmountQuery.data}
-        onClick={handleCTAClick}
->>>>>>> 8d82b896
         variant={buy ? 'success' : 'error'}
         fullWidth
         className={'mt-20'}
