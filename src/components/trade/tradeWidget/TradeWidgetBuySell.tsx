<<<<<<< HEAD
import { useEffect, useMemo } from 'react';
import { SafeDecimal } from 'libs/safedecimal';
=======
import { FormEvent, useEffect, useId, useMemo } from 'react';
import BigNumber from 'bignumber.js';
>>>>>>> 963697c9
import { carbonEvents } from 'services/events';
import { Token } from 'libs/tokens';
import { IS_TENDERLY_FORK, useWeb3 } from 'libs/web3';
import { UseQueryResult } from 'libs/queries';
import { useFiatCurrency } from 'hooks/useFiatCurrency';
import useInitEffect from 'hooks/useInitEffect';
import { Button } from 'components/common/button';
import { TokenInputField } from 'components/common/TokenInputField/TokenInputField';
import { Tooltip } from 'components/common/tooltip/Tooltip';
import { useBuySell } from 'components/trade/tradeWidget/useBuySell';
import { NotEnoughLiquidity } from './NotEnoughLiquidity';
import { prettifyNumber } from 'utils/helpers';
import { ReactComponent as IconRouting } from 'assets/icons/routing.svg';

export type TradeWidgetBuySellProps = {
  source: Token;
  target: Token;
  buy?: boolean;
  sourceBalanceQuery: UseQueryResult<string>;
  targetBalanceQuery: UseQueryResult<string>;
};

export const TradeWidgetBuySell = (props: TradeWidgetBuySellProps) => {
  const id = useId();
  const { user } = useWeb3();
  const {
    sourceInput,
    setSourceInput,
    targetInput,
    setTargetInput,
    rate,
    onInputChange,
    handleCTAClick,
    bySourceQuery,
    byTargetQuery,
    liquidityQuery,
    errorMsgSource,
    errorMsgTarget,
    openTradeRouteModal,
    calcSlippage,
    isTradeBySource,
    maxSourceAmountQuery,
    isAwaiting,
  } = useBuySell(props);
  const { source, target, sourceBalanceQuery, buy = false } = props;
  const hasEnoughLiquidity = +liquidityQuery?.data! > 0;

  const { getFiatValue: getFiatValueSource } = useFiatCurrency(source);

  useEffect(() => {
    errorMsgSource &&
      carbonEvents.trade.tradeErrorShow({
        buy,
        buyToken: target,
        sellToken: source,
        valueUsd: getFiatValueSource(sourceInput, true).toString(),
        message: errorMsgSource || '',
      });

    errorMsgTarget &&
      carbonEvents.trade.tradeErrorShow({
        buy,
        buyToken: target,
        sellToken: source,
        valueUsd: getFiatValueSource(sourceInput, true).toString(),
        message: errorMsgTarget || '',
      });

    !hasEnoughLiquidity &&
      !liquidityQuery.isLoading &&
      carbonEvents.trade.tradeErrorShow({
        buy,
        buyToken: target,
        sellToken: source,
        message: 'No Liquidity Available',
      });
  }, [
    buy,
    errorMsgSource,
    errorMsgTarget,
    getFiatValueSource,
    liquidityQuery.isLoading,
  ]);

  useInitEffect(() => {
    const tradeData = {
      buy,
      buyToken: target,
      sellToken: source,
      valueUsd: getFiatValueSource(sourceInput, true).toString(),
    };
    if (isTradeBySource) {
      buy
        ? carbonEvents.trade.tradeBuyPaySet(tradeData)
        : carbonEvents.trade.tradeSellPaySet(tradeData);
    }
  }, [buy, sourceInput]);

  useInitEffect(() => {
    const tradeData = {
      buy,
      buyToken: target,
      sellToken: source,
      valueUsd: getFiatValueSource(sourceInput, true).toString(),
    };

    if (!isTradeBySource && sourceInput) {
      buy
        ? carbonEvents.trade.tradeBuyReceiveSet(tradeData)
        : carbonEvents.trade.tradeSellReceiveSet(tradeData);
    }
  }, [buy, targetInput, sourceInput]);

  const handleTrade = (e: FormEvent<HTMLFormElement>) => {
    e.preventDefault();
    handleCTAClick();
    buy
      ? carbonEvents.trade.tradeBuyClick({
          buy,
          buyToken: target,
          sellToken: source,
          valueUsd: getFiatValueSource(sourceInput, true).toString(),
        })
      : carbonEvents.trade.tradeSellClick({
          buy,
          buyToken: target,
          sellToken: source,
          valueUsd: getFiatValueSource(sourceInput, true).toString(),
        });
  };

  const ctaButtonText = useMemo(() => {
    if (user) {
      return buy ? `Buy ${target.symbol}` : `Sell ${source.symbol}`;
    }

    return 'Connect Wallet';
  }, [buy, source.symbol, target.symbol, user]);

  if (liquidityQuery?.isError) return <div>Error</div>;

  if (!source || !target) return null;

  const slippage = calcSlippage();
  const getRate = () => {
    if (!rate) return '...';

    if (buy) {
      return `1 ${target.symbol} = ${
        rate && rate !== '0'
          ? prettifyNumber(new SafeDecimal(1).div(rate))
          : '--'
      } ${source.symbol}`;
    }
    return `1 ${source.symbol} =
        ${rate ? prettifyNumber(rate) : '--'}
        ${target.symbol}`;
  };

  const showRouting =
    rate && rate !== '0' && !errorMsgTarget && !errorMsgSource;

  const getLiquidity = () => {
    const value = liquidityQuery.isLoading
      ? 'loading'
      : prettifyNumber(liquidityQuery.data);
    return `Liquidity: ${value} ${target.symbol}`;
  };

  return (
    <form
      onSubmit={handleTrade}
      className="flex flex-col rounded-12 bg-silver p-20"
    >
      <h2 className="mb-20">
        {buy
          ? `Buy ${target.symbol} with ${source.symbol}`
          : `Sell ${source.symbol} for ${target.symbol}`}
      </h2>
      <header className="flex justify-between text-14">
        <label htmlFor={`${id}-pay`} className="text-white/50">
          You pay
        </label>
        {errorMsgSource && (
          <output htmlFor={`${id}-pay`} className="font-weight-500 text-red">
            {errorMsgSource}
          </output>
        )}
      </header>
      {hasEnoughLiquidity || liquidityQuery.isLoading ? (
        <>
          <TokenInputField
            id={`${id}-pay`}
            className="mb-20 mt-5 rounded-12 bg-black p-16"
            token={source}
            isBalanceLoading={sourceBalanceQuery.isLoading}
            value={sourceInput}
            setValue={(value) => {
              setSourceInput(value);
            }}
            balance={sourceBalanceQuery.data}
            onKeystroke={() => onInputChange(true)}
            isLoading={byTargetQuery.isFetching}
            isError={!!errorMsgSource}
            disabled={!hasEnoughLiquidity}
          />
          <header className="flex justify-between text-14">
            <label htmlFor={`${id}-receive`} className="text-white/50">
              You receive
            </label>
            {errorMsgTarget && (
              <button
                type="button"
                className="cursor-pointer font-weight-500 text-red"
                onClick={() => {
                  onInputChange(false);
                  setTargetInput(liquidityQuery.data || '0');
                }}
              >
                {errorMsgTarget}
              </button>
            )}
          </header>
          <TokenInputField
            id={`${id}-receive`}
            className="mt-5 rounded-b-4 rounded-t-12 bg-black p-16"
            token={target}
            value={targetInput}
            setValue={(value) => setTargetInput(value)}
            placeholder="Total Amount"
            onKeystroke={() => onInputChange(false)}
            isLoading={bySourceQuery.isFetching}
            isError={!!errorMsgTarget}
            slippage={slippage}
            disabled={!hasEnoughLiquidity}
          />
          <footer className="mt-5 flex justify-between rounded-b-12 rounded-t-4 bg-black p-16 font-mono text-14 text-white/80">
            <p>{getRate()}</p>
            {showRouting && (
              <button
                type="button"
                onClick={openTradeRouteModal}
                className="flex hidden space-x-10 text-left hover:text-white md:flex"
              >
                <IconRouting className="w-12" />
                <Tooltip
                  placement="left"
                  element="You can view and manage the orders that are included in the trade."
                >
                  <span>Routing</span>
                </Tooltip>
              </button>
            )}
          </footer>
          {IS_TENDERLY_FORK && (
            <div className="text-secondary mt-5 text-right">
              DEBUG: {getLiquidity()}
            </div>
          )}
        </>
      ) : (
        <NotEnoughLiquidity
          source={buy ? target : source}
          target={buy ? source : target}
        />
      )}
      <Button
        type="submit"
        disabled={!hasEnoughLiquidity || !maxSourceAmountQuery.data}
        loading={isAwaiting}
        loadingChildren="Waiting for Confirmation"
        variant={buy ? 'success' : 'error'}
        fullWidth
        className="mt-20"
      >
        {ctaButtonText}
      </Button>
    </form>
  );
};<|MERGE_RESOLUTION|>--- conflicted
+++ resolved
@@ -1,10 +1,5 @@
-<<<<<<< HEAD
-import { useEffect, useMemo } from 'react';
 import { SafeDecimal } from 'libs/safedecimal';
-=======
 import { FormEvent, useEffect, useId, useMemo } from 'react';
-import BigNumber from 'bignumber.js';
->>>>>>> 963697c9
 import { carbonEvents } from 'services/events';
 import { Token } from 'libs/tokens';
 import { IS_TENDERLY_FORK, useWeb3 } from 'libs/web3';
