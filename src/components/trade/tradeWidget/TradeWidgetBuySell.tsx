import BigNumber from 'bignumber.js';
import { Button } from 'components/common/button';
import { TokenInputField } from 'components/common/TokenInputField';
import { Tooltip } from 'components/common/tooltip/Tooltip';
import { useBuySell } from 'components/trade/tradeWidget/useBuySell';
import { NotEnoughLiquidity } from './NotEnoughLiquidity';
import { Token } from 'libs/tokens';
import { UseQueryResult } from 'libs/queries';
import { prettifyNumber } from 'utils/helpers';
import { ReactComponent as IconRouting } from 'assets/icons/routing.svg';
<<<<<<< HEAD
import { carbonEvents } from 'services/events';

import { useFiatCurrency } from 'hooks/useFiatCurrency';
import { useEffect } from 'react';
import useInitEffect from 'hooks/useInitEffect';
=======
import { IS_TENDERLY_FORK } from 'libs/web3';
>>>>>>> c56e83d3

export type TradeWidgetBuySellProps = {
  source: Token;
  target: Token;
  buy?: boolean;
  sourceBalanceQuery: UseQueryResult<string>;
  targetBalanceQuery: UseQueryResult<string>;
};

export const TradeWidgetBuySell = (props: TradeWidgetBuySellProps) => {
  const {
    sourceInput,
    setSourceInput,
    targetInput,
    setTargetInput,
    rate,
    onInputChange,
    handleCTAClick,
    bySourceQuery,
    byTargetQuery,
    liquidityQuery,
    errorMsgSource,
    errorMsgTarget,
    openTradeRouteModal,
    calcSlippage,
    isTradeBySource,
    maxSourceAmountQuery,
  } = useBuySell(props);
  const { source, target, sourceBalanceQuery, buy = false } = props;
  const hasEnoughLiquidity = +liquidityQuery?.data! > 0;

  const { getFiatValue: getFiatValueSource } = useFiatCurrency(source);

  useEffect(() => {
    errorMsgSource &&
      carbonEvents.trade.tradeErrorShow({
        buy,
        buyToken: target,
        sellToken: source,
        valueUsd: getFiatValueSource(sourceInput, true).toString(),
        message: errorMsgSource || '',
      });

    errorMsgTarget &&
      carbonEvents.trade.tradeErrorShow({
        buy,
        buyToken: target,
        sellToken: source,
        valueUsd: getFiatValueSource(sourceInput, true).toString(),
        message: errorMsgTarget || '',
      });

    !hasEnoughLiquidity &&
      !liquidityQuery.isLoading &&
      carbonEvents.trade.tradeErrorShow({
        buy,
        buyToken: target,
        sellToken: source,
        message: 'No Liquidity Available',
      });
    // eslint-disable-next-line react-hooks/exhaustive-deps
  }, [
    buy,
    errorMsgSource,
    errorMsgTarget,
    getFiatValueSource,
    liquidityQuery.isLoading,
  ]);

  useInitEffect(() => {
    const tradeData = {
      buy,
      buyToken: target,
      sellToken: source,
      valueUsd: getFiatValueSource(sourceInput, true).toString(),
    };
    if (isTradeBySource) {
      buy
        ? carbonEvents.trade.tradeBuyPaySet(tradeData)
        : carbonEvents.trade.tradeSellPaySet(tradeData);
    }
  }, [buy, sourceInput]);

  useInitEffect(() => {
    const tradeData = {
      buy,
      buyToken: target,
      sellToken: source,
      valueUsd: getFiatValueSource(sourceInput, true).toString(),
    };

    if (!isTradeBySource && sourceInput) {
      buy
        ? carbonEvents.trade.tradeBuyReceiveSet(tradeData)
        : carbonEvents.trade.tradeSellReceiveSet(tradeData);
    }
  }, [buy, targetInput, sourceInput]);

  const handleTradeClick = () => {
    handleCTAClick();
    buy
      ? carbonEvents.trade.tradeBuyClick({
          buy,
          buyToken: target,
          sellToken: source,
          valueUsd: getFiatValueSource(sourceInput, true).toString(),
        })
      : carbonEvents.trade.tradeSellClick({
          buy,
          buyToken: target,
          sellToken: source,
          valueUsd: getFiatValueSource(sourceInput, true).toString(),
        });
  };

  if (liquidityQuery?.isError) return <div>Error</div>;
  if (!source || !target) return null;

  const slippage = calcSlippage();
  const getRate = () => {
    if (!rate) return '...';

    if (buy) {
      return `1 ${target.symbol} = ${
        rate && rate !== '0' ? prettifyNumber(new BigNumber(1).div(rate)) : '--'
      } ${source.symbol}`;
    }
    return `1 ${source.symbol} =
        ${rate ? prettifyNumber(rate) : '--'}
        ${target.symbol}`;
  };

  const showRouting =
    rate && rate !== '0' && !errorMsgTarget && !errorMsgSource;

  const getLiquidity = () => {
    const value = liquidityQuery.isLoading
      ? 'loading'
      : prettifyNumber(liquidityQuery.data);
    return `Liquidity: ${value} ${target.symbol}`;
  };

  return (
    <div className={`flex flex-col rounded-12 bg-silver p-20`}>
      <h2 className={'mb-20'}>
        {buy
          ? `Buy ${target.symbol} with ${source.symbol}`
          : `Sell ${source.symbol} for ${target.symbol}`}
      </h2>
      <div className={'flex justify-between text-14'}>
        <div className={'text-white/50'}>You pay</div>
        {errorMsgSource && (
          <div className={`font-weight-500 text-red`}>{errorMsgSource}</div>
        )}
      </div>
      {hasEnoughLiquidity || liquidityQuery.isLoading ? (
        <>
          <TokenInputField
            className={'mb-20 mt-5 rounded-12 bg-black p-16'}
            token={source}
            isBalanceLoading={sourceBalanceQuery.isLoading}
            value={sourceInput}
            setValue={(value) => {
              setSourceInput(value);
            }}
            balance={sourceBalanceQuery.data}
            onKeystroke={() => onInputChange(true)}
            isLoading={byTargetQuery.isFetching}
            isError={!!errorMsgSource}
            disabled={!hasEnoughLiquidity}
          />
          <div className={'flex justify-between text-14'}>
            <div className={'text-white/50'}>You receive</div>
            {errorMsgTarget && (
              <div
                className={`cursor-pointer font-weight-500 text-red`}
                onClick={() => {
                  onInputChange(false);
                  setTargetInput(liquidityQuery.data || '0');
                }}
              >
                {errorMsgTarget}
              </div>
            )}
          </div>
          <TokenInputField
            className={'mt-5 rounded-b-4 rounded-t-12 bg-black p-16'}
            token={target}
            value={targetInput}
            setValue={(value) => {
              setTargetInput(value);
            }}
            placeholder={'Total Amount'}
            onKeystroke={() => onInputChange(false)}
            isLoading={bySourceQuery.isFetching}
            isError={!!errorMsgTarget}
            slippage={slippage}
            disabled={!hasEnoughLiquidity}
          />
          <div
            className={
              'mt-5 flex justify-between rounded-b-12 rounded-t-4 bg-black p-16 font-mono text-14 text-white/80'
            }
          >
            <span>{getRate()}</span>
            {showRouting && (
              <button
                onClick={openTradeRouteModal}
                className={
                  'flex hidden space-x-10 text-left hover:text-white md:flex'
                }
              >
                <IconRouting className={'w-12'} />
                <Tooltip
                  placement={'left'}
                  element="You can view and manage the orders that are included in the trade."
                >
                  <span>Routing</span>
                </Tooltip>
              </button>
            )}
          </div>
          {IS_TENDERLY_FORK && (
            <div className={'text-secondary mt-5 text-right'}>
              DEBUG: {getLiquidity()}
            </div>
          )}
        </>
      ) : (
        <NotEnoughLiquidity
          source={buy ? target : source}
          target={buy ? source : target}
        />
      )}
      <Button
        disabled={!hasEnoughLiquidity || !maxSourceAmountQuery.data}
        onClick={handleTradeClick}
        variant={buy ? 'success' : 'error'}
        fullWidth
        className={'mt-20'}
      >
        {buy ? `Buy ${target.symbol}` : `Sell ${source.symbol}`}
      </Button>
    </div>
  );
};<|MERGE_RESOLUTION|>--- conflicted
+++ resolved
@@ -8,15 +8,11 @@
 import { UseQueryResult } from 'libs/queries';
 import { prettifyNumber } from 'utils/helpers';
 import { ReactComponent as IconRouting } from 'assets/icons/routing.svg';
-<<<<<<< HEAD
 import { carbonEvents } from 'services/events';
-
 import { useFiatCurrency } from 'hooks/useFiatCurrency';
 import { useEffect } from 'react';
 import useInitEffect from 'hooks/useInitEffect';
-=======
 import { IS_TENDERLY_FORK } from 'libs/web3';
->>>>>>> c56e83d3
 
 export type TradeWidgetBuySellProps = {
   source: Token;
