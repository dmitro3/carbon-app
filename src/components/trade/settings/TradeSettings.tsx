--- conflicted
+++ resolved
@@ -5,16 +5,14 @@
 import { TradeSettingsRow } from './TradeSettingsRow';
 import { TradeSettingsData } from './utils';
 
-<<<<<<< HEAD
-export const TradeSettings: FC<{ base: Token; quote: Token }> = ({
+export const TradeSettings = ({
   base,
   quote,
-=======
-export const TradeSettings = ({
   isAllSettingsDefault,
 }: {
+  base: Token;
+  quote: Token;
   isAllSettingsDefault: boolean;
->>>>>>> 8d82b896
 }) => {
   const {
     trade: {
@@ -55,25 +53,6 @@
       },
       presets: presets.deadline,
     },
-<<<<<<< HEAD
-    {
-      id: 'maxOrders',
-      title: 'Maximum Orders',
-      value: maxOrders,
-      prepend: '',
-      append: '',
-      setValue: (value) => {
-        setMaxOrders(value);
-        carbonEvents.trade.tradeSettingsMaximumOrdersChange({
-          maxOrders: value,
-          base: base.symbol,
-          quote: quote.symbol,
-        });
-      },
-      presets: presets.maxOrders,
-    },
-=======
->>>>>>> 8d82b896
   ];
 
   return (
