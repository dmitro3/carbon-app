import { Highcharts, HighchartsReact } from 'libs/charts';
import { NoData } from 'components/common/noData';
import { useDepthChartWidget } from './useDepthChartWidget';
import { useTradeTokens } from '../useTradeTokens';

export const DepthChartWidget = () => {
<<<<<<< HEAD
  return <div className={'h-full rounded-10 bg-silver p-20'}>Depth Chart</div>;
=======
  const { baseToken, quoteToken } = useTradeTokens();
  const { buyOrders, sellOrders, getOptions } = useDepthChartWidget(
    baseToken?.address,
    quoteToken?.address
  );

  const options = getOptions(buyOrders, sellOrders);

  const isError =
    !baseToken || !quoteToken || !buyOrders || !sellOrders || !options;

  return (
    <div className="rounded-10 bg-silver p-20">
      <div className="mb-20 font-weight-500">Depth</div>
      {isError ? (
        <div className="flex h-[300px] items-center justify-center rounded-10 bg-black">
          <NoData />
        </div>
      ) : (
        <HighchartsReact highcharts={Highcharts} options={options} />
      )}
    </div>
  );
>>>>>>> 4d606086
};<|MERGE_RESOLUTION|>--- conflicted
+++ resolved
@@ -4,9 +4,6 @@
 import { useTradeTokens } from '../useTradeTokens';
 
 export const DepthChartWidget = () => {
-<<<<<<< HEAD
-  return <div className={'h-full rounded-10 bg-silver p-20'}>Depth Chart</div>;
-=======
   const { baseToken, quoteToken } = useTradeTokens();
   const { buyOrders, sellOrders, getOptions } = useDepthChartWidget(
     baseToken?.address,
@@ -30,5 +27,4 @@
       )}
     </div>
   );
->>>>>>> 4d606086
 };