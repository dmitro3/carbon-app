--- conflicted
+++ resolved
@@ -99,11 +99,7 @@
               carbonEvents.navigation.navWalletClick(undefined);
               attr.onClick(e);
             }}
-<<<<<<< HEAD
-            className={'flex items-center space-x-10 pl-20'}
             data-testid="user-wallet"
-=======
->>>>>>> 486996f7
           >
             {buttonIcon}
             <span>{buttonText}</span>
