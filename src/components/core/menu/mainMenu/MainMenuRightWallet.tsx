--- conflicted
+++ resolved
@@ -45,19 +45,8 @@
 };
 
 export const MainMenuRightWallet: FC = () => {
-<<<<<<< HEAD
-  const {
-    user,
-    disconnect,
-    isSupportedNetwork,
-    isImposter,
-    isUserBlocked,
-    switchNetwork,
-  } = useWeb3();
+  const { user, isSupportedNetwork, isImposter, isUserBlocked } = useWeb3();
   const { selectedWallet } = useStore();
-=======
-  const { user, isSupportedNetwork, isImposter, isUserBlocked } = useWeb3();
->>>>>>> de47e7b7
   const { openModal } = useModal();
 
   const onClickOpenModal = () => {
