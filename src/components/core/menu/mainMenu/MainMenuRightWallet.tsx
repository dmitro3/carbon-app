--- conflicted
+++ resolved
@@ -87,7 +87,7 @@
     return (
       <DropdownMenu
         placement="bottom-end"
-        className="rounded-[10px] py-8 px-10"
+        className="rounded-[10px] py-8 px-8"
         button={(onClick) => (
           <Button
             variant={buttonVariant}
@@ -104,7 +104,11 @@
       >
         <div className={'w-[180px] space-y-10 font-weight-400 text-white'}>
           {isSupportedNetwork ? (
-            <div className={'flex items-center space-x-10 p-8 font-weight-400'}>
+            <div
+              className={
+                'flex w-full items-center space-x-10 p-8 font-weight-400'
+              }
+            >
               <IconETHLogo className={'w-16'} />
               <span>Ethereum Network</span>
             </div>
@@ -118,20 +122,14 @@
               Switch Network
             </button>
           )}
-<<<<<<< HEAD
           <button
-            onClick={disconnect}
+            onClick={onDisconnect}
             className={
               'hover:bg-body flex w-full items-center space-x-10 rounded-6 p-8'
             }
           >
             <IconDisconnect className={'w-16'} />
             <span>Disconnect</span>
-=======
-
-          <button onClick={onDisconnect} className={'hover:text-white'}>
-            Disconnect
->>>>>>> cf2cac06
           </button>
         </div>
       </DropdownMenu>
