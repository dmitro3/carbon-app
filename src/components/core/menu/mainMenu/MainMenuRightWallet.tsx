import { ReactComponent as IconDisconnect } from 'assets/icons/disconnect.svg';
import { ReactComponent as IconWallet } from 'assets/icons/wallet.svg';
import { ReactComponent as IconWarning } from 'assets/icons/warning.svg';
import { ReactComponent as IconCoinbaseLogo } from 'assets/logos/coinbase.svg';
import { ReactComponent as IconETHLogo } from 'assets/logos/ethlogo.svg';
import { ReactComponent as IconGnosisLogo } from 'assets/logos/gnosis.svg';
import { ReactComponent as IconImposterLogo } from 'assets/logos/imposter.svg';
import { ReactComponent as IconMetaMaskLogo } from 'assets/logos/metamask.svg';
import { ReactComponent as IconWalletConnectLogo } from 'assets/logos/walletConnect.svg';
import { Button } from 'components/common/button';
import { buttonStyles } from 'components/common/button/buttonStyles';
import { DropdownMenu } from 'components/common/dropdownMenu';
import { useModal } from 'hooks/useModal';
import { useWeb3 } from 'libs/web3';
import { FC, useMemo } from 'react';
import { carbonEvents } from 'services/events';
import { useStore } from 'store';
<<<<<<< HEAD
import { shortenString } from 'utils/helpers';
import { useGetEnsFromAddress } from 'libs/queries/chain/ens';
=======
import { cn, shortenString } from 'utils/helpers';
>>>>>>> dcce11fc

const iconProps = { className: 'w-20' };

const WalletIcon = ({ isImposter }: { isImposter: boolean }) => {
  const { selectedWallet } = useStore();

  if (isImposter) {
    return <IconImposterLogo {...iconProps} />;
  }

  switch (selectedWallet) {
    case 'injected':
      return <IconMetaMaskLogo {...iconProps} />;
    case 'walletConnect':
      return <IconWalletConnectLogo {...iconProps} />;
    case 'coinbaseWallet':
      return <IconCoinbaseLogo {...iconProps} />;
    case 'gnosisSafe':
      return <IconGnosisLogo {...iconProps} />;
    default:
      return <IconWallet {...iconProps} />;
  }
};

export const MainMenuRightWallet: FC = () => {
  const {
    user,
    disconnect,
    isSupportedNetwork,
    isImposter,
    isUserBlocked,
    switchNetwork,
  } = useWeb3();
  const { openModal } = useModal();

  const onClickOpenModal = () => {
    carbonEvents.navigation.navWalletConnectClick(undefined);
    openModal('wallet', undefined);
  };

  const onDisconnect = async () => {
    disconnect();
    carbonEvents.wallet.walletDisconnect({
      address: user,
    });
  };

  const { data: ensName } = useGetEnsFromAddress(user || '');

  const buttonVariant = useMemo(() => {
    if (isUserBlocked) return 'error';
    if (!isSupportedNetwork) return 'error';
    return 'secondary';
  }, [isSupportedNetwork, isUserBlocked]);

  const buttonText = useMemo(() => {
    if (isUserBlocked) return 'Wallet Blocked';
    if (!isSupportedNetwork) return 'Wrong Network';
    if (!user) return 'Connect Wallet';
    return shortenString(ensName || user);
  }, [ensName, isSupportedNetwork, isUserBlocked, user]);

  const buttonIcon = useMemo(() => {
    if (isUserBlocked) return <IconWarning {...iconProps} />;
    if (!isSupportedNetwork) return <IconWarning {...iconProps} />;
    if (!user) return <IconWallet {...iconProps} />;
    return <WalletIcon isImposter={isImposter} />;
  }, [isSupportedNetwork, isUserBlocked, user, isImposter]);

  if (user) {
    return (
      <DropdownMenu
        placement="bottom-end"
        className="rounded-[10px] p-8"
        button={(attr) => (
          <button
            {...attr}
            className={cn(
              buttonStyles({ variant: buttonVariant }),
              'flex items-center space-x-10 pl-20'
            )}
            onClick={(e) => {
              carbonEvents.navigation.navWalletClick(undefined);
              attr.onClick(e);
            }}
            data-testid="user-wallet"
          >
            {buttonIcon}
            <span>{buttonText}</span>
          </button>
        )}
      >
        <div className={'w-[180px] space-y-10 font-weight-400 text-white'}>
          {isSupportedNetwork ? (
            <div
              className={
                'flex w-full items-center space-x-10 p-8 font-weight-400'
              }
            >
              <IconETHLogo className={'w-16'} />
              <span>Ethereum Network</span>
            </div>
          ) : (
            <button
              onClick={switchNetwork}
              className={
                'hover:bg-body flex w-full rounded-6 p-8 text-red/80  hover:text-red'
              }
            >
              Switch Network
            </button>
          )}
          <button
            onClick={onDisconnect}
            className={
              'hover:bg-body flex w-full items-center space-x-10 rounded-6 p-8'
            }
          >
            <IconDisconnect className={'w-16'} />
            <span>Disconnect</span>
          </button>
        </div>
      </DropdownMenu>
    );
  }

  return (
    <Button
      variant={buttonVariant}
      onClick={onClickOpenModal}
      className={'flex items-center space-x-10'}
    >
      {buttonIcon}
      <span>{buttonText}</span>
    </Button>
  );
};<|MERGE_RESOLUTION|>--- conflicted
+++ resolved
@@ -15,12 +15,8 @@
 import { FC, useMemo } from 'react';
 import { carbonEvents } from 'services/events';
 import { useStore } from 'store';
-<<<<<<< HEAD
-import { shortenString } from 'utils/helpers';
+import { cn, shortenString } from 'utils/helpers';
 import { useGetEnsFromAddress } from 'libs/queries/chain/ens';
-=======
-import { cn, shortenString } from 'utils/helpers';
->>>>>>> dcce11fc
 
 const iconProps = { className: 'w-20' };
 
