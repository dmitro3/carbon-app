--- conflicted
+++ resolved
@@ -24,16 +24,12 @@
           {label}
         </Link>
       ))}
-<<<<<<< HEAD
       <div
         onClick={() => openModal('burgerMenu', undefined)}
         className="flex h-30 w-24 cursor-pointer items-center hover:text-white"
       >
         <IconDots />
       </div>
-    </div>
-=======
     </footer>
->>>>>>> 31fce6fd
   );
 };