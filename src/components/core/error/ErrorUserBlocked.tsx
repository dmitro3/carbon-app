--- conflicted
+++ resolved
@@ -17,11 +17,7 @@
       variant={'error'}
     >
       <div className={'space-y-10'}>
-<<<<<<< HEAD
-        <NewTabLink to={externalLinks.treasuryGov} className={'w-full'}>
-=======
-        <A to={externalLinks.treasuryGov} className="w-full">
->>>>>>> 81cbb106
+        <NewTabLink to={externalLinks.treasuryGov} className="w-full">
           <Button fullWidth>Learn More</Button>
         </NewTabLink>
         <Button variant={'black'} onClick={disconnect} fullWidth>
