import { Link } from 'libs/routing';
import { buttonStyles } from 'components/common/button/buttonStyles';
import { cn } from 'utils/helpers';
import { SimulatorSummaryGains } from './SimulatorSummaryGains';
import { SimulatorSummaryRoi } from './SimulatorSummaryRoi';
import { SimulatorSummaryTokens } from './SimulatorTokens';
import { SimulatorSummaryTable } from './SimulatorSummaryTable';
import { StrategyInput2 } from 'hooks/useStrategyInput';

interface Props {
  roi?: number;
  gains?: number;
  isLoading: boolean;
  state2: StrategyInput2;
}

<<<<<<< HEAD
export const SimulatorSummary = ({ roi, gains, isLoading, state2 }: Props) => {
  const baseToken = state2.baseToken!;
  const quoteToken = state2.quoteToken!;

  const portfolioGains = isLoading ? 0.0 : gains;
  const portfolioRoi = isLoading ? 0.0 : roi;

  const strategyType = state2.simulationType;

  return (
    <header className="my-8 flex flex-wrap gap-8">
      <section className="flex flex-grow flex-wrap items-center justify-evenly gap-8 rounded-10 bg-black p-16 md:justify-between">
        <SimulatorSummaryTokens
          baseToken={baseToken}
          quoteToken={quoteToken}
          strategyType={strategyType}
        />
        <SimulatorSummaryTable
          buy={state2.buy}
          sell={state2.sell}
          baseToken={baseToken}
          quoteToken={quoteToken}
        />
      </section>
      <section className="flex flex-grow flex-wrap items-center justify-evenly gap-8 rounded-10 bg-black p-16 md:justify-between">
        <SimulatorSummaryGains
          portfolioGains={portfolioGains}
          quoteToken={quoteToken}
        />
        <SimulatorSummaryRoi portfolioRoi={portfolioRoi} />
        <Link
          to="/strategies/create"
          search={{
            base: baseToken?.address,
            quote: quoteToken?.address,
            strategyType:
              strategyType === 'recurring' ? 'recurring' : undefined,
            strategySettings:
              strategyType === 'recurring' ? 'range' : 'overlapping',
          }}
          className={buttonStyles({ variant: 'success', size: 'md' })}
        >
          Create strategy
        </Link>
=======
export const SimulatorSummary = ({
  roi = 0.0,
  gains = 0.0,
  isLoading,
}: Props) => {
  const search = useSearch({ from: '/simulator/result' });

  const { getTokenById } = useTokens();
  const baseToken = getTokenById(search.baseToken);
  const quoteToken = getTokenById(search.quoteToken);

  const summaryData = {
    buyMin: search.buyMin,
    buyMax: search.buyMax,
    sellMin: search.sellMin,
    sellMax: search.sellMax,
    sellBudget: search.sellBudget,
    buyBudget: search.buyBudget,
  };

  const strategyType = 'recurring';

  return (
    <header className="my-8 flex flex-wrap gap-8">
      <section
        className={cn(
          'flex flex-grow flex-wrap items-center justify-evenly gap-8 rounded-10 bg-black p-16 md:justify-between',
          { 'animate-pulse': isLoading, 'h-82': isLoading }
        )}
      >
        {!isLoading && (
          <>
            <SimulatorSummaryTokens
              baseToken={baseToken!}
              quoteToken={quoteToken!}
              strategyType={strategyType}
            />
            <SimulatorSummaryTable
              summaryData={summaryData}
              baseToken={baseToken!}
              quoteToken={quoteToken!}
            />
          </>
        )}
      </section>
      <section
        className={cn(
          'flex flex-grow flex-wrap items-center justify-evenly gap-8 rounded-10 bg-black p-16 md:justify-between',
          { 'animate-pulse': isLoading, 'h-82': isLoading }
        )}
      >
        {!isLoading && (
          <>
            <SimulatorSummaryGains
              portfolioGains={gains}
              quoteToken={quoteToken!}
            />
            <SimulatorSummaryRoi portfolioRoi={roi} />
            <Link
              to="/strategies/create"
              search={{
                base: baseToken!.address,
                quote: quoteToken!.address,
                strategyType:
                  strategyType === 'recurring' ? 'recurring' : undefined,
                strategySettings:
                  strategyType === 'recurring' ? 'range' : 'overlapping',
              }}
              className={buttonStyles({ variant: 'success', size: 'md' })}
            >
              Create strategy
            </Link>
          </>
        )}
>>>>>>> 561aba7e
      </section>
    </header>
  );
};<|MERGE_RESOLUTION|>--- conflicted
+++ resolved
@@ -1,6 +1,5 @@
 import { Link } from 'libs/routing';
 import { buttonStyles } from 'components/common/button/buttonStyles';
-import { cn } from 'utils/helpers';
 import { SimulatorSummaryGains } from './SimulatorSummaryGains';
 import { SimulatorSummaryRoi } from './SimulatorSummaryRoi';
 import { SimulatorSummaryTokens } from './SimulatorTokens';
@@ -10,17 +9,12 @@
 interface Props {
   roi?: number;
   gains?: number;
-  isLoading: boolean;
   state2: StrategyInput2;
 }
 
-<<<<<<< HEAD
-export const SimulatorSummary = ({ roi, gains, isLoading, state2 }: Props) => {
+export const SimulatorSummary = ({ roi = 0.0, gains = 0.0, state2 }: Props) => {
   const baseToken = state2.baseToken!;
   const quoteToken = state2.quoteToken!;
-
-  const portfolioGains = isLoading ? 0.0 : gains;
-  const portfolioRoi = isLoading ? 0.0 : roi;
 
   const strategyType = state2.simulationType;
 
@@ -40,11 +34,8 @@
         />
       </section>
       <section className="flex flex-grow flex-wrap items-center justify-evenly gap-8 rounded-10 bg-black p-16 md:justify-between">
-        <SimulatorSummaryGains
-          portfolioGains={portfolioGains}
-          quoteToken={quoteToken}
-        />
-        <SimulatorSummaryRoi portfolioRoi={portfolioRoi} />
+        <SimulatorSummaryGains portfolioGains={gains} quoteToken={quoteToken} />
+        <SimulatorSummaryRoi portfolioRoi={roi} />
         <Link
           to="/strategies/create"
           search={{
@@ -59,82 +50,6 @@
         >
           Create strategy
         </Link>
-=======
-export const SimulatorSummary = ({
-  roi = 0.0,
-  gains = 0.0,
-  isLoading,
-}: Props) => {
-  const search = useSearch({ from: '/simulator/result' });
-
-  const { getTokenById } = useTokens();
-  const baseToken = getTokenById(search.baseToken);
-  const quoteToken = getTokenById(search.quoteToken);
-
-  const summaryData = {
-    buyMin: search.buyMin,
-    buyMax: search.buyMax,
-    sellMin: search.sellMin,
-    sellMax: search.sellMax,
-    sellBudget: search.sellBudget,
-    buyBudget: search.buyBudget,
-  };
-
-  const strategyType = 'recurring';
-
-  return (
-    <header className="my-8 flex flex-wrap gap-8">
-      <section
-        className={cn(
-          'flex flex-grow flex-wrap items-center justify-evenly gap-8 rounded-10 bg-black p-16 md:justify-between',
-          { 'animate-pulse': isLoading, 'h-82': isLoading }
-        )}
-      >
-        {!isLoading && (
-          <>
-            <SimulatorSummaryTokens
-              baseToken={baseToken!}
-              quoteToken={quoteToken!}
-              strategyType={strategyType}
-            />
-            <SimulatorSummaryTable
-              summaryData={summaryData}
-              baseToken={baseToken!}
-              quoteToken={quoteToken!}
-            />
-          </>
-        )}
-      </section>
-      <section
-        className={cn(
-          'flex flex-grow flex-wrap items-center justify-evenly gap-8 rounded-10 bg-black p-16 md:justify-between',
-          { 'animate-pulse': isLoading, 'h-82': isLoading }
-        )}
-      >
-        {!isLoading && (
-          <>
-            <SimulatorSummaryGains
-              portfolioGains={gains}
-              quoteToken={quoteToken!}
-            />
-            <SimulatorSummaryRoi portfolioRoi={roi} />
-            <Link
-              to="/strategies/create"
-              search={{
-                base: baseToken!.address,
-                quote: quoteToken!.address,
-                strategyType:
-                  strategyType === 'recurring' ? 'recurring' : undefined,
-                strategySettings:
-                  strategyType === 'recurring' ? 'range' : 'overlapping',
-              }}
-              className={buttonStyles({ variant: 'success', size: 'md' })}
-            >
-              Create strategy
-            </Link>
-          </>
-        )}
->>>>>>> 561aba7e
       </section>
     </header>
   );
