import { CarbonLogoLoading } from 'components/common/CarbonLogoLoading';
import { SimResultChartAnimation } from 'components/simulator/result/SimResultChartAnimation';
import { SimResultChartSummary } from 'components/simulator/result/SimResultChartSummary';
import { SimResultChartHeader } from 'components/simulator/result/SimResultChartHeader';
import { useSimulator } from 'components/simulator/result/SimulatorProvider';
import { StrategyInputValues } from 'hooks/useStrategyInput';
import { SimulatorType } from 'libs/routing/routes/sim';
import { useState } from 'react';
import { ReactComponent as IconWarning } from 'assets/icons/warning.svg';
import { Link, useSearch } from '@tanstack/react-router';
import { IconTitleText } from 'components/common/iconTitleText/IconTitleText';
import { buttonStyles } from 'components/common/button/buttonStyles';

interface Props {
  state: StrategyInputValues;
  simulationType: SimulatorType;
}

export const SimResultChart = ({ state, simulationType }: Props) => {
  const ctx = useSimulator();
  const [showSummary, setShowSummary] = useState(false);
  const searchState = useSearch({ from: '/simulator/result' });

  if (ctx.isError) {
<<<<<<< HEAD
    return <Error msg={ctx.errorMsg} />;
=======
    return (
      <div
        role="alert"
        aria-live="polite"
        className="mx-auto my-10 flex h-[400px] flex-col items-center justify-center gap-20 rounded-10 bg-black"
      >
        <IconTitleText
          icon={<IconWarning />}
          title="Missing Information"
          text={
            <p className="w-[480px]">
              It appears that the simulation is missing essential information
              for successful execution. Please attempt to re-enter the
              simulation data.
            </p>
          }
          variant="error"
        />
        <Link
          to="/simulator/$simulationType"
          params={{ simulationType }}
          search={searchState}
          className={buttonStyles({
            size: 'lg',
          })}
        >
          Back
        </Link>
      </div>
    );
>>>>>>> 25460d9d
  }

  if (ctx.isLoading || ctx.status === 'idle') {
    return <Loading />;
  }

  return (
    <div className="rounded-10 bg-black">
      <SimResultChartHeader
        data={ctx.data!}
        setShowSummary={setShowSummary}
        showSummary={showSummary}
        state={state}
        simulationType={simulationType}
      />

      {showSummary ? (
        <SimResultChartSummary
          data={ctx.data!}
          bounds={ctx.bounds!}
          baseToken={state.baseToken!}
          quoteToken={state.quoteToken!}
        />
      ) : (
        <SimResultChartAnimation
          data={ctx.animationData}
          bounds={ctx.bounds!}
          baseToken={state.baseToken!}
          quoteToken={state.quoteToken!}
        />
      )}
    </div>
  );
};

const Loading = () => (
  <div className="grid h-[400px] place-items-center rounded-10 bg-black py-10">
    <CarbonLogoLoading className="h-[100px]" />
  </div>
);

const Error = ({ msg }: { msg?: string }) => {
  return (
    <div className="grid h-[400px] place-items-center rounded-10 bg-black py-10">
      <article className="max-w-1/3 flex flex-col items-center justify-center space-y-10 rounded-10 border border-red bg-red/30 p-20">
        <h3 className="text-24 font-weight-500">Error</h3>
        <p className="text-center font-weight-500">
          Something went wrong.
          <br /> Please try again or contact support.
        </p>
        <p className="text-12 text-red/80">{msg ?? 'Unknown internal error'}</p>
      </article>
    </div>
  );
};<|MERGE_RESOLUTION|>--- conflicted
+++ resolved
@@ -22,9 +22,6 @@
   const searchState = useSearch({ from: '/simulator/result' });
 
   if (ctx.isError) {
-<<<<<<< HEAD
-    return <Error msg={ctx.errorMsg} />;
-=======
     return (
       <div
         role="alert"
@@ -55,7 +52,6 @@
         </Link>
       </div>
     );
->>>>>>> 25460d9d
   }
 
   if (ctx.isLoading || ctx.status === 'idle') {
@@ -95,19 +91,4 @@
   <div className="grid h-[400px] place-items-center rounded-10 bg-black py-10">
     <CarbonLogoLoading className="h-[100px]" />
   </div>
-);
-
-const Error = ({ msg }: { msg?: string }) => {
-  return (
-    <div className="grid h-[400px] place-items-center rounded-10 bg-black py-10">
-      <article className="max-w-1/3 flex flex-col items-center justify-center space-y-10 rounded-10 border border-red bg-red/30 p-20">
-        <h3 className="text-24 font-weight-500">Error</h3>
-        <p className="text-center font-weight-500">
-          Something went wrong.
-          <br /> Please try again or contact support.
-        </p>
-        <p className="text-12 text-red/80">{msg ?? 'Unknown internal error'}</p>
-      </article>
-    </div>
-  );
-};+);