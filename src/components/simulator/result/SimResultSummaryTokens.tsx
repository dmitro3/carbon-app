--- conflicted
+++ resolved
@@ -13,24 +13,15 @@
   strategyType,
 }: Props) => {
   return (
-<<<<<<< HEAD
-    <article className="flex flex-shrink-0 items-center gap-15">
-      <TokensOverlap tokens={[baseToken, quoteToken]} size={30} />
-=======
     <article className="gap-15 flex flex-shrink-0 items-center">
       <TokensOverlap tokens={[baseToken!, quoteToken!]} size={30} />
->>>>>>> 58f51e89
       <div className="flex flex-col">
         <h2 className="text-18 flex gap-6">
           {baseToken.symbol}
           <span className="self-align-center text-16 text-white/60">/</span>
           {quoteToken.symbol}
         </h2>
-<<<<<<< HEAD
-        <h3 className="flex items-center gap-8 text-12 capitalize text-white/60">
-=======
-        <h3 className="text-12 flex items-center gap-8 font-mono capitalize text-white/60">
->>>>>>> 58f51e89
+        <h3 className="text-12 flex items-center gap-8 capitalize text-white/60">
           {strategyType}
         </h3>
       </div>
