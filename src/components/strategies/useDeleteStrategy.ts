--- conflicted
+++ resolved
@@ -13,16 +13,11 @@
   const deleteMutation = useDeleteStrategyQuery();
   const cache = useQueryClient();
 
-<<<<<<< HEAD
   const deleteStrategy = async (
     strategy: Strategy,
     successEventsCb?: () => void
   ) => {
-    const { base, quote, encoded } = strategy;
-=======
-  const deleteStrategy = async (strategy: Strategy) => {
     const { base, quote, id } = strategy;
->>>>>>> 6a8debd0
 
     if (!base || !quote || !user) {
       throw new Error('error in delete strategy: missing data ');
