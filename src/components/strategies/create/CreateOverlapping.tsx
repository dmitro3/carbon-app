import { FC, useCallback, useEffect, useState } from 'react';
import { useGetTokenBalance } from 'libs/queries';
import {
  getMaxBuyMin,
  getMinSellMax,
  isMaxBelowMarket,
  isMinAboveMarket,
} from 'components/strategies/overlapping/utils';
import { Tooltip } from 'components/common/tooltip/Tooltip';
import { OverlappingStrategyGraph } from 'components/strategies/overlapping/OverlappingStrategyGraph';
import { OverlappingSpread } from 'components/strategies/overlapping/OverlappingSpread';
import { OverlappingBudget } from 'components/strategies/overlapping/OverlappingBudget';
import { SafeDecimal } from 'libs/safedecimal';
import {
  BudgetDescription,
  BudgetDistribution,
} from 'components/strategies/common/BudgetDistribution';
import { OverlappingAnchor } from 'components/strategies/overlapping/OverlappingAnchor';
import { Token } from 'libs/tokens';
import { m } from 'libs/motion';
import { items } from 'components/strategies/common/variants';
import { OverlappingMarketPrice } from '../overlapping/OverlappingMarketPrice';
import { UserMarketPrice } from '../UserMarketPrice';
<<<<<<< HEAD
import { useWagmi } from 'libs/wagmi';
import { formatNumber } from 'utils/helpers';
=======
import { useWeb3 } from 'libs/web3';
import { useNavigate, useSearch } from '@tanstack/react-router';
import { CreateOverlappingStrategySearch } from 'pages/strategies/create/overlapping';
import { InputRange } from '../common/InputRange';
import { OverlappingOrder } from 'components/strategies/common/types';
>>>>>>> fa9615a0

interface Props {
  base: Token;
  quote: Token;
  marketPrice: string;
  order0: OverlappingOrder;
  order1: OverlappingOrder;
  spread: string;
}

type Search = CreateOverlappingStrategySearch;

const url = '/strategies/create/overlapping';
export const CreateOverlapping: FC<Props> = (props) => {
<<<<<<< HEAD
  const { base, quote, order0, order1, spread, setSpread } = props;
  const { user } = useWagmi();
  const externalPrice = useMarketPrice({ base, quote });
  const [marketPrice, setMarketPrice] = useState(externalPrice ?? 0);
=======
  const { base, quote, order0, order1, marketPrice, spread } = props;
  const navigate = useNavigate({ from: url });
  const { anchor, budget } = useSearch({ from: url });
  const { user } = useWeb3();

>>>>>>> fa9615a0
  const baseBalance = useGetTokenBalance(base).data;
  const quoteBalance = useGetTokenBalance(quote).data;
  const [touched, setTouched] = useState(false);

  const set = useCallback(
    <T extends keyof Search>(key: T, value: Search[T]) => {
      navigate({
        search: (previous) => ({ ...previous, [key]: value }),
        replace: true,
        resetScroll: false,
      });
    },
    [navigate]
  );

  const aboveMarket = isMinAboveMarket(order0);
  const belowMarket = isMaxBelowMarket(order1);

  // ERROR
  const anchorError = (() => {
    if (touched && !anchor) return 'Please select a token to proceed';
  })();
  const budgetError = (() => {
    if (anchor === 'buy' && quoteBalance && budget) {
      const hasError = new SafeDecimal(budget).gt(quoteBalance);
      if (hasError) return 'Insufficient balance';
    }
    if (anchor === 'sell' && baseBalance && budget) {
      const hasError = new SafeDecimal(budget).gt(baseBalance);
      if (hasError) return 'Insufficient balance';
    }
  })();

  // WARNING
  const priceWarning = (() => {
    if (!aboveMarket && !belowMarket) return;
    return 'Notice: your strategy is “out of the money” and will be traded when the market price moves into your price range.';
  })();

  useEffect(() => {
    if (anchor === 'buy' && aboveMarket) {
      set('anchor', 'sell');
      set('budget', undefined);
    }
    if (anchor === 'sell' && belowMarket) {
      set('anchor', 'buy');
      set('budget', undefined);
    }
  }, [anchor, aboveMarket, belowMarket, set]);

  const setMarketPrice = (price: number) => {
    setTouched(true);
    set('marketPrice', price.toString());
  };

  const setMin = (min: string) => {
    setTouched(true);
    set('min', min);
  };

  const setMax = (max: string) => {
    setTouched(true);
    set('max', max);
  };

  const setSpreadValue = (value: number) => {
    setTouched(true);
    set('spread', value.toString());
  };

  const setAnchorValue = (value: 'buy' | 'sell') => {
    set('budget', undefined);
    set('anchor', value);
  };

  const setBudget = async (value: string) => {
    set('budget', value);
  };

  // Update on buyMin changes
  useEffect(() => {
    if (!order0.min) return;
    const timeout = setTimeout(async () => {
      const minSellMax = getMinSellMax(Number(order0.min), Number(spread));
      if (Number(order1.max) < minSellMax) set('max', minSellMax.toString());
    }, 1000);
    return () => clearTimeout(timeout);
    // eslint-disable-next-line react-hooks/exhaustive-deps
  }, [order0.min]);

  // Update on sellMax changes
  useEffect(() => {
    if (!order1.max) return;
    const timeout = setTimeout(async () => {
      const maxBuyMin = getMaxBuyMin(Number(order1.max), Number(spread));
      if (Number(order0.min) > maxBuyMin) set('min', maxBuyMin.toString());
    }, 1000);
    return () => clearTimeout(timeout);
    // eslint-disable-next-line react-hooks/exhaustive-deps
  }, [order1.max]);

  if (!base || !quote) return null;

  return (
    <UserMarketPrice marketPrice={+marketPrice}>
      <m.article
        variants={items}
        key="price-graph"
        className="rounded-10 bg-background-900 flex w-full flex-col gap-16 p-20"
      >
        <header className="flex items-center gap-8">
          <h2 className="text-18 font-weight-500 flex-1">Price Range</h2>
          <OverlappingMarketPrice
            base={base}
            quote={quote}
            marketPrice={+marketPrice}
            setMarketPrice={setMarketPrice}
          />
        </header>
        <OverlappingStrategyGraph
          base={base}
          quote={quote}
          order0={order0}
          order1={order1}
          marketPrice={+marketPrice}
          spread={+spread}
          setMin={setMin}
          setMax={setMax}
        />
      </m.article>
      <m.article
        variants={items}
        key="price-range"
        className="rounded-10 bg-background-900 flex w-full flex-col gap-16 p-20"
      >
        <header className="flex items-center gap-8">
          <h3 className="text-18 font-weight-500 flex-1">
            Set Price Range&nbsp;
            <span className="text-white/40">
              ({quote?.symbol} per 1 {base?.symbol})
            </span>
          </h3>
          <Tooltip
            element="Indicate the strategy exact buy and sell prices."
            iconClassName="size-18 text-white/60"
          />
        </header>
        <InputRange
          base={base}
          quote={quote}
          min={order0.min}
          max={order1.max}
          setMin={setMin}
          setMax={setMax}
          minLabel="Min Buy Price"
          maxLabel="Max Sell Price"
          warnings={[priceWarning]}
          isOverlapping
        />
      </m.article>
      <m.article
        variants={items}
        key="spread"
        className="rounded-10 bg-background-900 flex w-full flex-col gap-10 p-20"
      >
        <header className="mb-10 flex items-center gap-8 ">
          <h3 className="text-18 font-weight-500 flex-1">Set Fee Tier</h3>
          <Tooltip
            element="The difference between the highest bidding (Sell) price, and the lowest asking (Buy) price"
            iconClassName="size-18 text-white/60"
          />
        </header>
        <OverlappingSpread
          buyMin={Number(order0.min)}
          sellMax={Number(order1.max)}
          defaultValue={0.05}
          options={[0.01, 0.05, 0.1]}
          spread={+spread}
          setSpread={setSpreadValue}
        />
      </m.article>
      <OverlappingAnchor
        base={base}
        quote={quote}
        anchor={anchor}
        setAnchor={setAnchorValue}
        anchorError={anchorError}
        disableBuy={aboveMarket}
        disableSell={belowMarket}
      />
      {anchor && (
        <OverlappingBudget
          base={base}
          quote={quote}
          anchor={anchor}
          editType="deposit"
          budget={budget ?? ''}
          setBudget={setBudget}
          error={budgetError}
        />
      )}
      {anchor && (
        <m.article
          variants={items}
          key="overlapping-distribution"
          id="overlapping-distribution"
          className="rounded-10 bg-background-900 flex w-full flex-col gap-16 p-20"
        >
          <hgroup>
            <h3 className="text-16 font-weight-500 flex items-center gap-8">
              <span className="flex h-16 w-16 items-center justify-center rounded-full bg-black text-[10px] text-white/60">
                3
              </span>
              Distribution
            </h3>
            <p className="text-14 text-white/80">
              Following the above deposit amount, these are the changes in
              budget allocation
            </p>
          </hgroup>
          <BudgetDistribution
            title="Sell"
            token={base}
            initialBudget="0"
            withdraw="0"
            deposit={budgetError ? '0' : order1.budget}
            balance={baseBalance || '0'}
            isSimulator={!user}
          />
          {!!user && (
            <BudgetDescription
              token={base}
              initialBudget="0"
              withdraw="0"
              deposit={budgetError ? '0' : order1.budget}
              balance={baseBalance || '0'}
            />
          )}
          <BudgetDistribution
            title="Buy"
            token={quote}
            initialBudget="0"
            withdraw="0"
            deposit={budgetError ? '0' : order0.budget}
            balance={quoteBalance || '0'}
            isSimulator={!user}
            buy
          />
          {!!user && (
            <BudgetDescription
              token={quote}
              initialBudget="0"
              withdraw="0"
              deposit={budgetError ? '0' : order0.budget}
              balance={quoteBalance || '0'}
            />
          )}
        </m.article>
      )}
    </UserMarketPrice>
  );
};<|MERGE_RESOLUTION|>--- conflicted
+++ resolved
@@ -21,16 +21,11 @@
 import { items } from 'components/strategies/common/variants';
 import { OverlappingMarketPrice } from '../overlapping/OverlappingMarketPrice';
 import { UserMarketPrice } from '../UserMarketPrice';
-<<<<<<< HEAD
 import { useWagmi } from 'libs/wagmi';
-import { formatNumber } from 'utils/helpers';
-=======
-import { useWeb3 } from 'libs/web3';
 import { useNavigate, useSearch } from '@tanstack/react-router';
 import { CreateOverlappingStrategySearch } from 'pages/strategies/create/overlapping';
 import { InputRange } from '../common/InputRange';
 import { OverlappingOrder } from 'components/strategies/common/types';
->>>>>>> fa9615a0
 
 interface Props {
   base: Token;
@@ -45,18 +40,11 @@
 
 const url = '/strategies/create/overlapping';
 export const CreateOverlapping: FC<Props> = (props) => {
-<<<<<<< HEAD
-  const { base, quote, order0, order1, spread, setSpread } = props;
-  const { user } = useWagmi();
-  const externalPrice = useMarketPrice({ base, quote });
-  const [marketPrice, setMarketPrice] = useState(externalPrice ?? 0);
-=======
   const { base, quote, order0, order1, marketPrice, spread } = props;
   const navigate = useNavigate({ from: url });
   const { anchor, budget } = useSearch({ from: url });
-  const { user } = useWeb3();
-
->>>>>>> fa9615a0
+  const { user } = useWagmi();
+
   const baseBalance = useGetTokenBalance(base).data;
   const quoteBalance = useGetTokenBalance(quote).data;
   const [touched, setTouched] = useState(false);
