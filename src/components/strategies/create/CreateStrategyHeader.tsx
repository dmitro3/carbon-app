--- conflicted
+++ resolved
@@ -1,20 +1,11 @@
 import { useLocation } from 'libs/routing';
 import { ReactComponent as IconChevron } from 'assets/icons/chevron.svg';
 import { ReactComponent as IconCandles } from 'assets/icons/candles.svg';
-<<<<<<< HEAD
-import { carbonEvents } from 'services/googleTagManager';
-
-type CreateStrategyHeaderProps = {
-  showGraph: boolean;
-  showOrders: boolean;
-  setShowGraph: (value: boolean) => void;
-};
-=======
 import { useMemo } from 'react';
 import { items } from 'components/strategies/create/variants';
 import { m } from 'libs/motion';
 import { UseStrategyCreateReturn } from 'components/strategies/create';
->>>>>>> 8d82b896
+import { carbonEvents } from 'services/googleTagManager';
 
 export const CreateStrategyHeader = ({
   showGraph,
