import { ReactNode, useMemo } from 'react';
import { useNavigate } from '@tanstack/react-location';
import { PathNames } from 'libs/routing';
<<<<<<< HEAD
import { i18n } from 'libs/translations';
=======
>>>>>>> 6cc6b0ef
import {
  StrategyCreateLocationGenerics,
  StrategyType,
} from 'components/strategies/create/types';
import { ReactComponent as IconBuyRange } from 'assets/icons/buy-range.svg';
import { ReactComponent as IconBuyLimit } from 'assets/icons/buy-limit.svg';
import { ReactComponent as IconSellRange } from 'assets/icons/sell-range.svg';
import { ReactComponent as IconSellLimit } from 'assets/icons/sell-limit.svg';
import { ReactComponent as IconTwoRanges } from 'assets/icons/two-ranges.svg';
import { ReactComponent as IconTwoLimits } from 'assets/icons/two-limits.svg';
import { ReactComponent as IconCustomStrategy } from 'assets/icons/custom-strategy.svg';

type StrategyTypeItem = {
  label: string;
  to: string;
  search: StrategyCreateLocationGenerics['Search'];
  isRecommended?: boolean;
};

type StrategyTypeItemSvg = StrategyTypeItem & {
  svg: ReactNode;
};

export const useCreateStrategyTypeMenu = (
  base: string,
  quote: string,
  strategyType?: StrategyType
) => {
  const navigate = useNavigate();

  const types: StrategyTypeItem[] = [
    {
      label: i18n.t(
        'pages.strategyCreate.step1.section2.strategyTypes.type1.title'
      ),
      to: PathNames.createStrategy,
      search: {
        base,
        quote,
        strategyType: 'recurring',
      },
    },
    {
      label: i18n.t(
        'pages.strategyCreate.step1.section2.strategyTypes.type2.title'
      ),
      to: PathNames.createStrategy,
      search: {
        base,
        quote,
        strategyType: 'disposable',
      },
    },
  ];

  const typeRecurring: StrategyTypeItemSvg[] = useMemo(
    () => [
      {
<<<<<<< HEAD
        label: i18n.t(
          'pages.strategyCreate.step1.section2.strategyTypes.type1.options.option1'
        ),
=======
        label: '2 Limits',
>>>>>>> 6cc6b0ef
        svg: <IconTwoLimits className={'w-60'} />,
        to: PathNames.createStrategy,
        search: {
          base,
          quote,
          strategyType: 'recurring',
          strategySettings: 'limit',
        },
<<<<<<< HEAD
      },
      {
        label: i18n.t(
          'pages.strategyCreate.step1.section2.strategyTypes.type1.options.option2'
        ),
=======
        isRecommended: true,
      },
      {
        label: '2 Ranges',
>>>>>>> 6cc6b0ef
        svg: <IconTwoRanges className={'w-60'} />,
        to: PathNames.createStrategy,
        search: {
          base,
          quote,
          strategyType: 'recurring',
          strategySettings: 'range',
        },
      },
      {
<<<<<<< HEAD
        label: i18n.t(
          'pages.strategyCreate.step1.section2.strategyTypes.type1.options.option3'
        ),
=======
        label: 'Custom',
>>>>>>> 6cc6b0ef
        svg: <IconCustomStrategy className={'w-60'} />,
        to: PathNames.createStrategy,
        search: {
          base,
          quote,
          strategyType: 'recurring',
          strategySettings: 'custom',
        },
      },
    ],
    [base, quote]
  );

  const typeDisposable: StrategyTypeItemSvg[] = useMemo(
    () => [
      {
<<<<<<< HEAD
        label: i18n.t(
          'pages.strategyCreate.step1.section2.strategyTypes.type2.options.option1'
        ),
=======
        label: 'Buy Limit',
>>>>>>> 6cc6b0ef
        svg: <IconBuyLimit className={'w-60 text-green'} />,
        to: PathNames.createStrategy,
        search: {
          base,
          quote,
          strategyType: 'disposable',
          strategyDirection: 'buy',
          strategySettings: 'limit',
        },
<<<<<<< HEAD
      },
      {
        label: i18n.t(
          'pages.strategyCreate.step1.section2.strategyTypes.type2.options.option2'
        ),
        svg: <IconBuyRange className={'w-60 text-green'} />,
=======
        isRecommended: true,
      },
      {
        label: 'Sell Limit',
        svg: <IconSellLimit className={'w-60 text-red'} />,
>>>>>>> 6cc6b0ef
        to: PathNames.createStrategy,
        search: {
          base,
          quote,
          strategyType: 'disposable',
<<<<<<< HEAD
          strategyDirection: 'buy',
          strategySettings: 'range',
        },
      },
      {
        label: i18n.t(
          'pages.strategyCreate.step1.section2.strategyTypes.type2.options.option3'
        ),
        svg: <IconSellLimit className={'w-60 text-red'} />,
=======
          strategyDirection: 'sell',
          strategySettings: 'limit',
        },
        isRecommended: true,
      },
      {
        label: 'Buy Range',
        svg: <IconBuyRange className={'w-60 text-green'} />,
>>>>>>> 6cc6b0ef
        to: PathNames.createStrategy,
        search: {
          base,
          quote,
          strategyType: 'disposable',
<<<<<<< HEAD
          strategyDirection: 'sell',
          strategySettings: 'limit',
        },
      },
      {
        label: i18n.t(
          'pages.strategyCreate.step1.section2.strategyTypes.type2.options.option4'
        ),
=======
          strategyDirection: 'buy',
          strategySettings: 'range',
        },
      },
      {
        label: 'Sell Range',
>>>>>>> 6cc6b0ef
        svg: <IconSellRange className={'w-60 text-red'} />,
        to: PathNames.createStrategy,
        search: {
          base,
          quote,
          strategyType: 'disposable',
          strategyDirection: 'sell',
          strategySettings: 'range',
        },
      },
    ],
    [base, quote]
  );

  const handleClick = (
    to: string,
    search: StrategyCreateLocationGenerics['Search'],
    replace?: boolean
  ) => {
    navigate({ to, search, replace });
  };

  const selectedTabItems = useMemo(() => {
    switch (strategyType) {
      case 'recurring':
        return typeRecurring;
      case 'disposable':
        return typeDisposable;
      default:
        return [];
    }
  }, [typeRecurring, typeDisposable, strategyType]);

  return { items: types, handleClick, selectedTabItems };
};<|MERGE_RESOLUTION|>--- conflicted
+++ resolved
@@ -1,10 +1,7 @@
 import { ReactNode, useMemo } from 'react';
 import { useNavigate } from '@tanstack/react-location';
 import { PathNames } from 'libs/routing';
-<<<<<<< HEAD
 import { i18n } from 'libs/translations';
-=======
->>>>>>> 6cc6b0ef
 import {
   StrategyCreateLocationGenerics,
   StrategyType,
@@ -63,13 +60,9 @@
   const typeRecurring: StrategyTypeItemSvg[] = useMemo(
     () => [
       {
-<<<<<<< HEAD
         label: i18n.t(
           'pages.strategyCreate.step1.section2.strategyTypes.type1.options.option1'
         ),
-=======
-        label: '2 Limits',
->>>>>>> 6cc6b0ef
         svg: <IconTwoLimits className={'w-60'} />,
         to: PathNames.createStrategy,
         search: {
@@ -78,18 +71,12 @@
           strategyType: 'recurring',
           strategySettings: 'limit',
         },
-<<<<<<< HEAD
+        isRecommended: true,
       },
       {
         label: i18n.t(
           'pages.strategyCreate.step1.section2.strategyTypes.type1.options.option2'
         ),
-=======
-        isRecommended: true,
-      },
-      {
-        label: '2 Ranges',
->>>>>>> 6cc6b0ef
         svg: <IconTwoRanges className={'w-60'} />,
         to: PathNames.createStrategy,
         search: {
@@ -100,13 +87,9 @@
         },
       },
       {
-<<<<<<< HEAD
         label: i18n.t(
           'pages.strategyCreate.step1.section2.strategyTypes.type1.options.option3'
         ),
-=======
-        label: 'Custom',
->>>>>>> 6cc6b0ef
         svg: <IconCustomStrategy className={'w-60'} />,
         to: PathNames.createStrategy,
         search: {
@@ -123,13 +106,9 @@
   const typeDisposable: StrategyTypeItemSvg[] = useMemo(
     () => [
       {
-<<<<<<< HEAD
         label: i18n.t(
           'pages.strategyCreate.step1.section2.strategyTypes.type2.options.option1'
         ),
-=======
-        label: 'Buy Limit',
->>>>>>> 6cc6b0ef
         svg: <IconBuyLimit className={'w-60 text-green'} />,
         to: PathNames.createStrategy,
         search: {
@@ -139,51 +118,33 @@
           strategyDirection: 'buy',
           strategySettings: 'limit',
         },
-<<<<<<< HEAD
+        isRecommended: true,
       },
       {
         label: i18n.t(
           'pages.strategyCreate.step1.section2.strategyTypes.type2.options.option2'
         ),
         svg: <IconBuyRange className={'w-60 text-green'} />,
-=======
-        isRecommended: true,
-      },
-      {
-        label: 'Sell Limit',
-        svg: <IconSellLimit className={'w-60 text-red'} />,
->>>>>>> 6cc6b0ef
         to: PathNames.createStrategy,
         search: {
           base,
           quote,
           strategyType: 'disposable',
-<<<<<<< HEAD
           strategyDirection: 'buy',
           strategySettings: 'range',
         },
+        isRecommended: true,
       },
       {
         label: i18n.t(
           'pages.strategyCreate.step1.section2.strategyTypes.type2.options.option3'
         ),
         svg: <IconSellLimit className={'w-60 text-red'} />,
-=======
-          strategyDirection: 'sell',
-          strategySettings: 'limit',
-        },
-        isRecommended: true,
-      },
-      {
-        label: 'Buy Range',
-        svg: <IconBuyRange className={'w-60 text-green'} />,
->>>>>>> 6cc6b0ef
         to: PathNames.createStrategy,
         search: {
           base,
           quote,
           strategyType: 'disposable',
-<<<<<<< HEAD
           strategyDirection: 'sell',
           strategySettings: 'limit',
         },
@@ -192,14 +153,6 @@
         label: i18n.t(
           'pages.strategyCreate.step1.section2.strategyTypes.type2.options.option4'
         ),
-=======
-          strategyDirection: 'buy',
-          strategySettings: 'range',
-        },
-      },
-      {
-        label: 'Sell Range',
->>>>>>> 6cc6b0ef
         svg: <IconSellRange className={'w-60 text-red'} />,
         to: PathNames.createStrategy,
         search: {
