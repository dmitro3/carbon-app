import { useCallback, useEffect, useMemo } from 'react';
import { Button } from 'components/common/button';
import { m } from 'libs/motion';
import { BuySellBlock } from './BuySellBlock';
import { items } from './variants';
import { UseStrategyCreateReturn } from 'components/strategies/create';
import { TokensOverlap } from 'components/common/tokensOverlap';
import { useStrategyEventData } from './useStrategyEventData';
import { carbonEvents } from 'services/events';
import useInitEffect from 'hooks/useInitEffect';
import { useWeb3 } from 'libs/web3';
import { getStatusTextByTxStatus } from '../utils';
import { useTranslation } from 'libs/translations';
import { useModal } from 'hooks/useModal';
import { useNavigate } from '@tanstack/react-location';
import { StrategyCreateLocationGenerics } from 'components/strategies/create/types';
import { lsService } from 'services/localeStorage';
import { ReactComponent as IconWarning } from 'assets/icons/warning.svg';

let didInit = false;

export const CreateStrategyOrders = ({
  base,
  quote,
  order0,
  order1,
  createStrategy,
  isCTAdisabled,
  token0BalanceQuery,
  token1BalanceQuery,
  strategyDirection,
  strategyType,
  isDuplicate,
  strategySettings,
  selectedStrategySettings,
  isProcessing,
  isAwaiting,
  isOrdersOverlap,
}: UseStrategyCreateReturn) => {
  const { t } = useTranslation();
  const { user } = useWeb3();
  const { openModal } = useModal();
  const navigate = useNavigate<StrategyCreateLocationGenerics>();
  const strategyEventData = useStrategyEventData({
    base,
    quote,
    order0,
    order1,
  });

  useInitEffect(() => {
    selectedStrategySettings?.search.strategyType === 'disposable' &&
      carbonEvents.strategy.strategyDirectionChange({
        baseToken: base,
        quoteToken: quote,
        strategySettings: selectedStrategySettings.search.strategySettings,
        strategyDirection: strategyDirection,
        strategyType: selectedStrategySettings.search.strategyType,
      });
  }, [strategyDirection]);

  const handleExpertMode = useCallback(() => {
    if (lsService.getItem('hasSeenCreateStratExpertMode')) {
      return;
    }

    if (isDuplicate && (order0.isRange || order1.isRange)) {
      return openModal('createStratExpertMode', {
        onClose: () => {
          order0.setIsRange(false);
          order1.setIsRange(false);
        },
      });
    }

    if (strategySettings === 'range' || strategySettings === 'custom') {
      return openModal('createStratExpertMode', {
        onClose: () =>
          navigate({
            search: (prev) => ({ ...prev, strategySettings: 'limit' }),
            replace: true,
          }),
      });
    }
  }, [isDuplicate, navigate, openModal, order0, order1, strategySettings]);

  useEffect(() => {
    if (!didInit) {
      didInit = true;
      void handleExpertMode();
    }
  }, [handleExpertMode]);

  const onCreateStrategy = () => {
    carbonEvents.strategy.strategyCreateClick(strategyEventData);
    createStrategy();
  };

  const loadingChildren = useMemo(() => {
    return getStatusTextByTxStatus(isAwaiting, isProcessing);
  }, [isAwaiting, isProcessing]);

  return (
    <>
      <m.div
        variants={items}
        key={'createStrategyBuyTokens'}
<<<<<<< HEAD
        className={'flex rounded-10 bg-silver p-20 ps-30 space-s-10'}
      >
        <TokensOverlap className="h-40 w-40" tokens={[base!, quote!]} />
        <div>
          {
            <div className="flex space-s-6">
              <span>{base?.symbol}</span>
              <div className="text-secondary !text-16">/</div>
              <span>{quote?.symbol}</span>
            </div>
          }

          <div className="text-secondary capitalize">
            {strategyType === 'recurring'
              ? t('pages.strategyCreate.step2.section1.titles.title1')
              : t('pages.strategyCreate.step2.section1.titles.title2')}
          </div>
=======
        className={'rounded-10 bg-silver p-20 pl-30'}
      >
        <div className={'flex space-x-10'}>
          <TokensOverlap className="h-40 w-40" tokens={[base!, quote!]} />
          <div>
            {
              <div className="flex space-x-6">
                <span>{base?.symbol}</span>
                <div className="text-secondary !text-16">/</div>
                <span>{quote?.symbol}</span>
              </div>
            }

            <div className="text-secondary capitalize">{strategyType}</div>
          </div>
        </div>
        <div
          className={
            'mt-10 flex items-center text-12 font-weight-400 text-white/60'
          }
        >
          <IconWarning className={'mr-10 -ml-6 w-14 flex-shrink-0'} /> Rebasing
          and fee-on-transfer tokens are not supported
>>>>>>> 8aa0e785
        </div>
      </m.div>

      {(strategyDirection === 'buy' || !strategyDirection) && (
        <m.div variants={items} key={'createStrategyBuyOrder'}>
          <BuySellBlock
            base={base!}
            quote={quote!}
            order={order0}
            buy
            tokenBalanceQuery={token1BalanceQuery}
            isBudgetOptional={+order0.budget === 0 && +order1.budget > 0}
            strategyType={strategyType}
            isOrdersOverlap={isOrdersOverlap}
          />
        </m.div>
      )}
      {(strategyDirection === 'sell' || !strategyDirection) && (
        <m.div variants={items} key={'createStrategySellOrder'}>
          <BuySellBlock
            base={base!}
            quote={quote!}
            order={order1}
            tokenBalanceQuery={token0BalanceQuery}
            isBudgetOptional={+order1.budget === 0 && +order0.budget > 0}
            strategyType={strategyType}
            isOrdersOverlap={isOrdersOverlap}
          />
        </m.div>
      )}
      <m.div variants={items} key={'createStrategyCTA'}>
        <Button
          variant={'success'}
          size={'lg'}
          fullWidth
          onClick={onCreateStrategy}
          disabled={isCTAdisabled}
          loading={isProcessing || isAwaiting}
          loadingChildren={loadingChildren}
        >
          {user
            ? t('pages.strategyCreate.step2.actionButton')
            : t('common.actionButtons.actionButton1')}
        </Button>
      </m.div>
    </>
  );
};<|MERGE_RESOLUTION|>--- conflicted
+++ resolved
@@ -105,39 +105,23 @@
       <m.div
         variants={items}
         key={'createStrategyBuyTokens'}
-<<<<<<< HEAD
-        className={'flex rounded-10 bg-silver p-20 ps-30 space-s-10'}
+        className={'rounded-10 bg-silver p-20 ps-30'}
       >
-        <TokensOverlap className="h-40 w-40" tokens={[base!, quote!]} />
-        <div>
-          {
-            <div className="flex space-s-6">
-              <span>{base?.symbol}</span>
-              <div className="text-secondary !text-16">/</div>
-              <span>{quote?.symbol}</span>
-            </div>
-          }
-
-          <div className="text-secondary capitalize">
-            {strategyType === 'recurring'
-              ? t('pages.strategyCreate.step2.section1.titles.title1')
-              : t('pages.strategyCreate.step2.section1.titles.title2')}
-          </div>
-=======
-        className={'rounded-10 bg-silver p-20 pl-30'}
-      >
-        <div className={'flex space-x-10'}>
+        <div className={'flex space-s-10'}>
           <TokensOverlap className="h-40 w-40" tokens={[base!, quote!]} />
           <div>
             {
-              <div className="flex space-x-6">
+              <div className="flex space-s-6">
                 <span>{base?.symbol}</span>
                 <div className="text-secondary !text-16">/</div>
                 <span>{quote?.symbol}</span>
               </div>
             }
-
-            <div className="text-secondary capitalize">{strategyType}</div>
+            <div className="text-secondary capitalize">
+              {strategyType === 'recurring'
+                ? t('pages.strategyCreate.step2.section1.titles.title1')
+                : t('pages.strategyCreate.step2.section1.titles.title2')}
+            </div>
           </div>
         </div>
         <div
@@ -145,9 +129,8 @@
             'mt-10 flex items-center text-12 font-weight-400 text-white/60'
           }
         >
-          <IconWarning className={'mr-10 -ml-6 w-14 flex-shrink-0'} /> Rebasing
+          <IconWarning className={'w-14 flex-shrink-0 -ms-6 me-10'} /> Rebasing
           and fee-on-transfer tokens are not supported
->>>>>>> 8aa0e785
         </div>
       </m.div>
 
