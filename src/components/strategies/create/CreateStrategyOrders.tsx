--- conflicted
+++ resolved
@@ -2,27 +2,12 @@
 import { m } from 'libs/motion';
 import { BuySellBlock } from './BuySellBlock';
 import { items } from './variants';
-<<<<<<< HEAD
-import { ReactComponent as IconWarning } from 'assets/icons/warning.svg';
-import { useBudgetWarning } from '../useBudgetWarning';
-import { carbonEvents } from 'services/googleTagManager';
-import { useEffect } from 'react';
-import { useStrategyEventData } from './useStrategyEventData';
-
-type CreateStrategyOrdersProps = {
-  base: Token | undefined;
-  quote: Token | undefined;
-  order0: OrderCreate;
-  order1: OrderCreate;
-  token0BalanceQuery: UseQueryResult<string>;
-  token1BalanceQuery: UseQueryResult<string>;
-  isCTAdisabled: boolean;
-  createStrategy: () => void;
-};
-=======
 import { UseStrategyCreateReturn } from 'components/strategies/create';
 import { TokensOverlap } from 'components/common/tokensOverlap';
->>>>>>> 8d82b896
+import { useBudgetWarning } from '../useBudgetWarning';
+import { useStrategyEventData } from './useStrategyEventData';
+import { useEffect } from 'react';
+import { carbonEvents } from 'services/googleTagManager';
 
 export const CreateStrategyOrders = ({
   base,
@@ -33,8 +18,9 @@
   isCTAdisabled,
   token0BalanceQuery,
   token1BalanceQuery,
-<<<<<<< HEAD
-}: CreateStrategyOrdersProps) => {
+  strategyDirection,
+  strategyType,
+}: UseStrategyCreateReturn) => {
   const showBudgetWarning = useBudgetWarning(
     base,
     quote,
@@ -64,40 +50,6 @@
 
   return (
     <>
-      <m.div variants={items}>
-        <BuySellBlock
-          base={base!}
-          quote={quote!}
-          order={order0}
-          buy
-          tokenBalanceQuery={token1BalanceQuery}
-          isBudgetOptional={+order0.budget === 0 && +order1.budget > 0}
-        />
-      </m.div>
-      <m.div variants={items}>
-        <BuySellBlock
-          base={base!}
-          quote={quote!}
-          order={order1}
-          tokenBalanceQuery={token0BalanceQuery}
-          isBudgetOptional={+order1.budget === 0 && +order0.budget > 0}
-        />
-      </m.div>
-      {showBudgetWarning && (
-        <div
-          className={'font-auto flex items-center gap-6 px-25 text-warning-500'}
-        >
-          <div>
-            <IconWarning className={'h-14 w-14'} />
-          </div>
-          <span className="font-mono text-12">{budgetWarningMessage}</span>
-=======
-  strategyDirection,
-  strategyType,
-}: UseStrategyCreateReturn) => {
-
-  return (
-    <>
       <m.div
         variants={items}
         key={'createStrategyBuyTokens'}
@@ -114,7 +66,6 @@
           }
 
           <div className="text-secondary capitalize">{strategyType}</div>
->>>>>>> 8d82b896
         </div>
       </m.div>
 
