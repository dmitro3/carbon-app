import { Button } from 'components/common/button';
import { m } from 'libs/motion';
import { BuySellBlock } from './BuySellBlock';
import { items } from './variants';
import { UseStrategyCreateReturn } from 'components/strategies/create';
import { TokensOverlap } from 'components/common/tokensOverlap';
import { useStrategyEventData } from './useStrategyEventData';
import { carbonEvents } from 'services/events';
import useInitEffect from 'hooks/useInitEffect';
import { useWeb3 } from 'libs/web3';
import { ctaButtonTextByTxStatus } from '../edit/utils';

export const CreateStrategyOrders = ({
  base,
  quote,
  order0,
  order1,
  createStrategy,
  isCTAdisabled,
  token0BalanceQuery,
  token1BalanceQuery,
  strategyDirection,
  strategyType,
  selectedStrategySettings,
<<<<<<< HEAD
  strategyTxStatus,
=======
  isOrdersOverlap,
>>>>>>> e37e64e6
}: UseStrategyCreateReturn) => {
  const { user } = useWeb3();
  const strategyEventData = useStrategyEventData({
    base,
    quote,
    order0,
    order1,
  });

  useInitEffect(() => {
    selectedStrategySettings?.search.strategyType === 'disposable' &&
      carbonEvents.strategy.strategyDirectionChange({
        baseToken: base,
        quoteToken: quote,
        strategySettings: selectedStrategySettings.search.strategySettings,
        strategyDirection: strategyDirection,
        strategyType: selectedStrategySettings.search.strategyType,
      });
  }, [strategyDirection]);

  const onCreateStrategy = () => {
    carbonEvents.strategy.strategyCreateClick(strategyEventData);
    createStrategy();
  };

  return (
    <>
      <m.div
        variants={items}
        key={'createStrategyBuyTokens'}
        className={'flex space-x-10 rounded-10 bg-silver p-20 pl-30'}
      >
        <TokensOverlap className="h-40 w-40" tokens={[base!, quote!]} />
        <div>
          {
            <div className="flex space-x-6">
              <span>{base?.symbol}</span>
              <div className="text-secondary !text-16">/</div>
              <span>{quote?.symbol}</span>
            </div>
          }

          <div className="text-secondary capitalize">{strategyType}</div>
        </div>
      </m.div>

      {(strategyDirection === 'buy' || !strategyDirection) && (
        <m.div variants={items} key={'createStrategyBuyOrder'}>
          <BuySellBlock
            base={base!}
            quote={quote!}
            order={order0}
            buy
            tokenBalanceQuery={token1BalanceQuery}
            isBudgetOptional={+order0.budget === 0 && +order1.budget > 0}
            strategyType={strategyType}
            isOrdersOverlap={isOrdersOverlap}
          />
        </m.div>
      )}
      {(strategyDirection === 'sell' || !strategyDirection) && (
        <m.div variants={items} key={'createStrategySellOrder'}>
          <BuySellBlock
            base={base!}
            quote={quote!}
            order={order1}
            tokenBalanceQuery={token0BalanceQuery}
            isBudgetOptional={+order1.budget === 0 && +order0.budget > 0}
            strategyType={strategyType}
            isOrdersOverlap={isOrdersOverlap}
          />
        </m.div>
      )}
      <m.div variants={items} key={'createStrategyCTA'}>
        <Button
          variant={'success'}
          size={'lg'}
          fullWidth
          onClick={onCreateStrategy}
          disabled={isCTAdisabled}
          loading={isCTAdisabled}
        >
          {user
            ? strategyTxStatus === 'initial'
              ? 'Create Strategy'
              : ctaButtonTextByTxStatus[strategyTxStatus]
            : 'Connect Wallet'}
        </Button>
      </m.div>
    </>
  );
};<|MERGE_RESOLUTION|>--- conflicted
+++ resolved
@@ -8,7 +8,7 @@
 import { carbonEvents } from 'services/events';
 import useInitEffect from 'hooks/useInitEffect';
 import { useWeb3 } from 'libs/web3';
-import { ctaButtonTextByTxStatus } from '../edit/utils';
+import { ctaButtonTextByTxStatus } from '../utils';
 
 export const CreateStrategyOrders = ({
   base,
@@ -22,11 +22,8 @@
   strategyDirection,
   strategyType,
   selectedStrategySettings,
-<<<<<<< HEAD
   strategyTxStatus,
-=======
   isOrdersOverlap,
->>>>>>> e37e64e6
 }: UseStrategyCreateReturn) => {
   const { user } = useWeb3();
   const strategyEventData = useStrategyEventData({
