import { UseQueryResult } from '@tanstack/react-query';
import { CreateStrategyOrders } from './CreateStrategyOrders';
import { CreateStrategyGraph } from './CreateStrategyGraph';
import { CreateStrategyTokenSelection } from './CreateStrategyTokenSelection';
import { OrderCreate } from './useOrder';
import { Token } from 'libs/tokens';

type CreateStrategyContentProps = {
  base: Token | undefined;
  quote: Token | undefined;
  setBase: (token: Token | undefined) => void;
  setQuote: (token: Token | undefined) => void;
  order0: OrderCreate;
  order1: OrderCreate;
  token0BalanceQuery: UseQueryResult<string>;
  token1BalanceQuery: UseQueryResult<string>;
  isCTAdisabled: boolean;
  showOrders: boolean;
  showGraph: boolean;
  setShowGraph: (value: boolean) => void;
  createStrategy: () => void;
  openTokenListModal: () => void;
};

export const CreateStrategyContent = ({
  base,
  quote,
  setBase,
  setQuote,
  order0,
  order1,
  showOrders,
  setShowGraph,
  showGraph,
  isCTAdisabled,
  createStrategy,
  openTokenListModal,
  token0BalanceQuery,
  token1BalanceQuery,
}: CreateStrategyContentProps) => {
<<<<<<< HEAD
=======
  const navigate = useNavigate<MyLocationGenerics>();
  const search = useSearch<MyLocationGenerics>();
  const { base: baseAddress, quote: quoteAddress } = search;
  const { getTokenById } = useTokens();

  useEffect(() => {
    navigate({
      search: {
        ...search,
        ...{
          ...(base && {
            base: base.address,
          }),
          ...(quote && {
            quote: quote.address,
          }),
        },
      },
    });
    if (pairsToExchangeMapping[`${base?.symbol}${quote?.symbol}`]) {
      setShowGraph(true);
    }
    if (!base || !quote) {
      setShowGraph(false);
    }
    // eslint-disable-next-line react-hooks/exhaustive-deps
  }, [base, quote, setShowGraph, navigate]);

  useEffect(() => {
    setBase(getTokenById(baseAddress || ''));
    setQuote(getTokenById(quoteAddress || ''));
  }, [setBase, setQuote, getTokenById, baseAddress, quoteAddress]);

>>>>>>> cc76c946
  return (
    <div className="flex w-full flex-col gap-20 md:flex-row-reverse md:justify-center">
      <div
        className={`flex flex-col ${
          showGraph ? 'flex-1' : 'absolute right-20'
        }`}
      >
        {showGraph && showOrders && (
          <CreateStrategyGraph {...{ base, quote, setShowGraph }} />
        )}
      </div>
      <div className="w-full space-y-20 md:w-[400px]">
        <CreateStrategyTokenSelection
          {...{ base, quote, setBase, setQuote, openTokenListModal }}
        />
        {showOrders && (
          <CreateStrategyOrders
            {...{
              base,
              quote,
              order0,
              order1,
              createStrategy,
              isCTAdisabled,
              token0BalanceQuery,
              token1BalanceQuery,
            }}
          />
        )}
      </div>
    </div>
  );
};<|MERGE_RESOLUTION|>--- conflicted
+++ resolved
@@ -38,42 +38,7 @@
   token0BalanceQuery,
   token1BalanceQuery,
 }: CreateStrategyContentProps) => {
-<<<<<<< HEAD
-=======
-  const navigate = useNavigate<MyLocationGenerics>();
-  const search = useSearch<MyLocationGenerics>();
-  const { base: baseAddress, quote: quoteAddress } = search;
-  const { getTokenById } = useTokens();
 
-  useEffect(() => {
-    navigate({
-      search: {
-        ...search,
-        ...{
-          ...(base && {
-            base: base.address,
-          }),
-          ...(quote && {
-            quote: quote.address,
-          }),
-        },
-      },
-    });
-    if (pairsToExchangeMapping[`${base?.symbol}${quote?.symbol}`]) {
-      setShowGraph(true);
-    }
-    if (!base || !quote) {
-      setShowGraph(false);
-    }
-    // eslint-disable-next-line react-hooks/exhaustive-deps
-  }, [base, quote, setShowGraph, navigate]);
-
-  useEffect(() => {
-    setBase(getTokenById(baseAddress || ''));
-    setQuote(getTokenById(quoteAddress || ''));
-  }, [setBase, setQuote, getTokenById, baseAddress, quoteAddress]);
-
->>>>>>> cc76c946
   return (
     <div className="flex w-full flex-col gap-20 md:flex-row-reverse md:justify-center">
       <div
