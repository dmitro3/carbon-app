--- conflicted
+++ resolved
@@ -117,9 +117,6 @@
       if (approval.approvalRequired) {
         return openModal('txConfirm', {
           approvalTokens,
-<<<<<<< HEAD
-          onConfirm,
-=======
           onConfirm: () =>
             createStrategyAction({
               base,
@@ -134,7 +131,6 @@
               setIsProcessing,
               strategyEventData,
             }),
->>>>>>> 6cc6b0ef
           buttonLabel: 'Create Strategy',
           eventData: {
             ...strategyEventData,
@@ -146,7 +142,6 @@
           },
           context: 'createStrategy',
         });
-<<<<<<< HEAD
       }
 
       if (!+order0.budget && !+order1.budget) {
@@ -155,7 +150,6 @@
           text: 'You are about to create a strategy with no associated budget. It will be inactive until you deposit funds.',
           variant: 'warning',
           onConfirm,
-=======
       } else {
         createStrategyAction({
           base,
@@ -169,7 +163,6 @@
           navigate,
           setIsProcessing,
           strategyEventData,
->>>>>>> 6cc6b0ef
         });
       }
 
