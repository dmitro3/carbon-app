import { useEffect, useMemo, useState } from 'react';
import { useOrder } from './useOrder';
import { useCreateStrategyQuery } from 'libs/queries';
import { useModal } from 'hooks/useModal';
import { ModalTokenListData } from 'libs/modals/modals/ModalTokenList';
import { useApproval } from 'hooks/useApproval';
import { PathNames, useNavigate, useSearch } from 'libs/routing';
import { Token } from 'libs/tokens';
import { config } from 'services/web3/config';
import { useGetTokenBalance, useQueryClient } from 'libs/queries';
import { useWeb3 } from 'libs/web3';
import { useNotifications } from 'hooks/useNotifications';
import { useDuplicateStrategy } from './useDuplicateStrategy';
import { carbonEvents } from 'services/events';
import { useStrategyEventData } from './useStrategyEventData';
import { useTokens } from 'hooks/useTokens';
import { pairsToExchangeMapping } from 'components/tradingviewChart/utils';
import { StrategyCreateLocationGenerics } from 'components/strategies/create/types';
import {
  handleStrategyDirection,
  handleStrategySettings,
  createStrategyAction,
  checkErrors,
} from 'components/strategies/create/utils';
import { checkIfOrdersOverlap } from '../utils';
import { useMarketIndication } from 'components/strategies/useMarketIndication';

const spenderAddress = config.carbon.carbonController;

export type UseStrategyCreateReturn = ReturnType<typeof useCreateStrategy>;

export const useCreateStrategy = () => {
  const { templateStrategy } = useDuplicateStrategy();
  const cache = useQueryClient();
  const navigate = useNavigate<StrategyCreateLocationGenerics>();
  const { user, provider } = useWeb3();
  const { openModal } = useModal();
  const [base, setBase] = useState<Token | undefined>(templateStrategy?.base);
  const [quote, setQuote] = useState<Token | undefined>(
    templateStrategy?.quote
  );
  const [showGraph, setShowGraph] = useState(false);
  const { dispatchNotification } = useNotifications();

  const token0BalanceQuery = useGetTokenBalance(base);
  const token1BalanceQuery = useGetTokenBalance(quote);
  const order1 = useOrder(templateStrategy?.order1);
  const order0 = useOrder(templateStrategy?.order0);
  const [isProcessing, setIsProcessing] = useState<boolean>(false);
  const { marketPricePercentage: buyMarketPricePercentage } =
    useMarketIndication({
      base,
      quote,
      order: order0,
      buy: true,
    });

  const { marketPricePercentage: sellMarketPricePercentage } =
    useMarketIndication({
      base,
      quote,
      order: order1,
    });
  const isOrdersOverlap = useMemo(() => {
    return checkIfOrdersOverlap(order0, order1);
  }, [order0, order1]);

  const mutation = useCreateStrategyQuery();

  const search = useSearch<StrategyCreateLocationGenerics>();
  const [selectedStrategySettings, setSelectedStrategySettings] = useState<
    | {
        to: string;
        search: StrategyCreateLocationGenerics['Search'];
      }
    | undefined
  >();

  const approvalTokens = useMemo(() => {
    const arr = [];

    if (base && +order1.budget > 0) {
      arr.push({
        ...base,
        spender: spenderAddress,
        amount: order1.budget,
      });
    }
    if (quote && +order0.budget > 0) {
      arr.push({
        ...quote,
        spender: spenderAddress,
        amount: order0.budget,
      });
    }

    return arr;
  }, [base, quote, order0.budget, order1.budget]);

  const approval = useApproval(approvalTokens);
  const strategyEventData = useStrategyEventData({
    base,
    quote,
    order0,
    order1,
  });

  const createStrategy = async () => {
    const sourceCorrect = checkErrors(order0, order1, token1BalanceQuery.data);
    const targetCorrect = checkErrors(order1, order0, token0BalanceQuery.data);

    if (!user) {
      return openModal('wallet', undefined);
    }

    const onConfirm = () =>
      createStrategyAction({
        base,
        quote,
        user,
        mutation,
        order0,
        order1,
        dispatchNotification,
        cache,
        navigate,
        strategyEventData,
        setIsProcessing,
      });

    if (sourceCorrect && targetCorrect) {
      if (!+order0.budget && !+order1.budget) {
        return openModal('genericInfo', {
          title: 'Empty Strategy Warning',
          text: 'You are about to create a strategy with no associated budget. It will be inactive until you deposit funds.',
          variant: 'warning',
          onConfirm,
        });
      }

      if (approval.approvalRequired) {
        return openModal('txConfirm', {
          approvalTokens,
<<<<<<< HEAD
          onConfirm: () =>
            createStrategyAction({
              base,
              quote,
              user,
              mutation,
              order0,
              order1,
              dispatchNotification,
              cache,
              navigate,
              setIsProcessing,
              strategyEventData: {
                ...strategyEventData,
                buyMarketPricePercentage,
                sellMarketPricePercentage,
              },
            }),
=======
          onConfirm,
>>>>>>> 8aa0e785
          buttonLabel: 'Create Strategy',
          eventData: {
            ...strategyEventData,
            productType: 'strategy',
            approvalTokens: approval.tokens,
            buyToken: base,
            sellToken: quote,
            blockchainNetwork: provider?.network?.name || '',
          },
          context: 'createStrategy',
        });
<<<<<<< HEAD
      } else {
        createStrategyAction({
          base,
          quote,
          user,
          mutation,
          order0,
          order1,
          dispatchNotification,
          cache,
          navigate,
          setIsProcessing,
          strategyEventData: {
            ...strategyEventData,
            buyMarketPricePercentage,
            sellMarketPricePercentage,
          },
        });
=======
>>>>>>> 8aa0e785
      }

      await onConfirm();
    }
  };

  const handleChangeTokensEvents = (isSource = false, token: Token) => {
    if (isSource) {
      !base
        ? carbonEvents.strategy.newStrategyBaseTokenSelect({
            token,
          })
        : carbonEvents.strategy.strategyBaseTokenChange({
            token,
          });
    } else {
      !quote
        ? carbonEvents.strategy.newStrategyQuoteTokenSelect({
            token,
          })
        : carbonEvents.strategy.strategyQuoteTokenChange({
            token,
          });
    }
  };

  const openTokenListModal = (isSource?: boolean) => {
    const onClick = (token: Token) => {
      let b: string | undefined;
      let q: string | undefined;
      handleChangeTokensEvents(isSource, token);

      switch (isSource) {
        case true: {
          b = token.address;
          q = quote?.address;
          break;
        }
        default: {
          b = base?.address;
          q = token.address;
        }
      }

      navigate({
        to: PathNames.createStrategy,
        search: (search) => ({ ...search, base: b, quote: q }),
        replace: true,
      });
      order0.resetFields();
      order1.resetFields();
    };

    const data: ModalTokenListData = {
      onClick,
      excludedTokens: [isSource ? quote?.address ?? '' : base?.address ?? ''],
      isBaseToken: isSource,
    };
    openModal('tokenLists', data);
  };

  const isCTAdisabled = useMemo(() => {
    if (!user) {
      return false;
    }

    const isOrder0Valid = order0.isRange
      ? +order0.min > 0 && +order0.max > 0 && +order0.min < +order0.max
      : +order0.price >= 0 && order0.price !== '';

    const isOrder1Valid = order1.isRange
      ? +order1.min > 0 && +order1.max > 0 && +order1.min < +order1.max
      : +order1.price >= 0 && order1.price !== '';

    return (
      approval.isLoading ||
      approval.isError ||
      mutation.isLoading ||
      !isOrder0Valid ||
      !isOrder1Valid ||
      isProcessing
    );
  }, [
    approval.isError,
    approval.isLoading,
    isProcessing,
    mutation.isLoading,
    order0.isRange,
    order0.max,
    order0.min,
    order0.price,
    order1.isRange,
    order1.max,
    order1.min,
    order1.price,
    user,
  ]);

  const {
    base: baseAddress,
    quote: quoteAddress,
    strategySettings,
    strategyDirection,
    strategyType,
  } = search;
  const { getTokenById } = useTokens();

  useEffect(() => {
    setSelectedStrategySettings(undefined);
  }, [baseAddress, quoteAddress]);

  useEffect(() => {
    if (!baseAddress && !quoteAddress) {
      return;
    }
    setBase(getTokenById(baseAddress || ''));
    setQuote(getTokenById(quoteAddress || ''));

    switch (strategyType) {
      case 'disposable': {
        order0.resetFields();
        order1.resetFields();
        handleStrategyDirection(
          strategyDirection,
          strategySettings,
          order0,
          order1
        );
        break;
      }
      case 'recurring': {
        order0.resetFields();
        order1.resetFields();
        handleStrategySettings(strategySettings, [
          order0.setIsRange,
          order1.setIsRange,
        ]);
        break;
      }
    }
    // eslint-disable-next-line react-hooks/exhaustive-deps
  }, [
    baseAddress,
    getTokenById,
    quoteAddress,
    setBase,
    setQuote,
    strategyDirection,
    strategySettings,
    strategyType,
  ]);

  const showTokenSelection =
    (!strategyType || !strategySettings) && !templateStrategy;
  const showTypeMenu =
    !(!base || !quote) &&
    (!strategyType || !strategySettings) &&
    !templateStrategy;
  const showOrders = (!!base && !!quote && !showTypeMenu) || !!templateStrategy;

  useEffect(() => {
    if (!showOrders) {
      return setShowGraph(false);
    }
    const hasMapping =
      !!pairsToExchangeMapping[`${base?.symbol}${quote?.symbol}`];
    if (hasMapping && showOrders) {
      setShowGraph(true);
    }
    if (!base || !quote) {
      setShowGraph(false);
    }
  }, [base, quote, setShowGraph, showOrders]);

  return {
    base,
    setBase,
    quote,
    setQuote,
    order0,
    order1,
    isAwaiting: mutation.isLoading,
    createStrategy,
    openTokenListModal,
    showOrders,
    isCTAdisabled,
    token0BalanceQuery,
    token1BalanceQuery,
    isDuplicate: !!templateStrategy,
    showGraph,
    setShowGraph,
    showTokenSelection,
    strategyType,
    strategySettings,
    strategyDirection,
    showTypeMenu,
    selectedStrategySettings,
    setSelectedStrategySettings,
    isProcessing,
    isOrdersOverlap,
  };
};<|MERGE_RESOLUTION|>--- conflicted
+++ resolved
@@ -124,7 +124,11 @@
         dispatchNotification,
         cache,
         navigate,
-        strategyEventData,
+        strategyEventData: {
+          ...strategyEventData,
+          buyMarketPricePercentage,
+          sellMarketPricePercentage,
+        },
         setIsProcessing,
       });
 
@@ -141,28 +145,7 @@
       if (approval.approvalRequired) {
         return openModal('txConfirm', {
           approvalTokens,
-<<<<<<< HEAD
-          onConfirm: () =>
-            createStrategyAction({
-              base,
-              quote,
-              user,
-              mutation,
-              order0,
-              order1,
-              dispatchNotification,
-              cache,
-              navigate,
-              setIsProcessing,
-              strategyEventData: {
-                ...strategyEventData,
-                buyMarketPricePercentage,
-                sellMarketPricePercentage,
-              },
-            }),
-=======
           onConfirm,
->>>>>>> 8aa0e785
           buttonLabel: 'Create Strategy',
           eventData: {
             ...strategyEventData,
@@ -174,27 +157,6 @@
           },
           context: 'createStrategy',
         });
-<<<<<<< HEAD
-      } else {
-        createStrategyAction({
-          base,
-          quote,
-          user,
-          mutation,
-          order0,
-          order1,
-          dispatchNotification,
-          cache,
-          navigate,
-          setIsProcessing,
-          strategyEventData: {
-            ...strategyEventData,
-            buyMarketPricePercentage,
-            sellMarketPricePercentage,
-          },
-        });
-=======
->>>>>>> 8aa0e785
       }
 
       await onConfirm();
