--- conflicted
+++ resolved
@@ -342,10 +342,7 @@
     showTypeMenu,
     selectedStrategySettings,
     setSelectedStrategySettings,
-<<<<<<< HEAD
     strategyTxStatus,
-=======
     isOrdersOverlap,
->>>>>>> e37e64e6
   };
 };