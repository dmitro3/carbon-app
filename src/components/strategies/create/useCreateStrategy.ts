import { useEffect, useMemo, useState } from 'react';
import { useOrder } from './useOrder';
import { useCreateStrategyQuery } from 'libs/queries';
import { useModal } from 'hooks/useModal';
import { ModalTokenListData } from 'libs/modals/modals/ModalTokenList';
import { useApproval } from 'hooks/useApproval';
import { PathNames, useNavigate, useSearch } from 'libs/routing';
import { Token } from 'libs/tokens';
import { config } from 'services/web3/config';
import { useGetTokenBalance, useQueryClient } from 'libs/queries';
import { useWeb3 } from 'libs/web3';
import { useNotifications } from 'hooks/useNotifications';
import { useDuplicateStrategy } from './useDuplicateStrategy';
<<<<<<< HEAD
import { carbonEvents } from 'services/googleTagManager';
import { useStrategyEventData } from './useStrategyEventData';
=======
import { useTokens } from 'hooks/useTokens';
import { pairsToExchangeMapping } from 'components/tradingviewChart/utils';
import { StrategyCreateLocationGenerics } from 'components/strategies/create/types';
import {
  handleStrategyDirection,
  handleStrategySettings,
  createStrategyAction,
  checkErrors,
} from 'components/strategies/create/utils';
>>>>>>> 8d82b896

const spenderAddress = config.carbon.carbonController;

export type UseStrategyCreateReturn = ReturnType<typeof useCreateStrategy>;

export const useCreateStrategy = () => {
  const { templateStrategy } = useDuplicateStrategy();
  const cache = useQueryClient();
<<<<<<< HEAD
  const navigate = useNavigate();
  const { user, provider } = useWeb3();
=======
  const navigate = useNavigate<StrategyCreateLocationGenerics>();
  const { user } = useWeb3();
>>>>>>> 8d82b896
  const { openModal } = useModal();
  const [base, setBase] = useState<Token | undefined>(templateStrategy?.base);
  const [quote, setQuote] = useState<Token | undefined>(
    templateStrategy?.quote
  );
  const [showGraph, setShowGraph] = useState(false);
  const { dispatchNotification } = useNotifications();

  const token0BalanceQuery = useGetTokenBalance(base);
  const token1BalanceQuery = useGetTokenBalance(quote);
  const order1 = useOrder(templateStrategy?.order1);
  const order0 = useOrder(templateStrategy?.order0);

  const mutation = useCreateStrategyQuery();

  const approvalTokens = useMemo(() => {
    const arr = [];

    if (base && +order1.budget > 0) {
      arr.push({
        ...base,
        spender: spenderAddress,
        amount: order1.budget,
      });
    }
    if (quote && +order0.budget > 0) {
      arr.push({
        ...quote,
        spender: spenderAddress,
        amount: order0.budget,
      });
    }

    return arr;
  }, [base, quote, order0.budget, order1.budget]);

  const approval = useApproval(approvalTokens);
  const strategyEventData = useStrategyEventData({
    base,
    quote,
    order0,
    order1,
  });

<<<<<<< HEAD
  const create = async () => {
    if (!base || !quote || !user) {
      throw new Error('error in create strategy: missing data ');
    }

    mutation.mutate(
      {
        base: base,
        quote: quote,
        order0: {
          budget: order0.budget,
          min: order0.min,
          max: order0.max,
          price: order0.price,
        },
        order1: {
          budget: order1.budget,
          min: order1.min,
          max: order1.max,
          price: order1.price,
        },
      },
      {
        onSuccess: async (tx) => {
          dispatchNotification('createStrategy', { txHash: tx.hash });
          if (!tx) return;
          console.log('tx hash', tx.hash);
          await tx.wait();
          void cache.invalidateQueries({
            queryKey: QueryKey.balance(user, base.address),
          });
          void cache.invalidateQueries({
            queryKey: QueryKey.balance(user, quote.address),
          });
          navigate({ to: PathNames.strategies });
          console.log('tx confirmed');
          carbonEvents.strategy.strategyCreate(strategyEventData);
        },
        onError: (e) => {
          console.error('create mutation failed', e);
        },
      }
    );
  };

  const checkErrors = (
    order: OrderCreate,
    otherOrder: OrderCreate,
    balance?: string
  ) => {
    const minMaxCorrect =
      Number(order.min) > 0 && Number(order.max) > Number(order.min);
    const priceCorrect = Number(order.price) > 0;
    const budgetCorrect =
      !order.budget || Number(order.budget) <= Number(balance);

    return (minMaxCorrect || priceCorrect) && budgetCorrect;
  };

=======
>>>>>>> 8d82b896
  const createStrategy = async () => {
    const sourceCorrect = checkErrors(order0, order1, token1BalanceQuery.data);
    const targetCorrect = checkErrors(order1, order0, token0BalanceQuery.data);

    if (sourceCorrect && targetCorrect) {
      if (approval.approvalRequired) {
        openModal('txConfirm', {
          approvalTokens,
          onConfirm: () =>
            createStrategyAction({
              base,
              quote,
              user,
              mutation,
              order0,
              order1,
              dispatchNotification,
              cache,
              navigate,
            }),
          buttonLabel: 'Create Strategy',
          eventData: {
            ...strategyEventData,
            product_type: 'strategy',
            token: approval.tokens.map(({ symbol }) => symbol),
            buy_token: base?.symbol,
            sell_token: quote?.symbol,
            token_pair: `${base?.symbol}/${quote?.symbol}`,
            blockchain_network: provider?.network?.name,
          },
        });
      } else {
        createStrategyAction({
          base,
          quote,
          user,
          mutation,
          order0,
          order1,
          dispatchNotification,
          cache,
          navigate,
        });
      }
    }
  };

  const handleChangeTokensEvents = (isSource = false, token: Token) => {
    if (isSource) {
      !base
        ? carbonEvents.strategy.newStrategyBaseTokenSelect({
            token: token?.symbol,
          })
        : carbonEvents.strategy.strategyBaseTokenChange({
            token: token?.symbol,
          });
    } else {
      !quote
        ? carbonEvents.strategy.newStrategyQuoteTokenSelect({
            token: token?.symbol,
          })
        : carbonEvents.strategy.strategyQuoteTokenChange({
            token: token?.symbol,
          });
    }
  };

  const openTokenListModal = (isSource?: boolean) => {
    const onClick = (token: Token) => {
<<<<<<< HEAD
      handleChangeTokensEvents(isSource, token);
      if (isSource) {
        const b = token.address;
        const q = quote?.address;

        navigate({
          to: PathNames.createStrategy,
          search: { base: b, quote: q },
        });
      } else {
        const b = base?.address;
        const q = token.address;
        navigate({
          to: PathNames.createStrategy,
          search: { base: b, quote: q },
        });
=======
      let b: string | undefined;
      let q: string | undefined;

      switch (isSource) {
        case true: {
          b = token.address;
          q = quote?.address;
          break;
        }
        default: {
          b = base?.address;
          q = token.address;
        }
>>>>>>> 8d82b896
      }

      navigate({
        to: PathNames.createStrategy,
        search: (search) => ({ ...search, base: b, quote: q }),
        replace: true,
      });
      order0.resetFields();
      order1.resetFields();
    };

    const data: ModalTokenListData = {
      onClick,
      excludedTokens: [isSource ? quote?.address ?? '' : base?.address ?? ''],
      isBaseToken: isSource,
    };
    openModal('tokenLists', data);
  };

  const isCTAdisabled = useMemo(() => {
    const isOrder0Valid = order0.isRange
      ? +order0.min > 0 && +order0.max > 0 && +order0.min < +order0.max
      : +order0.price >= 0 && order0.price !== '';

    const isOrder1Valid = order1.isRange
      ? +order1.min > 0 && +order1.max > 0 && +order1.min < +order1.max
      : +order1.price >= 0 && order1.price !== '';

    return (
      approval.isLoading ||
      approval.isError ||
      mutation.isLoading ||
      !isOrder0Valid ||
      !isOrder1Valid
    );
  }, [
    approval.isError,
    approval.isLoading,
    mutation.isLoading,
    order0,
    order1,
  ]);

  const search = useSearch<StrategyCreateLocationGenerics>();
  const {
    base: baseAddress,
    quote: quoteAddress,
    strategySettings,
    strategyDirection,
    strategyType,
  } = search;
  const { getTokenById } = useTokens();
  const [selectedStrategySettings, setSelectedStrategySettings] = useState<
    | {
        to: string;
        search: StrategyCreateLocationGenerics['Search'];
      }
    | undefined
  >();

  useEffect(() => {
    if (!baseAddress && !quoteAddress) {
      return;
    }
    setBase(getTokenById(baseAddress || ''));
    setQuote(getTokenById(quoteAddress || ''));

    switch (strategyType) {
      case 'disposable': {
        order0.resetFields();
        order1.resetFields();
        handleStrategyDirection(
          strategyDirection,
          strategySettings,
          order0,
          order1
        );
        break;
      }
      case 'recurring': {
        order0.resetFields();
        order1.resetFields();
        handleStrategySettings(strategySettings, [
          order0.setIsRange,
          order1.setIsRange,
        ]);
        break;
      }
    }
    // eslint-disable-next-line react-hooks/exhaustive-deps
  }, [
    baseAddress,
    getTokenById,
    quoteAddress,
    setBase,
    setQuote,
    strategyDirection,
    strategySettings,
    strategyType,
  ]);

  const showTokenSelection =
    (!strategyType || !strategySettings) && !templateStrategy;
  const showTypeMenu =
    !(!base || !quote) &&
    (!strategyType || !strategySettings) &&
    !templateStrategy;
  const showOrders = (!!base && !!quote && !showTypeMenu) || !!templateStrategy;

  useEffect(() => {
    if (!showOrders) {
      return setShowGraph(false);
    }
    const hasMapping =
      !!pairsToExchangeMapping[`${base?.symbol}${quote?.symbol}`];
    if (hasMapping && showOrders) {
      setShowGraph(true);
    }
    if (!base || !quote) {
      setShowGraph(false);
    }
  }, [base, quote, setShowGraph, showOrders]);

  return {
    base,
    setBase,
    quote,
    setQuote,
    order0,
    order1,
    createStrategy,
    openTokenListModal,
    showOrders,
    isCTAdisabled,
    token0BalanceQuery,
    token1BalanceQuery,
    isDuplicate: !!templateStrategy,
    showGraph,
    setShowGraph,
    showTokenSelection,
    strategyType,
    strategyDirection,
    showTypeMenu,
    selectedStrategySettings,
    setSelectedStrategySettings,
  };
};<|MERGE_RESOLUTION|>--- conflicted
+++ resolved
@@ -11,10 +11,8 @@
 import { useWeb3 } from 'libs/web3';
 import { useNotifications } from 'hooks/useNotifications';
 import { useDuplicateStrategy } from './useDuplicateStrategy';
-<<<<<<< HEAD
 import { carbonEvents } from 'services/googleTagManager';
 import { useStrategyEventData } from './useStrategyEventData';
-=======
 import { useTokens } from 'hooks/useTokens';
 import { pairsToExchangeMapping } from 'components/tradingviewChart/utils';
 import { StrategyCreateLocationGenerics } from 'components/strategies/create/types';
@@ -24,7 +22,6 @@
   createStrategyAction,
   checkErrors,
 } from 'components/strategies/create/utils';
->>>>>>> 8d82b896
 
 const spenderAddress = config.carbon.carbonController;
 
@@ -33,13 +30,8 @@
 export const useCreateStrategy = () => {
   const { templateStrategy } = useDuplicateStrategy();
   const cache = useQueryClient();
-<<<<<<< HEAD
-  const navigate = useNavigate();
+  const navigate = useNavigate<StrategyCreateLocationGenerics>();
   const { user, provider } = useWeb3();
-=======
-  const navigate = useNavigate<StrategyCreateLocationGenerics>();
-  const { user } = useWeb3();
->>>>>>> 8d82b896
   const { openModal } = useModal();
   const [base, setBase] = useState<Token | undefined>(templateStrategy?.base);
   const [quote, setQuote] = useState<Token | undefined>(
@@ -84,68 +76,6 @@
     order1,
   });
 
-<<<<<<< HEAD
-  const create = async () => {
-    if (!base || !quote || !user) {
-      throw new Error('error in create strategy: missing data ');
-    }
-
-    mutation.mutate(
-      {
-        base: base,
-        quote: quote,
-        order0: {
-          budget: order0.budget,
-          min: order0.min,
-          max: order0.max,
-          price: order0.price,
-        },
-        order1: {
-          budget: order1.budget,
-          min: order1.min,
-          max: order1.max,
-          price: order1.price,
-        },
-      },
-      {
-        onSuccess: async (tx) => {
-          dispatchNotification('createStrategy', { txHash: tx.hash });
-          if (!tx) return;
-          console.log('tx hash', tx.hash);
-          await tx.wait();
-          void cache.invalidateQueries({
-            queryKey: QueryKey.balance(user, base.address),
-          });
-          void cache.invalidateQueries({
-            queryKey: QueryKey.balance(user, quote.address),
-          });
-          navigate({ to: PathNames.strategies });
-          console.log('tx confirmed');
-          carbonEvents.strategy.strategyCreate(strategyEventData);
-        },
-        onError: (e) => {
-          console.error('create mutation failed', e);
-        },
-      }
-    );
-  };
-
-  const checkErrors = (
-    order: OrderCreate,
-    otherOrder: OrderCreate,
-    balance?: string
-  ) => {
-    const minMaxCorrect =
-      Number(order.min) > 0 && Number(order.max) > Number(order.min);
-    const priceCorrect = Number(order.price) > 0;
-    const budgetCorrect =
-      !order.budget || Number(order.budget) <= Number(balance);
-
-    return (minMaxCorrect || priceCorrect) && budgetCorrect;
-  };
-
-=======
->>>>>>> 8d82b896
   const createStrategy = async () => {
     const sourceCorrect = checkErrors(order0, order1, token1BalanceQuery.data);
     const targetCorrect = checkErrors(order1, order0, token0BalanceQuery.data);
@@ -165,6 +95,7 @@
               dispatchNotification,
               cache,
               navigate,
+              strategyEventData,
             }),
           buttonLabel: 'Create Strategy',
           eventData: {
@@ -188,6 +119,7 @@
           dispatchNotification,
           cache,
           navigate,
+          strategyEventData,
         });
       }
     }
@@ -215,26 +147,9 @@
 
   const openTokenListModal = (isSource?: boolean) => {
     const onClick = (token: Token) => {
-<<<<<<< HEAD
-      handleChangeTokensEvents(isSource, token);
-      if (isSource) {
-        const b = token.address;
-        const q = quote?.address;
-
-        navigate({
-          to: PathNames.createStrategy,
-          search: { base: b, quote: q },
-        });
-      } else {
-        const b = base?.address;
-        const q = token.address;
-        navigate({
-          to: PathNames.createStrategy,
-          search: { base: b, quote: q },
-        });
-=======
       let b: string | undefined;
       let q: string | undefined;
+      handleChangeTokensEvents(isSource, token);
 
       switch (isSource) {
         case true: {
@@ -246,7 +161,6 @@
           b = base?.address;
           q = token.address;
         }
->>>>>>> 8d82b896
       }
 
       navigate({
