--- conflicted
+++ resolved
@@ -3,13 +3,9 @@
 import { Button } from 'components/common/button';
 import { TradingviewChart } from 'components/tradingviewChart';
 import { ReactComponent as IconX } from 'assets/icons/X.svg';
-<<<<<<< HEAD
-import { Token } from 'libs/tokens';
 import { carbonEvents } from 'services/googleTagManager';
-=======
 import { FC } from 'react';
 import { UseStrategyCreateReturn } from 'components/strategies/create';
->>>>>>> 8d82b896
 
 type Props = Pick<
   UseStrategyCreateReturn,
@@ -25,27 +21,6 @@
     <div
       className={`flex flex-col ${showGraph ? 'flex-1' : 'absolute right-20'}`}
     >
-<<<<<<< HEAD
-      <div className="flex items-center justify-between">
-        <h2 className="mb-20 font-weight-500">Price Chart</h2>
-        <Button
-          className={`mb-20 self-end bg-emphasis`}
-          variant="secondary"
-          size={'md'}
-          onClick={() => {
-            carbonEvents.strategy.strategyChartClose(undefined);
-            setShowGraph(false);
-          }}
-        >
-          <div className="flex items-center justify-center">
-            <IconX className={'w-10 md:mr-12'} />
-            <span className="hidden md:block">Close Chart</span>
-          </div>
-        </Button>
-      </div>
-      <TradingviewChart base={base} quote={quote} />
-    </m.div>
-=======
       <m.div
         variants={items}
         key={'createStrategyGraph'}
@@ -57,7 +32,10 @@
             className={`mb-20 self-end bg-emphasis`}
             variant="secondary"
             size={'md'}
-            onClick={() => setShowGraph(false)}
+            onClick={() => {
+              carbonEvents.strategy.strategyChartClose(undefined);
+              setShowGraph(false);
+            }}
           >
             <div className="flex items-center justify-center">
               <IconX className={'w-10 md:mr-12'} />
@@ -68,6 +46,5 @@
         <TradingviewChart base={base} quote={quote} />
       </m.div>
     </div>
->>>>>>> 8d82b896
   );
 };