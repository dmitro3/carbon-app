import { m } from 'libs/motion';
import { ReactComponent as IconArrow } from 'assets/icons/arrowDown.svg';
import { Tooltip } from 'components/common/tooltip/Tooltip';
import { SelectTokenButton } from 'components/common/selectToken';
import { items } from './variants';
<<<<<<< HEAD
import { useEffect } from 'react';
import { sendEvent } from 'services/googleTagManager';
=======
import { Token } from 'libs/tokens';
>>>>>>> 2cdf6f4c

// TODO: Remove any
export const CreateStrategyTokenSelection = ({
  base,
  quote,
  setBase,
  setQuote,
  openTokenListModal,
<<<<<<< HEAD
}: any) => {
  useEffect(() => {
    base &&
      sendEvent({
        event: 'new_strategy_base_token_select',
        event_properties: { token: base.symbol },
      });
  }, [base]);

  useEffect(() => {
    quote &&
      sendEvent({
        event: 'new_strategy_quote_token_select',
        event_properties: { token: quote.symbol },
      });
  }, [quote]);

=======
}: {
  base: Token | undefined;
  quote: Token | undefined;
  setBase: (token: Token | undefined) => void;
  setQuote: (token: Token | undefined) => void;
  openTokenListModal: (isSource?: boolean) => void;
}) => {
>>>>>>> 2cdf6f4c
  return (
    <m.div variants={items} className="bg-secondary rounded-10 p-20">
      <div className="mb-14 flex items-center justify-between">
        <h2>Token Pair</h2>
        <Tooltip
          element={
            <div>
              Selecting the tokens you would like to create a strategy for.
              <br />
              <b>Buy or Sell token</b> (also called Base token) is the token you
              would like to buy or sell in the strategy.
              <br />
              <b>With token</b> (also called Quote token) is the token you would
              denominate the rates in.
            </div>
          }
        />
      </div>
      <div className={'-space-y-15'}>
        <SelectTokenButton
          symbol={base?.symbol}
          imgUrl={base?.logoURI}
          address={base?.address}
          description="Buy or Sell"
          onClick={() => openTokenListModal(true)}
          isBaseToken
        />
        {!!base && (
          <>
            <div
              className={
                'relative z-10 mx-auto flex h-40 w-40 items-center justify-center rounded-full border-[5px] border border-silver bg-black'
              }
            >
              <IconArrow
                onClick={() => {
                  if (base && quote) {
                    const temp = base;
                    setBase(quote);
                    setQuote(temp);
                  }
                }}
                className={`w-12 ${base && quote ? 'cursor-pointer' : ''}`}
              />
            </div>
            <SelectTokenButton
              symbol={quote?.symbol}
              imgUrl={quote?.logoURI}
              address={quote?.address}
              description={'With'}
              onClick={() => openTokenListModal()}
            />
          </>
        )}
      </div>
    </m.div>
  );
};<|MERGE_RESOLUTION|>--- conflicted
+++ resolved
@@ -3,22 +3,23 @@
 import { Tooltip } from 'components/common/tooltip/Tooltip';
 import { SelectTokenButton } from 'components/common/selectToken';
 import { items } from './variants';
-<<<<<<< HEAD
 import { useEffect } from 'react';
 import { sendEvent } from 'services/googleTagManager';
-=======
 import { Token } from 'libs/tokens';
->>>>>>> 2cdf6f4c
 
-// TODO: Remove any
 export const CreateStrategyTokenSelection = ({
   base,
   quote,
   setBase,
   setQuote,
   openTokenListModal,
-<<<<<<< HEAD
-}: any) => {
+}: {
+  base: Token | undefined;
+  quote: Token | undefined;
+  setBase: (token: Token | undefined) => void;
+  setQuote: (token: Token | undefined) => void;
+  openTokenListModal: (isSource?: boolean) => void;
+}) => {
   useEffect(() => {
     base &&
       sendEvent({
@@ -35,15 +36,6 @@
       });
   }, [quote]);
 
-=======
-}: {
-  base: Token | undefined;
-  quote: Token | undefined;
-  setBase: (token: Token | undefined) => void;
-  setQuote: (token: Token | undefined) => void;
-  openTokenListModal: (isSource?: boolean) => void;
-}) => {
->>>>>>> 2cdf6f4c
   return (
     <m.div variants={items} className="bg-secondary rounded-10 p-20">
       <div className="mb-14 flex items-center justify-between">
