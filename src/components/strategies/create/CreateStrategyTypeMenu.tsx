--- conflicted
+++ resolved
@@ -1,11 +1,6 @@
-<<<<<<< HEAD
-import { FC, ReactNode } from 'react';
+import { FC, ReactNode, useEffect } from 'react';
 import { carbonEvents } from 'services/events';
 import { useTranslation } from 'libs/translations';
-=======
-import { FC, ReactNode, useEffect } from 'react';
-import { carbonEvents } from 'services/events';
->>>>>>> 6cc6b0ef
 import { m } from 'libs/motion';
 import { TabsMenuButton } from 'components/common/tabs/TabsMenuButton';
 import { TabsMenu } from 'components/common/tabs/TabsMenu';
@@ -14,12 +9,9 @@
 import { UseStrategyCreateReturn } from 'components/strategies/create/index';
 import { useCreateStrategyTypeMenu } from 'components/strategies/create/useCreateStrategyTypeMenu';
 import { ReactComponent as IconArrowsTransparent } from 'assets/icons/arrows-transparent.svg';
-<<<<<<< HEAD
 import { ReactComponent as IconArrows } from 'assets/icons/arrows.svg';
-=======
 import { lsService } from 'services/localeStorage';
 import { useModal } from 'hooks/useModal';
->>>>>>> 6cc6b0ef
 
 const BlockIconTextDesc = ({
   icon,
@@ -31,7 +23,7 @@
   description: string;
 }) => {
   return (
-    <div className={'space-s-20 flex items-center'}>
+    <div className={'flex items-center space-s-20'}>
       <div
         className={
           'flex h-32 w-32 flex-shrink-0 items-center justify-center rounded-6 bg-white/25'
@@ -56,11 +48,8 @@
   selectedStrategySettings,
   setSelectedStrategySettings,
 }) => {
-<<<<<<< HEAD
   const { t } = useTranslation();
-=======
   const { openModal } = useModal();
->>>>>>> 6cc6b0ef
   const {
     items: tabs,
     handleClick,
@@ -122,30 +111,6 @@
               ),
             })}
         </div>
-<<<<<<< HEAD
-
-        <div className={'space-s-14 flex'}>
-          {selectedTabItems.map(({ label, svg, to, search }, i) => (
-            <Button
-              key={i}
-              variant={'black'}
-              onClick={() => setSelectedStrategySettings({ to, search })}
-              fullWidth
-              className={`flex h-auto flex-col items-center justify-center rounded-10 px-0 py-10 ${
-                selectedStrategySettings?.search.strategyDirection ===
-                  search.strategyDirection &&
-                selectedStrategySettings?.search.strategySettings ===
-                  search.strategySettings
-                  ? '!border-white/80'
-                  : ''
-              }`}
-            >
-              {svg}
-
-              <span className={'mt-10 text-14'}>{label}</span>
-            </Button>
-          ))}
-=======
         <div
           className={`${
             strategyType === 'disposable' ? 'grid grid-cols-2' : 'flex'
@@ -156,7 +121,7 @@
               <div key={`${label}-${i}`} className="relative flex flex-1">
                 {isRecommended && (
                   <div className="absolute -top-16 left-1/2 z-10 -translate-x-1/2 rounded border-2 border-green/25 bg-darkGreen px-5 py-3 text-12 font-weight-500 text-green md:px-7 md:text-10">
-                    Recommended
+                    {t('pages.strategyCreate.step1.section2.contents.content1')}
                   </div>
                 )}
                 <Button
@@ -191,7 +156,6 @@
               </div>
             )
           )}
->>>>>>> 6cc6b0ef
         </div>
       </m.div>
 
