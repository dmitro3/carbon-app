import { useWeb3 } from 'libs/web3';
import { FC, useEffect, useId } from 'react';
import { Token } from 'libs/tokens';
import { OrderCreate } from 'components/strategies/create/useOrder';
import { ReactComponent as IconLink } from 'assets/icons/link.svg';
import { OverlappingStrategyProps } from './CreateOverlappingStrategy';
import { SafeDecimal } from 'libs/safedecimal';
import {
  isMinAboveMarket,
  isMaxBelowMarket,
  isOverlappingBudgetTooSmall,
} from 'components/strategies/overlapping/utils';
import { BudgetInput } from 'components/strategies/common/BudgetInput';
import { isValidRange } from 'components/strategies/utils';
import { OverlappingSmallBudget } from 'components/strategies/overlapping/OverlappingSmallBudget';

interface Props extends OverlappingStrategyProps {
  marketPrice: number;
  anchoredOrder: 'buy' | 'sell';
  setAnchoredOrder: (value: 'buy' | 'sell') => any;
  setBuyBudget: (sellBudget: string, min: string, max: string) => any;
  setSellBudget: (buyBudget: string, min: string, max: string) => any;
}

export const CreateOverlappingStrategyBudget: FC<Props> = (props) => {
  const {
    base,
    quote,
    order0,
    order1,
    token0BalanceQuery,
    token1BalanceQuery,
    setAnchoredOrder,
    setBuyBudget,
    setSellBudget,
  } = props;
  const minAboveMarket = isMinAboveMarket(order0);
  const maxBelowMarket = isMaxBelowMarket(order1);
  const validPrice = isValidRange(order0.min, order1.max);
  const budgetTooSmall = isOverlappingBudgetTooSmall(order0, order1);
  const buyBudgetId = useId();
  const sellBudgetId = useId();
  const { user } = useWeb3();

  const checkInsufficientBalance = (
    balance: string,
    order: OrderCreate,
    user?: string
  ) => {
    if (new SafeDecimal(balance).lt(order.budget) && !!user) {
      order.setBudgetError('Insufficient balance');
    } else {
      order.setBudgetError('');
    }
  };

  // Check for error when buy budget changes
  useEffect(() => {
    const balance = token1BalanceQuery.data ?? '0';
    checkInsufficientBalance(balance, order0, user);
    // eslint-disable-next-line react-hooks/exhaustive-deps
  }, [order0.budget, token1BalanceQuery.data, user]);

  // Check for error when sell budget changes
  useEffect(() => {
    const balance = token0BalanceQuery.data ?? '0';
    checkInsufficientBalance(balance, order1, user);
    // eslint-disable-next-line react-hooks/exhaustive-deps
  }, [order1.budget, token0BalanceQuery.data, user]);

  const onBuyBudgetChange = (value: string) => {
    order0.setBudget(value);
    setAnchoredOrder('buy');
    setSellBudget(value, order0.min, order1.max);
  };
  const onSellBudgetChange = (value: string) => {
    order1.setBudget(value);
    setAnchoredOrder('sell');
    setBuyBudget(value, order0.min, order1.max);
  };

  if (!quote || !base) return <></>;
  return (
    <>
      <BudgetInput
<<<<<<< HEAD
        action="deposit"
        id={buyBudgetId}
        token={quote}
        value={order0.budget}
        max={token1BalanceQuery.data ?? '0'}
        onChange={onBuyBudgetChange}
        disabled={minAboveMarket || !validPrice}
        data-testid="input-budget-quote"
        errors={order0.budgetError}
      />
      {minAboveMarket && <Explanation base={base} buy />}
      <BudgetInput
        action="deposit"
=======
>>>>>>> 9b4b0f7f
        id={sellBudgetId}
        title="Sell Budget"
        titleTooltip={`The amount of ${base.symbol} tokens you would like to sell.`}
        token={base}
        value={order1.budget}
<<<<<<< HEAD
        max={token0BalanceQuery.data ?? '0'}
=======
        error={order1.budgetError}
        query={token0BalanceQuery}
>>>>>>> 9b4b0f7f
        onChange={onSellBudgetChange}
        disabled={maxBelowMarket || !validPrice}
        data-testid="input-budget-base"
        errors={order1.budgetError}
      />
      {maxBelowMarket && <Explanation base={base} />}
      <BudgetInput
        id={buyBudgetId}
        title="Buy Budget"
        titleTooltip={`The amount of ${quote.symbol} tokens you would like to use in order to buy ${base.symbol}.`}
        token={quote}
        value={order0.budget}
        error={order0.budgetError}
        query={token1BalanceQuery}
        onChange={onBuyBudgetChange}
        disabled={minAboveMarket || !validPrice}
        data-testid="input-budget-quote"
      />
      {minAboveMarket && <Explanation base={base} buy />}

      {budgetTooSmall && (
        <OverlappingSmallBudget
          base={base}
          quote={quote}
          buyBudget={order0.budget}
          htmlFor={`${buyBudgetId} ${sellBudgetId}`}
        />
      )}
      {!minAboveMarket && !maxBelowMarket && (
        <p className="text-12 text-white/60">
          The required 2nd budget will be calculated to maintain overlapping
          dynamics.&nbsp;
          <a
            href="https://faq.carbondefi.xyz/what-is-an-overlapping-strategy#overlapping-budget-dynamics"
            target="_blank"
            className="inline-flex items-center gap-4 text-12 font-weight-500 text-primary"
            rel="noreferrer"
          >
            Learn More
            <IconLink className="h-12 w-12" />
          </a>
        </p>
      )}
    </>
  );
};

const Explanation: FC<{ base?: Token; buy?: boolean }> = ({ base, buy }) => {
  return (
    <p className="text-12 text-white/60">
      The market price is outside the ranges you set for&nbsp;
      {buy ? 'buying' : 'selling'}&nbsp;
      {base?.symbol}. Budget for buying {base?.symbol} is not required.&nbsp;
      <a
        href="https://faq.carbondefi.xyz/what-is-an-overlapping-strategy#overlapping-budget-dynamics"
        target="_blank"
        className="inline-flex items-center gap-4 text-12 font-weight-500 text-primary"
        rel="noreferrer"
      >
        Learn More
        <IconLink className="h-12 w-12" />
      </a>
    </p>
  );
};<|MERGE_RESOLUTION|>--- conflicted
+++ resolved
@@ -83,33 +83,13 @@
   return (
     <>
       <BudgetInput
-<<<<<<< HEAD
-        action="deposit"
-        id={buyBudgetId}
-        token={quote}
-        value={order0.budget}
-        max={token1BalanceQuery.data ?? '0'}
-        onChange={onBuyBudgetChange}
-        disabled={minAboveMarket || !validPrice}
-        data-testid="input-budget-quote"
-        errors={order0.budgetError}
-      />
-      {minAboveMarket && <Explanation base={base} buy />}
-      <BudgetInput
-        action="deposit"
-=======
->>>>>>> 9b4b0f7f
         id={sellBudgetId}
         title="Sell Budget"
         titleTooltip={`The amount of ${base.symbol} tokens you would like to sell.`}
+        action="deposit"
         token={base}
         value={order1.budget}
-<<<<<<< HEAD
-        max={token0BalanceQuery.data ?? '0'}
-=======
-        error={order1.budgetError}
-        query={token0BalanceQuery}
->>>>>>> 9b4b0f7f
+        max={token0BalanceQuery.data}
         onChange={onSellBudgetChange}
         disabled={maxBelowMarket || !validPrice}
         data-testid="input-budget-base"
@@ -120,10 +100,10 @@
         id={buyBudgetId}
         title="Buy Budget"
         titleTooltip={`The amount of ${quote.symbol} tokens you would like to use in order to buy ${base.symbol}.`}
+        action="deposit"
         token={quote}
         value={order0.budget}
-        error={order0.budgetError}
-        query={token1BalanceQuery}
+        max={token1BalanceQuery.data}
         onChange={onBuyBudgetChange}
         disabled={minAboveMarket || !validPrice}
         data-testid="input-budget-quote"
