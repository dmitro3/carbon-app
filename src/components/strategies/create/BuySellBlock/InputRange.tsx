--- conflicted
+++ resolved
@@ -52,41 +52,23 @@
   const showWarning = !error && warnings?.length;
 
   // Handle errors
-<<<<<<< HEAD
   // TODO: re-enable this for create strategy
-  // useEffect(() => {
-  //   if (!min || !max) return;
-  //   const minValue = Number(formatNumber(min));
-  //   const maxValue = Number(formatNumber(max));
-  //   let error = '';
-  //   if (minValue >= maxValue) error = errorMinMax;
-  //   if (minValue <= 0 || maxValue <= 0) error = errorAboveZero;
-  //   setRangeError(error);
-  //   if (error) {
-  //     carbonEvents.strategy.strategyErrorShow({
-  //       buy,
-  //       message: error,
-  //     });
-  //   }
-  // }, [min, max, setRangeError, buy]);
-=======
-  useEffect(() => {
-    if (!min || !max) return;
-    const minValue = Number(formatNumber(min));
-    const maxValue = Number(formatNumber(max));
-    let errorMessage = '';
-    if (isOrdersReversed) errorMessage = errorReversedOrders;
-    if (minValue >= maxValue) errorMessage = errorMinMax;
-    if (minValue <= 0 || maxValue <= 0) errorMessage = errorAboveZero;
-    setRangeError(errorMessage);
-    if (errorMessage) {
-      carbonEvents.strategy.strategyErrorShow({
-        buy,
-        message: errorMessage,
-      });
-    }
-  }, [min, max, setRangeError, buy, isOrdersReversed]);
->>>>>>> 2e211926
+  //   useEffect(() => {
+  //     if (!min || !max) return;
+  //     const minValue = Number(formatNumber(min));
+  //     const maxValue = Number(formatNumber(max));
+  //     let errorMessage = '';
+  //     if (isOrdersReversed) errorMessage = errorReversedOrders;
+  //     if (minValue >= maxValue) errorMessage = errorMinMax;
+  //     if (minValue <= 0 || maxValue <= 0) errorMessage = errorAboveZero;
+  //     setRangeError(errorMessage);
+  //     if (errorMessage) {
+  //       carbonEvents.strategy.strategyErrorShow({
+  //         buy,
+  //         message: errorMessage,
+  //       });
+  //     }
+  //   }, [min, max, setRangeError, buy, isOrdersReversed]);
 
   const handleChangeMin = (e: ChangeEvent<HTMLInputElement>) => {
     setMin(sanitizeNumber(e.target.value));
