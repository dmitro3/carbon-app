--- conflicted
+++ resolved
@@ -1,15 +1,10 @@
 import { ChangeEvent, FC, FocusEvent } from 'react';
 import { carbonEvents } from 'services/events';
 import { Token } from 'libs/tokens';
-<<<<<<< HEAD
 import { useTranslation } from 'libs/translations';
 import { useFiatCurrency } from 'hooks/useFiatCurrency';
 import { Tooltip } from 'components/common/tooltip/Tooltip';
-=======
-import { useFiatCurrency } from 'hooks/useFiatCurrency';
-import { Tooltip } from 'components/common/tooltip/Tooltip';
 import { MarketPriceIndication } from 'components/strategies/marketPriceIndication';
->>>>>>> a3911538
 import { sanitizeNumberInput } from 'utils/helpers';
 import { decimalNumberValidationRegex } from 'utils/inputsValidations';
 import { ReactComponent as IconWarning } from 'assets/icons/warning.svg';
@@ -75,11 +70,7 @@
 
   return (
     <div>
-<<<<<<< HEAD
-      <div className="flex space-s-6">
-=======
       <div className="grid grid-cols-2 gap-6">
->>>>>>> a3911538
         <div
           className={`${
             error ? 'border-red/50 text-red' : ''
