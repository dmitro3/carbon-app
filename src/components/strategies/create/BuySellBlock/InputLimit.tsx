--- conflicted
+++ resolved
@@ -76,36 +76,13 @@
     <>
       <div
         className={`
-<<<<<<< HEAD
-          rounded-16 flex cursor-text flex-col border bg-black p-16
-=======
-          flex cursor-text flex-col gap-5 rounded-16 border border-black bg-black p-16
->>>>>>> 420a07ce
+          rounded-16 flex cursor-text flex-col gap-5 border border-black bg-black p-16
           focus-within:border-white/50
           ${error ? '!border-error/50' : ''}
           ${showWarning ? '!border-warning' : ''}
         `}
         onClick={() => document.getElementById(id ?? inputId)?.focus()}
       >
-<<<<<<< HEAD
-        <input
-          id={id ?? inputId}
-          type="text"
-          pattern={decimalNumberValidationRegex}
-          inputMode="decimal"
-          value={price}
-          onChange={handleChange}
-          onFocus={(e) => e.target.select()}
-          onBlur={handleBlur}
-          aria-label="Enter Price"
-          placeholder="Enter Price"
-          className={`
-            text-18 font-weight-500 mb-5 w-full text-ellipsis bg-transparent text-start focus:outline-none
-            ${error ? 'text-error' : ''}
-          `}
-          data-testid="input-price"
-        />
-=======
         <div className="flex">
           <input
             id={id ?? inputId}
@@ -119,7 +96,7 @@
             aria-label="Enter Price"
             placeholder="Enter Price"
             className={`
-              flex-1 text-ellipsis bg-transparent text-start text-18 font-weight-500 focus:outline-none
+              text-18 font-weight-500 flex-1 text-ellipsis bg-transparent text-start focus:outline-none
               ${error ? 'text-error' : ''}
             `}
             data-testid="input-price"
@@ -134,7 +111,6 @@
             </button>
           )}
         </div>
->>>>>>> 420a07ce
         <p className="flex flex-wrap items-center gap-8">
           <span className="text-12 break-all font-mono text-white/60">
             {fiatAsString}
@@ -151,15 +127,6 @@
           isError
           message={error}
           htmlFor={id ?? inputId}
-<<<<<<< HEAD
-          role="alert"
-          aria-live="polite"
-          className="text-12 text-error flex items-center gap-10 font-mono"
-        >
-          <IconWarning className="size-12" />
-          <span className="flex-1">{error}</span>
-        </output>
-=======
         />
       ) : (
         warnings?.map((warning, i) => (
@@ -169,7 +136,6 @@
             htmlFor={id ?? inputId}
           />
         ))
->>>>>>> 420a07ce
       )}
     </>
   );
