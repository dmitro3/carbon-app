import { FC, ReactNode } from 'react';
import { Token } from 'libs/tokens';
<<<<<<< HEAD
import { useGetTokenPrice } from 'libs/queries';
import { Trans, useTranslation } from 'libs/translations';
import { useFiatCurrency } from 'hooks/useFiatCurrency';
=======
>>>>>>> a3911538
import { Tooltip } from 'components/common/tooltip/Tooltip';
import { OrderCreate } from 'components/strategies/create/useOrder';
import { InputLimit } from 'components/strategies/create/BuySellBlock/InputLimit';
import { InputRange } from 'components/strategies/create/BuySellBlock/InputRange';
import { WarningMessageWithIcon } from 'components/common/WarningMessageWithIcon';
import { useMarketIndication } from 'components/strategies/marketPriceIndication/useMarketIndication';
import { lsService } from 'services/localeStorage';
import { useModal } from 'hooks/useModal';

type Props = {
  base: Token;
  quote: Token;
  order: OrderCreate;
  title: ReactNode | string;
  inputTitle: ReactNode | string;
  buy?: boolean;
  isOrdersOverlap: boolean;
};

export const LimitRangeSection: FC<Props> = ({
  base,
  quote,
  order,
  title,
  inputTitle,
  buy = false,
  isOrdersOverlap,
}) => {
  const { t } = useTranslation();
  const { openModal } = useModal();
  const { isRange, setIsRange, resetFields } = order;
  const { marketPricePercentage, isOrderAboveOrBelowMarketPrice } =
    useMarketIndication({ base, quote, order, buy });

  const overlappingOrdersPricesMessage = t('common.warnings.warning1');

  const warningMarketPriceMessage = buy
    ? t('common.warnings.warning2', { token: base.symbol })
    : t('common.warnings.warning3', { token: base.symbol });

  const handleRangeChange = () => {
    if (!lsService.getItem('hasSeenCreateStratExpertMode')) {
      openModal('createStratExpertMode', {
        onConfirm: () => {
          setIsRange(!isRange);
          resetFields(true);
        },
      });
    } else {
      setIsRange(!isRange);
      resetFields(true);
    }
  };

  return (
    <div className={`space-y-12 text-start`}>
      <div className="flex items-center justify-between">
        <div className="flex items-center gap-6 text-18">{title}</div>
        <div className="flex items-center gap-10 text-14">
          <div className="bg-body flex items-center rounded-[100px] p-2">
            <button
              tabIndex={-1}
              onClick={() => handleRangeChange()}
              className={`rounded-40 ${
                !isRange ? 'bg-silver' : 'text-secondary'
              } px-10 py-4`}
            >
              {t('common.actionButtons.actionButton7')}
            </button>
            <button
              tabIndex={-1}
              onClick={() => handleRangeChange()}
              className={`rounded-40 ${
                isRange ? 'bg-silver' : 'text-secondary'
              } px-10 py-4`}
            >
              {t('common.actionButtons.actionButton8')}
            </button>
          </div>
          <Tooltip
            sendEventOnMount={{ buy }}
            element={
              <Trans
                values={{ token: base.symbol }}
                i18nKey={
                  buy ? 'common.tooltips.tooltip1' : 'common.tooltips.tooltip2'
                }
              />
            }
          />
        </div>
      </div>
      <div className={'flex items-center pt-10'}>{inputTitle}</div>
      {isRange ? (
        <InputRange
          min={order.min}
          setMin={order.setMin}
          max={order.max}
          setMax={order.setMax}
          error={order.rangeError}
          setRangeError={order.setRangeError}
          token={quote}
          buy={buy}
          marketPricePercentages={marketPricePercentage}
        />
      ) : (
        <InputLimit
          token={quote}
          price={order.price}
          setPrice={order.setPrice}
          error={order.priceError}
          setPriceError={order.setPriceError}
          buy={buy}
          marketPricePercentage={marketPricePercentage}
        />
      )}
      {isOrdersOverlap && !buy && (
        <WarningMessageWithIcon
          message={overlappingOrdersPricesMessage}
          className="!mt-4"
        />
      )}
      {isOrderAboveOrBelowMarketPrice && (
        <WarningMessageWithIcon
          message={warningMarketPriceMessage}
          className="!mt-4"
        />
      )}
    </div>
  );
};<|MERGE_RESOLUTION|>--- conflicted
+++ resolved
@@ -1,11 +1,6 @@
 import { FC, ReactNode } from 'react';
 import { Token } from 'libs/tokens';
-<<<<<<< HEAD
-import { useGetTokenPrice } from 'libs/queries';
 import { Trans, useTranslation } from 'libs/translations';
-import { useFiatCurrency } from 'hooks/useFiatCurrency';
-=======
->>>>>>> a3911538
 import { Tooltip } from 'components/common/tooltip/Tooltip';
 import { OrderCreate } from 'components/strategies/create/useOrder';
 import { InputLimit } from 'components/strategies/create/BuySellBlock/InputLimit';
