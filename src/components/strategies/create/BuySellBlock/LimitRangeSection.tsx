--- conflicted
+++ resolved
@@ -31,11 +31,8 @@
   buy = false,
   isOrdersOverlap,
 }) => {
-<<<<<<< HEAD
   const { t } = useTranslation();
-=======
   const { openModal } = useModal();
->>>>>>> 6cc6b0ef
   const { isRange, setIsRange, resetFields } = order;
   const baseTokenPriceQuery = useGetTokenPrice(base?.address);
   const { getFiatValue, selectedFiatCurrency } = useFiatCurrency(quote);
