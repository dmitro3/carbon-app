<<<<<<< HEAD
import { FC } from 'react';
import Decimal from 'decimal.js';
=======
import { FC, useId } from 'react';
>>>>>>> f9fe8cc7
import { Tooltip } from 'components/common/tooltip/Tooltip';
import { OrderCreate } from 'components/strategies/create/useOrder';
import { Token } from 'libs/tokens';
import { UseQueryResult } from 'libs/queries';
import { LimitRangeSection } from './LimitRangeSection';
import { LogoImager } from 'components/common/imager/Imager';
import {
  StrategyCreateLocationGenerics,
  StrategyDirection,
  StrategyType,
} from 'components/strategies/create/types';
import { TabsMenu } from 'components/common/tabs/TabsMenu';
import { TabsMenuButton } from 'components/common/tabs/TabsMenuButton';
import { FullOutcome } from 'components/strategies/FullOutcome';
import { useNavigate } from 'libs/routing';
import { BuySellHeader } from './Header';
import { m } from 'libs/motion';
import { items } from '../variants';
import { BudgetSection } from './BugetSection';

type Props = {
  base: Token;
  quote: Token;
  tokenBalanceQuery: UseQueryResult<string>;
  order: OrderCreate;
  buy?: boolean;
  isBudgetOptional?: boolean;
  strategyType?: StrategyType;
  isOrdersOverlap: boolean;
};

export const BuySellBlock: FC<Props> = ({
  base,
  quote,
  tokenBalanceQuery,
  order,
  isBudgetOptional,
  strategyType,
  buy = false,
  isOrdersOverlap,
}) => {
  const titleId = useId();
  const navigate = useNavigate<StrategyCreateLocationGenerics>();
<<<<<<< HEAD
  const budgetToken = buy ? quote : base;
  const insufficientBalance =
    !tokenBalanceQuery.isLoading &&
    new Decimal(tokenBalanceQuery.data || 0).lt(order.budget || 0);
=======
>>>>>>> f9fe8cc7

  const tooltipText = `This section will define the order details in which you are willing to ${
    buy ? 'buy' : 'sell'
  } ${base.symbol} at.`;

  const inputTitle = (
    <>
      <span
        className={
          'flex h-16 w-16 items-center justify-center rounded-full bg-white/10 text-[10px] text-white/60'
        }
      >
        1
      </span>
      <Tooltip
        sendEventOnMount={{ buy }}
        element={`Define the price you are willing to ${buy ? 'buy' : 'sell'} ${
          base.symbol
        } at. Make sure the price is in ${quote.symbol} tokens.`}
      >
        <>
          <span className="text-white/80">
            Set {buy ? 'Buy' : 'Sell'} Price&nbsp;
          </span>
          <span className="text-white/60">
            ({quote.symbol} per 1 {base.symbol})
          </span>
        </>
      </Tooltip>
    </>
  );

  const changeStrategy = (direction: StrategyDirection) => {
    navigate({
      search: (search) => ({
        ...search,
        strategyDirection: direction,
      }),
      replace: true,
    });
  };

  const headerProps = { titleId, order, base, buy };
  const limitRangeProps = {
    base,
    quote,
    order,
    buy,
    inputTitle,
    isOrdersOverlap,
  };
  const budgetProps = {
    buy,
    quote,
    base,
    strategyType,
    order,
    isBudgetOptional,
    tokenBalanceQuery,
  };

  return (
    <m.section
      variants={items}
      aria-labelledby={titleId}
      className={`bg-secondary flex flex-col gap-20 rounded-10 border-l-2 p-20 ${
        buy
          ? 'border-green/50 focus-within:border-green'
          : 'border-red/50 focus-within:border-red'
      }`}
    >
      {strategyType === 'disposable' && (
        <TabsMenu>
          <TabsMenuButton onClick={() => changeStrategy('buy')} isActive={buy}>
            Buy
          </TabsMenuButton>
          <TabsMenuButton
            onClick={() => changeStrategy('sell')}
            isActive={!buy}
          >
            Sell
          </TabsMenuButton>
        </TabsMenu>
      )}

      <BuySellHeader {...headerProps}>
        <h3 className={'flex items-center gap-8'} id={titleId}>
          <Tooltip sendEventOnMount={{ buy }} element={tooltipText}>
            <span>{buy ? 'Buy Low' : 'Sell High'}</span>
          </Tooltip>
          <LogoImager
            alt={'Token'}
            src={base.logoURI}
            className={'h-18 w-18'}
          />
          <span>{base.symbol}</span>
        </h3>
      </BuySellHeader>
      <LimitRangeSection {...limitRangeProps} />
      <BudgetSection {...budgetProps} />
      <FullOutcome
        price={order.price}
        min={order.min}
        max={order.max}
        budget={order.budget}
        buy={buy}
        base={base}
        quote={quote}
      />
    </m.section>
  );
};<|MERGE_RESOLUTION|>--- conflicted
+++ resolved
@@ -1,9 +1,4 @@
-<<<<<<< HEAD
-import { FC } from 'react';
-import Decimal from 'decimal.js';
-=======
 import { FC, useId } from 'react';
->>>>>>> f9fe8cc7
 import { Tooltip } from 'components/common/tooltip/Tooltip';
 import { OrderCreate } from 'components/strategies/create/useOrder';
 import { Token } from 'libs/tokens';
@@ -47,13 +42,6 @@
 }) => {
   const titleId = useId();
   const navigate = useNavigate<StrategyCreateLocationGenerics>();
-<<<<<<< HEAD
-  const budgetToken = buy ? quote : base;
-  const insufficientBalance =
-    !tokenBalanceQuery.isLoading &&
-    new Decimal(tokenBalanceQuery.data || 0).lt(order.budget || 0);
-=======
->>>>>>> f9fe8cc7
 
   const tooltipText = `This section will define the order details in which you are willing to ${
     buy ? 'buy' : 'sell'
