import { Button } from 'components/common/button';
import { m, Variants } from 'libs/motion';
import { useCreate } from './useCreateStrategy';
import { BuySellBlock } from 'components/strategies/create/BuySellBlock';
import { ReactComponent as IconChevron } from 'assets/icons/chevron.svg';
import { ReactComponent as IconArrow } from 'assets/icons/arrowDown.svg';
import { useLocation } from 'libs/routing';
import { Tooltip } from 'components/common/tooltip';
import { SelectTokenButton } from 'components/common/selectToken';
import Chart from 'components/chart';
import { memo } from 'react';

const MemoChart = memo(Chart);

export const CreateStrategy = () => {
  const location = useLocation();

  const {
    token0,
    token1,
    order0,
    order1,
    createStrategy,
    openTokenListModal,
    showStep2,
    isCTAdisabled,
    token0BalanceQuery,
    token1BalanceQuery,
  } = useCreate();

  return (
    <m.div
      className={'space-y-20'}
      variants={list}
      initial={'hidden'}
      animate={'visible'}
    >
      <div className="flex justify-between p-20">
        <div className="min-w-[400px] space-y-20">
          <div className="flex items-center gap-16 text-24">
            <button
              onClick={() => location.history.back()}
              className="h-40 w-40 rounded-full bg-emphasis"
            >
              <IconChevron className="mx-auto w-14 rotate-90" />
            </button>
            Create Strategy
          </div>
          <m.div variants={items} className="bg-secondary rounded-10 p-20">
            <div className="mb-14 flex items-center justify-between">
              <h2>Token Pair</h2>
              <Tooltip>
                Selecting the tokens you would like to create a strategy for.
                The Base token represents how much of the Quoted token is needed
                for you to get one unit of the Base token (i.e. 1 Base token =
                xxx Quote token).
              </Tooltip>
            </div>

            <div className={'-space-y-15'}>
              <SelectTokenButton
                symbol={token0?.symbol}
                imgUrl={token0?.logoURI}
                description={'Buy or Sell'}
                onClick={() => openTokenListModal(true)}
              />
              {!!token0 && (
                <>
                  <div
                    className={
                      'relative z-10 mx-auto flex h-40 w-40 items-center justify-center rounded-full border-[5px] border border-silver bg-black'
                    }
                  >
                    <IconArrow className={'w-12'} />
                  </div>
                  <SelectTokenButton
                    symbol={token1?.symbol}
                    imgUrl={token1?.logoURI}
                    description={'With'}
                    onClick={() => openTokenListModal()}
                  />
                </>
              )}
            </div>
          </m.div>
          {showStep2 && (
            <>
              <m.div variants={items}>
                <BuySellBlock
                  token0={token0!}
                  token1={token1!}
                  order={order0}
                  buy
                  tokenBalanceQuery={token1BalanceQuery}
                />
              </m.div>

              <m.div variants={items}>
                <BuySellBlock
                  token0={token0!}
                  token1={token1!}
                  order={order1}
                  tokenBalanceQuery={token0BalanceQuery}
                />
              </m.div>

<<<<<<< HEAD
              <m.div variants={items}>
                <NameBlock name={name} setName={setName} />
              </m.div>

              <m.div variants={items}>
                <Button
                  className="mb-80"
                  variant={'success'}
                  size={'lg'}
                  fullWidth
                  onClick={createStrategy}
                  disabled={isCTAdisabled}
                >
                  Create Strategy
                </Button>
              </m.div>
            </>
          )}
        </div>
        <div className="mt-60 w-full px-20">
          <MemoChart symbol="BTC" allow_symbol_change />
        </div>
      </div>
=======
          <m.div variants={items}>
            <Button
              className="mb-80"
              variant={'success'}
              size={'lg'}
              fullWidth
              onClick={createStrategy}
              disabled={isCTAdisabled}
            >
              Create Strategy
            </Button>
          </m.div>
        </>
      )}
>>>>>>> 8a42061a
    </m.div>
  );
};

const list: Variants = {
  visible: {
    opacity: 1,
    transition: {
      when: 'beforeChildren',
      staggerChildren: 0.1,
    },
  },
  hidden: {
    transition: {
      when: 'afterChildren',
    },
    opacity: 0,
  },
};

const items: Variants = {
  visible: {
    opacity: 1,
    scale: 1,
  },
  hidden: {
    opacity: 0,
    scale: 0.8,
  },
};<|MERGE_RESOLUTION|>--- conflicted
+++ resolved
@@ -103,12 +103,6 @@
                   tokenBalanceQuery={token0BalanceQuery}
                 />
               </m.div>
-
-<<<<<<< HEAD
-              <m.div variants={items}>
-                <NameBlock name={name} setName={setName} />
-              </m.div>
-
               <m.div variants={items}>
                 <Button
                   className="mb-80"
@@ -128,22 +122,6 @@
           <MemoChart symbol="BTC" allow_symbol_change />
         </div>
       </div>
-=======
-          <m.div variants={items}>
-            <Button
-              className="mb-80"
-              variant={'success'}
-              size={'lg'}
-              fullWidth
-              onClick={createStrategy}
-              disabled={isCTAdisabled}
-            >
-              Create Strategy
-            </Button>
-          </m.div>
-        </>
-      )}
->>>>>>> 8a42061a
     </m.div>
   );
 };
