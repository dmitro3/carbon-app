--- conflicted
+++ resolved
@@ -100,19 +100,11 @@
         void cache.invalidateQueries({
           queryKey: QueryKey.balance(user, quote.address),
         });
-<<<<<<< HEAD
         navigate({ to: PathNames.strategies });
-        carbonEvents.strategy.strategyCreate(strategyEventData);
-      },
-      onError: (e: any) => {
-=======
-
-        console.log('tx confirmed');
         carbonEvents.strategy.strategyCreate(strategyEventData);
       },
       onError: (e) => {
         setIsProcessing(false);
->>>>>>> 6cc6b0ef
         console.error('create mutation failed', e);
         dispatchNotification('generic', {
           status: 'failed',
