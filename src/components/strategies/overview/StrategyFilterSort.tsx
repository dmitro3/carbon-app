import { FC, FormEvent, useId } from 'react';
import { DropdownMenu } from 'components/common/dropdownMenu';
import { getSortAndFilterItems } from './utils';
import { ReactComponent as IconChevron } from 'assets/icons/chevron.svg';
import { ReactComponent as IconCheck } from 'assets/icons/check.svg';
<<<<<<< HEAD
import { ReactComponent as IconFilter } from 'assets/icons/filter.svg';
=======
import { lsService } from 'services/localeStorage';
>>>>>>> f9fe8cc7

// [START] Used for localstorage migration: Remove it after Nov 2023
export enum EnumStrategySort {
  Recent,
  Old,
  PairAscending,
  PairDescending,
  RoiAscending,
  RoiDescending,
}
export const strategySortMapping: Record<EnumStrategySort, StrategySort> = {
  [EnumStrategySort.Recent]: 'recent',
  [EnumStrategySort.Old]: 'old',
  [EnumStrategySort.PairAscending]: 'pairAsc',
  [EnumStrategySort.PairDescending]: 'pairDesc',
  [EnumStrategySort.RoiAscending]: 'roiAsc',
  [EnumStrategySort.RoiDescending]: 'roiDesc',
};
const isEnumSort = (
  sort: StrategySort | EnumStrategySort
): sort is EnumStrategySort => sort in strategySortMapping;

export const getSortFromLS = (): StrategySort => {
  const sort = lsService.getItem('strategyOverviewSort');
  if (sort === undefined) return 'roiDesc';
  return isEnumSort(sort) ? strategySortMapping[sort] : sort;
};

export enum EnumStrategyFilter {
  All,
  Active,
  Inactive,
}
export const strategyFilterMapping: Record<EnumStrategyFilter, StrategyFilter> =
  {
    [EnumStrategyFilter.All]: 'all',
    [EnumStrategyFilter.Active]: 'active',
    [EnumStrategyFilter.Inactive]: 'inactive',
  };

const isEnumFilter = (
  filter: StrategyFilter | EnumStrategyFilter
): filter is EnumStrategyFilter => filter in strategyFilterMapping;

export const getFilterFromLS = (): StrategyFilter => {
  const filter = lsService.getItem('strategyOverviewFilter');
  if (filter === undefined) return 'all';
  return isEnumFilter(filter) ? strategyFilterMapping[filter] : filter;
};
// [END]

export const strategyFilter = {
  all: 'All',
  active: 'Active',
  inactive: 'Inactive',
};
export type StrategyFilter = keyof typeof strategyFilter;

export const strategySort = {
  recent: 'Recently Created',
  old: 'Oldest Created',
  pairAsc: 'Pair (A->Z)',
  pairDesc: 'Pair (Z->A)',
  roiAsc: 'ROI (Ascending)',
  roiDesc: 'ROI (Descending)',
};
export type StrategySort = keyof typeof strategySort;

export const StrategyFilterSort: FC<{
  filter: StrategyFilter;
  sort: StrategySort;
  setSort: (sort: StrategySort) => void;
  setFilter: (sort: StrategyFilter) => void;
}> = ({ sort, filter, setSort, setFilter }) => {
  const { sortItems, filterItems } = getSortAndFilterItems();

  const onSortChange = (event: FormEvent<HTMLFieldSetElement>) => {
    if (event.target instanceof HTMLInputElement) {
      setSort(event.target.value as StrategySort);
    }
  };
  const onFilterChange = (event: FormEvent<HTMLFieldSetElement>) => {
    if (event.target instanceof HTMLInputElement) {
      setFilter(event.target.value as StrategyFilter);
    }
  };

  return (
    <DropdownMenu
      placement="bottom-end"
      className="min-w-[300px] p-16"
      button={(attr) => (
        <button
          type="button"
          className={`
            grid h-40 min-w-[40px] place-items-center rounded-full border-2 border-emphasis
            hover:bg-white/10
            active:bg-white/20
            md:px-30
          `}
          {...attr}
        >
          <IconFilter className="h-18 w-18 md:hidden" />
          <span className="hidden items-center gap-10 md:inline-flex">
            Filter & Sort <IconChevron className="w-14" />
          </span>
        </button>
      )}
    >
      <fieldset onChange={onSortChange}>
        <legend className="text-secondary px-16 py-8">Sort By</legend>
        {sortItems.map((sortItem) => (
          <FilterSortItem
            name="sort"
            key={sortItem.title}
            item={sortItem.item}
            selectedItem={sort}
            title={sortItem.title}
          />
        ))}
      </fieldset>

      <fieldset onChange={onFilterChange}>
        <legend className="text-secondary px-16 py-8">View</legend>
        {filterItems.map((filterItem) => (
          <FilterSortItem
            name="filter"
            key={filterItem.title}
            item={filterItem.item}
            selectedItem={filter}
            title={filterItem.title}
          />
        ))}
      </fieldset>
    </DropdownMenu>
  );
};

const FilterSortItem: FC<{
  name: string;
  title: string;
  item: StrategyFilter | StrategySort;
  selectedItem: StrategyFilter | StrategySort;
}> = ({ title, item, selectedItem, name }) => {
  const id = useId();
  return (
    <div className="relative">
      <input
        id={id}
        type="radio"
        name={name}
        value={item}
        className="peer absolute inset-0 opacity-0"
      />
      <label
        htmlFor={id}
        className={`
          flex cursor-pointer items-center justify-between py-8 px-16 rounded-6
          hover:bg-black/90
          peer-focus-visible:outline peer-focus-visible:outline-1
        `}
      >
        {title}
        {selectedItem === item && <IconCheck />}
      </label>
    </div>
  );
};<|MERGE_RESOLUTION|>--- conflicted
+++ resolved
@@ -3,11 +3,8 @@
 import { getSortAndFilterItems } from './utils';
 import { ReactComponent as IconChevron } from 'assets/icons/chevron.svg';
 import { ReactComponent as IconCheck } from 'assets/icons/check.svg';
-<<<<<<< HEAD
 import { ReactComponent as IconFilter } from 'assets/icons/filter.svg';
-=======
 import { lsService } from 'services/localeStorage';
->>>>>>> f9fe8cc7
 
 // [START] Used for localstorage migration: Remove it after Nov 2023
 export enum EnumStrategySort {
@@ -165,7 +162,7 @@
       <label
         htmlFor={id}
         className={`
-          flex cursor-pointer items-center justify-between py-8 px-16 rounded-6
+          flex cursor-pointer items-center justify-between rounded-6 py-8 px-16
           hover:bg-black/90
           peer-focus-visible:outline peer-focus-visible:outline-1
         `}
