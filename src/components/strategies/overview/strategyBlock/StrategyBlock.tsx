--- conflicted
+++ resolved
@@ -61,11 +61,8 @@
       <StrategyBlockBuySell strategy={strategy} />
       <StrategyBlockOrderStatus
         status={strategy.status}
-<<<<<<< HEAD
         strategyId={strategy.id}
-=======
         showBudgetWarning={showBudgetWarning}
->>>>>>> b7fc0c2c
       />
       <StrategyBlockManage
         manage={manage}
