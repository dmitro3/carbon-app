--- conflicted
+++ resolved
@@ -2,13 +2,7 @@
 import { useStore } from 'store';
 import { useModal } from 'hooks/useModal';
 import { Strategy } from 'libs/queries';
-<<<<<<< HEAD
-import { PathNames, useMatch, useNavigate } from 'libs/routing';
-import { EditStrategyLocationGenerics } from 'components/strategies/edit/EditStrategyMain';
-=======
 import { PathNames, useNavigate, useParams } from 'libs/routing';
-import { useDuplicateStrategy } from 'components/strategies/create/useDuplicateStrategy';
->>>>>>> 2e666cc5
 import { DropdownMenu } from 'components/common/dropdownMenu';
 import { Tooltip } from 'components/common/tooltip/Tooltip';
 import { ReactComponent as IconGear } from 'assets/icons/gear.svg';
