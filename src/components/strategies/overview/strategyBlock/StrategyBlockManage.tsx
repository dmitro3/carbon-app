import { FC } from 'react';
import { useStore } from 'store';
import { useModal } from 'hooks/useModal';
import { Strategy, StrategyStatus } from 'libs/queries';
import { PathNames, useNavigate } from 'libs/routing';
import { useDuplicateStrategy } from 'components/strategies/create/useDuplicateStrategy';
import { EditStrategyLocationGenerics } from 'components/strategies/edit/EditStrategyMain';
import { DropdownMenu } from 'components/common/dropdownMenu';
import { Button } from 'components/common/button';
<<<<<<< HEAD
import { Tooltip } from 'components/common/tooltip/Tooltip';
import { ReactComponent as IconChevron } from 'assets/icons/chevron.svg';
import { getTooltipTextByItemId } from './utils';

export enum StrategyEditOptionsId {
  WithdrawFunds,
  DepositFunds,
  DuplicateStrategy,
  DeleteStrategy,
  PauseStrategy,
  RenewStrategy,
  EditPrices,
}

type itemsType = {
  id: StrategyEditOptionsId;
=======
import { ReactComponent as IconChevron } from 'assets/icons/chevron.svg';
import { useDuplicateStrategy } from 'components/strategies/create/useDuplicateStrategy';
import { Strategy, StrategyStatus } from 'libs/queries';
import { useModal } from 'hooks/useModal';
import { useBreakpoints } from 'hooks/useBreakpoints';
import { Tooltip } from 'components/common/tooltip/Tooltip';
import {
  StrategyEditOptionId,
  tooltipTextByStrategyEditOptionsId,
} from './utils';

type itemsType = {
  id: StrategyEditOptionId;
>>>>>>> cc76c946
  name: string;
  action?: () => void;
};

export const StrategyBlockManage: FC<{
  strategy: Strategy;
  manage: boolean;
  setManage: (flag: boolean) => void;
}> = ({ strategy, manage, setManage }) => {
  const { duplicate } = useDuplicateStrategy();
  const { openModal } = useModal();
<<<<<<< HEAD
  const navigate = useNavigate<EditStrategyLocationGenerics>();
  const {
    strategies: { setStrategyToEdit },
  } = useStore();

  const items: itemsType[] = [
    {
      id: StrategyEditOptionsId.DuplicateStrategy,
      name: 'Duplicate Strategy',
      action: () => duplicate(strategy),
    },
    {
      id: StrategyEditOptionsId.DeleteStrategy,
=======
  const { belowBreakpoint } = useBreakpoints();

  const items: itemsType[] = [
    {
      id: 'deleteStrategy',
>>>>>>> cc76c946
      name: 'Delete Strategy',
      action: () => openModal('confirmStrategy', { strategy, type: 'delete' }),
    },
    {
<<<<<<< HEAD
      id: StrategyEditOptionsId.EditPrices,
      name: 'Edit Prices',
      action: () => {
        setStrategyToEdit(strategy);
        navigate({
          to: PathNames.editStrategy,
          search: { type: 'editPrices' },
        });
      },
    },
    {
      id: StrategyEditOptionsId.DepositFunds,
=======
      id: 'changeRates',
      name: 'Change Rates',
      action: () =>
        openModal('editStrategy', { strategy, type: 'changeRates' }),
    },
    {
      id: 'depositFunds',
>>>>>>> cc76c946
      name: 'Deposit Funds',
      action: () => {
        setStrategyToEdit(strategy);
        navigate({
          to: PathNames.editStrategy,
          search: { type: 'deposit' },
        });
      },
    },
  ];
  if (belowBreakpoint('md')) {
    items.push({
      id: 'duplicateStrategy',
      name: 'Duplicate Strategy',
      action: () => duplicate(strategy),
    });
  }
  if (strategy.status !== StrategyStatus.NoBudget) {
    items.push({
<<<<<<< HEAD
      id: StrategyEditOptionsId.WithdrawFunds,
=======
      id: 'withdrawFunds',
>>>>>>> cc76c946
      name: 'Withdraw Funds',
      action: () => {
        setStrategyToEdit(strategy);
        navigate({
          to: PathNames.editStrategy,
          search: { type: 'withdraw' },
        });
      },
    });
  }
  if (strategy.status === StrategyStatus.Active) {
    items.push({
<<<<<<< HEAD
      id: StrategyEditOptionsId.PauseStrategy,
=======
      id: 'pauseStrategy',
>>>>>>> cc76c946
      name: 'Pause Strategy',
      action: () => openModal('confirmStrategy', { strategy, type: 'pause' }),
    });
  }

  if (strategy.status === StrategyStatus.Paused) {
    items.push({
<<<<<<< HEAD
      id: StrategyEditOptionsId.RenewStrategy,
=======
      id: 'renewStrategy',
>>>>>>> cc76c946
      name: 'Renew Strategy',
      action: () => {
        setStrategyToEdit(strategy);
        navigate({
          to: PathNames.editStrategy,
          search: { type: 'renew' },
        });
      },
    });
  }

  return (
    <DropdownMenu
      isOpen={manage}
      setIsOpen={setManage}
      button={(onClick) => (
        <Button
          className="flex items-center justify-center gap-8"
          fullWidth
          variant={'black'}
          onClick={onClick}
        >
          Manage
          <IconChevron className="w-12" />
        </Button>
      )}
      className="w-full !p-10"
    >
      {items.map(({ name, action, id }) => (
        <ManageItem
          key={id}
          title={name}
          setManage={setManage}
          action={action}
          id={id}
        />
      ))}
    </DropdownMenu>
  );
};

const ManageItem: FC<{
  title: string;
<<<<<<< HEAD
  id: StrategyEditOptionsId;
=======
  id: StrategyEditOptionId;
>>>>>>> cc76c946
  setManage: (flag: boolean) => void;
  action?: () => void;
}> = ({ title, id, setManage, action }) => {
  const tooltipText = tooltipTextByStrategyEditOptionsId?.[id];

  if (tooltipText) {
    return (
      <Tooltip element={tooltipText} interactive={false}>
        <div
          onClick={() => {
            action && action();
            setManage(false);
          }}
          className="hover:bg-body cursor-pointer rounded-6 p-12"
        >
          {title}
        </div>
      </Tooltip>
    );
  }

  return (
    <div
      onClick={() => {
        action && action();
        setManage(false);
      }}
      className="hover:bg-body cursor-pointer rounded-6 p-12"
    >
      {title}
    </div>
  );
};<|MERGE_RESOLUTION|>--- conflicted
+++ resolved
@@ -7,38 +7,16 @@
 import { EditStrategyLocationGenerics } from 'components/strategies/edit/EditStrategyMain';
 import { DropdownMenu } from 'components/common/dropdownMenu';
 import { Button } from 'components/common/button';
-<<<<<<< HEAD
 import { Tooltip } from 'components/common/tooltip/Tooltip';
 import { ReactComponent as IconChevron } from 'assets/icons/chevron.svg';
-import { getTooltipTextByItemId } from './utils';
-
-export enum StrategyEditOptionsId {
-  WithdrawFunds,
-  DepositFunds,
-  DuplicateStrategy,
-  DeleteStrategy,
-  PauseStrategy,
-  RenewStrategy,
-  EditPrices,
-}
-
-type itemsType = {
-  id: StrategyEditOptionsId;
-=======
-import { ReactComponent as IconChevron } from 'assets/icons/chevron.svg';
-import { useDuplicateStrategy } from 'components/strategies/create/useDuplicateStrategy';
-import { Strategy, StrategyStatus } from 'libs/queries';
-import { useModal } from 'hooks/useModal';
-import { useBreakpoints } from 'hooks/useBreakpoints';
-import { Tooltip } from 'components/common/tooltip/Tooltip';
 import {
   StrategyEditOptionId,
   tooltipTextByStrategyEditOptionsId,
 } from './utils';
+import { useBreakpoints } from 'hooks/useBreakpoints';
 
 type itemsType = {
   id: StrategyEditOptionId;
->>>>>>> cc76c946
   name: string;
   action?: () => void;
 };
@@ -50,33 +28,21 @@
 }> = ({ strategy, manage, setManage }) => {
   const { duplicate } = useDuplicateStrategy();
   const { openModal } = useModal();
-<<<<<<< HEAD
   const navigate = useNavigate<EditStrategyLocationGenerics>();
+  const { belowBreakpoint } = useBreakpoints();
+
   const {
     strategies: { setStrategyToEdit },
   } = useStore();
 
   const items: itemsType[] = [
     {
-      id: StrategyEditOptionsId.DuplicateStrategy,
-      name: 'Duplicate Strategy',
-      action: () => duplicate(strategy),
-    },
-    {
-      id: StrategyEditOptionsId.DeleteStrategy,
-=======
-  const { belowBreakpoint } = useBreakpoints();
-
-  const items: itemsType[] = [
-    {
       id: 'deleteStrategy',
->>>>>>> cc76c946
       name: 'Delete Strategy',
       action: () => openModal('confirmStrategy', { strategy, type: 'delete' }),
     },
     {
-<<<<<<< HEAD
-      id: StrategyEditOptionsId.EditPrices,
+      id: 'editPrices',
       name: 'Edit Prices',
       action: () => {
         setStrategyToEdit(strategy);
@@ -87,16 +53,7 @@
       },
     },
     {
-      id: StrategyEditOptionsId.DepositFunds,
-=======
-      id: 'changeRates',
-      name: 'Change Rates',
-      action: () =>
-        openModal('editStrategy', { strategy, type: 'changeRates' }),
-    },
-    {
       id: 'depositFunds',
->>>>>>> cc76c946
       name: 'Deposit Funds',
       action: () => {
         setStrategyToEdit(strategy);
@@ -107,20 +64,9 @@
       },
     },
   ];
-  if (belowBreakpoint('md')) {
-    items.push({
-      id: 'duplicateStrategy',
-      name: 'Duplicate Strategy',
-      action: () => duplicate(strategy),
-    });
-  }
   if (strategy.status !== StrategyStatus.NoBudget) {
     items.push({
-<<<<<<< HEAD
-      id: StrategyEditOptionsId.WithdrawFunds,
-=======
       id: 'withdrawFunds',
->>>>>>> cc76c946
       name: 'Withdraw Funds',
       action: () => {
         setStrategyToEdit(strategy);
@@ -131,13 +77,16 @@
       },
     });
   }
+  if (belowBreakpoint('md')) {
+    items.push({
+      id: 'duplicateStrategy',
+      name: 'Duplicate Strategy',
+      action: () => duplicate(strategy),
+    });
+  }
   if (strategy.status === StrategyStatus.Active) {
     items.push({
-<<<<<<< HEAD
-      id: StrategyEditOptionsId.PauseStrategy,
-=======
       id: 'pauseStrategy',
->>>>>>> cc76c946
       name: 'Pause Strategy',
       action: () => openModal('confirmStrategy', { strategy, type: 'pause' }),
     });
@@ -145,11 +94,7 @@
 
   if (strategy.status === StrategyStatus.Paused) {
     items.push({
-<<<<<<< HEAD
-      id: StrategyEditOptionsId.RenewStrategy,
-=======
       id: 'renewStrategy',
->>>>>>> cc76c946
       name: 'Renew Strategy',
       action: () => {
         setStrategyToEdit(strategy);
@@ -193,11 +138,7 @@
 
 const ManageItem: FC<{
   title: string;
-<<<<<<< HEAD
-  id: StrategyEditOptionsId;
-=======
   id: StrategyEditOptionId;
->>>>>>> cc76c946
   setManage: (flag: boolean) => void;
   action?: () => void;
 }> = ({ title, id, setManage, action }) => {
