import { isOverlappingStrategy } from 'components/strategies/overlapping/utils';
import { SafeDecimal } from 'libs/safedecimal';
import { FC, forwardRef, useState } from 'react';
import { useModal } from 'hooks/useModal';
import { Strategy } from 'libs/queries';
import { useNavigate, useParams } from 'libs/routing';
import { getDuplicateStrategyParams } from 'components/strategies/create/useDuplicateStrategy';
import { DropdownMenu, MenuButtonProps } from 'components/common/dropdownMenu';
import { Tooltip } from 'components/common/tooltip/Tooltip';
import { ReactComponent as IconGear } from 'assets/icons/gear.svg';
import {
  StrategyEditOptionId,
  getTooltipTextByStrategyEditOptionsId,
} from './utils';
import { useBreakpoints } from 'hooks/useBreakpoints';
import { useOrder } from 'components/strategies/create/useOrder';
import { useStrategyEventData } from 'components/strategies/create/useStrategyEventData';
import { carbonEvents } from 'services/events';
import { useGetVoucherOwner } from 'libs/queries/chain/voucher';
import { cn } from 'utils/helpers';
import { explorerEvents } from 'services/events/explorerEvents';
import { useStrategyCtx } from 'hooks/useStrategies';
import { strategyEditEvents } from 'services/events/strategyEditEvents';
import { buttonStyles } from 'components/common/button/buttonStyles';

type itemsType = {
  id: StrategyEditOptionId;
  name: string;
  action?: () => void;
  disabled?: boolean;
};

type separatorCounterType = number;

interface Props {
  strategy: Strategy;
  isExplorer?: boolean;
  button: (props: ManageButtonProps) => JSX.Element;
}

export const StrategyBlockManage: FC<Props> = (props) => {
  const { strategy, isExplorer } = props;
  const [manage, setManage] = useState(false);
  const { strategies, sort, filter } = useStrategyCtx();
  const { openModal } = useModal();
  const navigate = useNavigate();
  const order0 = useOrder(strategy.order0);
  const order1 = useOrder(strategy.order1);
  const { type, slug } = useParams({ from: '/explore/$type/$slug' });

  const owner = useGetVoucherOwner(manage ? strategy.id : undefined);

  const isOverlapping = isOverlappingStrategy(strategy);

  const strategyEventData = useStrategyEventData({
    base: strategy.base,
    quote: strategy.quote,
    order0,
    order1,
  });
  const strategyEvent = {
    ...strategyEventData,
    strategyId: strategy.id,
  };

  const items: (itemsType | separatorCounterType)[] = [];

  if (
    !isOverlapping ||
    (isOverlapping &&
      (new SafeDecimal(strategy.order0.balance).gt(0) ||
        new SafeDecimal(strategy.order1.balance).gt(0)))
  ) {
    items.push({
      id: 'duplicateStrategy',
      name: 'Duplicate Strategy',
      action: () => {
        carbonEvents.strategyEdit.strategyDuplicateClick(strategyEvent);
        if (!isOverlapping) {
          openModal('duplicateStrategy', { strategy });
        } else {
          const search = getDuplicateStrategyParams(strategy);
          navigate({ to: '/strategies/create', search });
        }
      },
    });
  }

  if (isExplorer) {
    items.push({
      id: 'walletOwner',
      name: "View Owner's Strategies",
      action: () => {
        const event = { type, slug, strategyEvent, strategies, sort, filter };
        explorerEvents.viewOwnersStrategiesClick(event);
        navigate({
          to: '/explore/$type/$slug',
          params: { type: 'wallet', slug: owner.data ?? '' },
        });
      },
      disabled: !owner.data,
    });
  }

  if (!isExplorer) {
    if (!isOverlapping) {
      items.push({
        id: 'editPrices',
        name: 'Edit Prices',
        action: () => {
          carbonEvents.strategyEdit.strategyEditPricesClick({
            origin: 'manage',
            ...strategyEvent,
          });
          navigate({
            to: '/strategies/edit/$strategyId',
            params: { strategyId: strategy.id },
            search: { type: 'editPrices' },
          });
        },
      });
    }

    if (
      !isOverlapping ||
      (isOverlapping &&
        (new SafeDecimal(strategy.order0.balance).gt(0) ||
          new SafeDecimal(strategy.order1.balance).gt(0)))
    ) {
      // separator
      items.push(0);
      items.push({
        id: 'depositFunds',
        name: 'Deposit Funds',
        action: () => {
          carbonEvents.strategyEdit.strategyDepositClick(strategyEvent);
          navigate({
            to: '/strategies/edit/$strategyId',
            params: { strategyId: strategy.id },
            search: { type: 'deposit' },
          });
        },
      });
    }

    if (strategy.status !== 'noBudget') {
      items.push({
        id: 'withdrawFunds',
        name: 'Withdraw Funds',
        action: () => {
          carbonEvents.strategyEdit.strategyWithdrawClick(strategyEvent);

          if (isOverlapping) {
            navigate({
              to: '/strategies/edit/$strategyId',
              params: { strategyId: strategy.id },
              search: { type: 'withdraw' },
            });
          } else {
            openModal('confirmWithdrawStrategy', { strategy, strategyEvent });
          }
        },
      });
    }

    // separator
    items.push(1);

    if (strategy.status === 'active') {
      items.push({
        id: 'pauseStrategy',
        name: 'Pause Strategy',
        action: () => {
          carbonEvents.strategyEdit.strategyPauseClick(strategyEvent);
          openModal('confirmPauseStrategy', { strategy, strategyEvent });
        },
      });
    }

    if (strategy.status === 'paused') {
      items.push({
        id: 'renewStrategy',
        name: 'Renew Strategy',
        action: () => {
          carbonEvents.strategyEdit.strategyRenewClick(strategyEvent);
          navigate({
            to: '/strategies/edit/$strategyId',
            params: { strategyId: strategy.id },
            search: { type: 'renew' },
          });
        },
      });
    }

    items.push({
      id: 'deleteStrategy',
      name: 'Delete Strategy',
      action: () => {
        carbonEvents.strategyEdit.strategyDeleteClick(strategyEvent);
        openModal('confirmDeleteStrategy', { strategy, strategyEvent });
      },
    });
  }

  return (
    <DropdownMenu
      isOpen={manage}
      setIsOpen={setManage}
      className="z-10 w-fit p-10"
      button={(attr) => {
        return props.button({
          ...attr,
          onClick: (e) => {
            attr.onClick(e);
            if (isExplorer) {
              const baseEvent = { type, slug, strategies, sort, filter };
              explorerEvents.manageClick({ ...baseEvent, strategyEvent });
            } else {
              strategyEditEvents.strategyManageClick(strategyEvent);
            }
<<<<<<< HEAD
          }}
          role="menuitem"
          aria-label="Manage strategy"
          className={`
            rounded-8 border-background-800 self-center border-2 p-8
            hover:bg-white/10
            active:bg-white/20
          `}
          data-testid="manage-strategy-btn"
        >
          <IconGear className="size-24" />
        </button>
      )}
=======
          },
          role: 'menuitem',
          'aria-label': 'Manage strategy',
          'data-testid': 'manage-strategy-btn',
        });
      }}
>>>>>>> 420a07ce
    >
      <ul role="menu" data-testid={'manage-strategy-dropdown'}>
        {items.map((item) => {
          if (typeof item === 'number') {
            return (
              <hr
                key={item}
                className="border-1  border-background-700 my-10"
              />
            );
          }

          const { name, id, action, disabled } = item;

          return (
            <ManageItem
              key={id}
              title={name}
              setManage={setManage}
              action={action}
              id={id}
              isExplorer={isExplorer}
              disabled={disabled}
            />
          );
        })}
      </ul>
    </DropdownMenu>
  );
};

interface ManageButtonProps extends MenuButtonProps {
  role: 'menuitem';
  'aria-label': string;
  'data-testid': string;
}

export const ManageButton = forwardRef<HTMLButtonElement, ManageButtonProps>(
  (props, ref) => {
    const style = cn(buttonStyles({ variant: 'white' }), 'gap-8');
    return (
      <button {...props} className={style} ref={ref}>
        <IconGear className="h-24 w-24" />
        Manage
      </button>
    );
  }
);

export const ManageButtonIcon = forwardRef<
  HTMLButtonElement,
  ManageButtonProps
>((props, ref) => {
  return (
    <button
      {...props}
      ref={ref}
      className={`
        grid h-38 w-38 place-items-center rounded-8 border-2 border-background-800
        hover:bg-white/10
        active:bg-white/20
      `}
    >
      <IconGear className="h-24 w-24" />
    </button>
  );
});

const ManageItem: FC<{
  title: string;
  id: StrategyEditOptionId;
  setManage: (flag: boolean) => void;
  action?: () => void;
  isExplorer?: boolean;
  disabled?: boolean;
}> = ({ title, id, setManage, action, isExplorer, disabled }) => {
  const tooltipText = getTooltipTextByStrategyEditOptionsId(isExplorer)?.[id];
  const { belowBreakpoint } = useBreakpoints();

  const Content = () => {
    return (
      <button
        role="menuitem"
        type="button"
        onClick={() => {
          action && action();
          setManage(false);
        }}
        disabled={disabled}
        className={cn('rounded-6 w-full p-12 text-left', {
          'cursor-not-allowed': disabled,
          'opacity-60': disabled,
          'hover:bg-black': !disabled,
        })}
        data-testid={`manage-strategy-${id}`}
      >
        {title}
      </button>
    );
  };

  if (tooltipText) {
    return (
      <Tooltip
        disabled={belowBreakpoint('md')}
        element={tooltipText}
        interactive={false}
      >
        <li role="none">
          <Content />
        </li>
      </Tooltip>
    );
  }

  return (
    <li role="none">
      <Content />
    </li>
  );
};<|MERGE_RESOLUTION|>--- conflicted
+++ resolved
@@ -218,28 +218,12 @@
             } else {
               strategyEditEvents.strategyManageClick(strategyEvent);
             }
-<<<<<<< HEAD
-          }}
-          role="menuitem"
-          aria-label="Manage strategy"
-          className={`
-            rounded-8 border-background-800 self-center border-2 p-8
-            hover:bg-white/10
-            active:bg-white/20
-          `}
-          data-testid="manage-strategy-btn"
-        >
-          <IconGear className="size-24" />
-        </button>
-      )}
-=======
           },
           role: 'menuitem',
           'aria-label': 'Manage strategy',
           'data-testid': 'manage-strategy-btn',
         });
       }}
->>>>>>> 420a07ce
     >
       <ul role="menu" data-testid={'manage-strategy-dropdown'}>
         {items.map((item) => {
@@ -298,7 +282,7 @@
       {...props}
       ref={ref}
       className={`
-        grid h-38 w-38 place-items-center rounded-8 border-2 border-background-800
+        h-38 w-38 rounded-8 border-background-800 grid place-items-center border-2
         hover:bg-white/10
         active:bg-white/20
       `}
