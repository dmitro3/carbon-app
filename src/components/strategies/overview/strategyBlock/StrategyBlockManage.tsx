import { FC } from 'react';
import { DropdownMenu } from 'components/common/dropdownMenu';
import { Button } from 'components/common/button';
import { ReactComponent as IconChevron } from 'assets/icons/chevron.svg';
import { useDuplicateStrategy } from 'components/strategies/create/useDuplicateStrategy';
import { Strategy, StrategyStatus } from 'libs/queries';
import { useModal } from 'hooks/useModal';
import { Tooltip } from 'components/common/tooltip/Tooltip';
import { getTooltipTextByItemId } from './utils';

export enum ItemId {
  WithdrawFunds,
  DuplicateStrategy,
  DeleteStrategy,
  PauseStrategy,
<<<<<<< HEAD
  UnpauseStrategy,
  ChangeRates,
=======
  RenewStrategy,
>>>>>>> 8705f9d5
}

type itemsType = {
  id: ItemId;
  name: string;
  action?: () => void;
};

export const StrategyBlockManage: FC<{
  strategy: Strategy;
  manage: boolean;
  setManage: (flag: boolean) => void;
}> = ({ strategy, manage, setManage }) => {
  const { duplicate } = useDuplicateStrategy();
  const { openModal } = useModal();

  const items: itemsType[] = [
    {
      id: ItemId.WithdrawFunds,
      name: 'Withdraw Funds',
    },
    {
      id: ItemId.DuplicateStrategy,
      name: 'Duplicate Strategy',
      action: () => duplicate(strategy),
    },
    {
      id: ItemId.DeleteStrategy,
      name: 'Delete Strategy',
      action: () => openModal('mutateStrategy', { strategy, type: 'delete' }),
    },
    {
      id: ItemId.ChangeRates,
      name: 'Change Rates',
      action: () =>
        openModal('editStrategy', { strategy, type: 'changeRates' }),
    },
  ];

  if (strategy.status === StrategyStatus.Active) {
    items.push({
      id: ItemId.PauseStrategy,
      name: 'Pause Strategy',
      action: () => openModal('mutateStrategy', { strategy, type: 'pause' }),
    });
  }
  if (
    strategy.status === StrategyStatus.Paused ||
    strategy.status === StrategyStatus.Inactive
  ) {
    items.push({
<<<<<<< HEAD
      id: ItemId.UnpauseStrategy,
      name: 'Unpause Strategy',
      action: () => openModal('editStrategy', { strategy, type: 'unpause' }),
=======
      id: ItemId.RenewStrategy,
      name: 'Renew Strategy',
      action: () => openModal('editStrategy', { strategy }),
>>>>>>> 8705f9d5
    });
  }

  return (
    <DropdownMenu
      isOpen={manage}
      setIsOpen={setManage}
      button={(onClick) => (
        <Button
          className="flex items-center justify-center gap-8"
          fullWidth
          variant={'black'}
          onClick={onClick}
        >
          Manage
          <IconChevron className="w-12" />
        </Button>
      )}
      className="w-full !p-10"
    >
      {items.map(({ name, action, id }) => (
        <ManageItem
          key={id}
          title={name}
          setManage={setManage}
          action={action}
          id={id}
        />
      ))}
    </DropdownMenu>
  );
};

const ManageItem: FC<{
  title: string;
  id: ItemId;
  setManage: (flag: boolean) => void;
  action?: () => void;
}> = ({ title, id, setManage, action }) => {
  const tooltipText = getTooltipTextByItemId(id);

  if (tooltipText) {
    return (
      <Tooltip element={tooltipText} interactive={false}>
        <div
          onClick={() => {
            action && action();
            setManage(false);
          }}
          className="hover:bg-body cursor-pointer rounded-6 p-12"
        >
          {title}
        </div>
      </Tooltip>
    );
  }

  return (
    <div
      onClick={() => {
        action && action();
        setManage(false);
      }}
      className="hover:bg-body cursor-pointer rounded-6 p-12"
    >
      {title}
    </div>
  );
};<|MERGE_RESOLUTION|>--- conflicted
+++ resolved
@@ -13,12 +13,8 @@
   DuplicateStrategy,
   DeleteStrategy,
   PauseStrategy,
-<<<<<<< HEAD
-  UnpauseStrategy,
+  RenewStrategy,
   ChangeRates,
-=======
-  RenewStrategy,
->>>>>>> 8705f9d5
 }
 
 type itemsType = {
@@ -70,15 +66,9 @@
     strategy.status === StrategyStatus.Inactive
   ) {
     items.push({
-<<<<<<< HEAD
-      id: ItemId.UnpauseStrategy,
-      name: 'Unpause Strategy',
-      action: () => openModal('editStrategy', { strategy, type: 'unpause' }),
-=======
       id: ItemId.RenewStrategy,
       name: 'Renew Strategy',
-      action: () => openModal('editStrategy', { strategy }),
->>>>>>> 8705f9d5
+      action: () => openModal('editStrategy', { strategy, type: 'renew' }),
     });
   }
 
