import { FC } from 'react';
import { useStore } from 'store';
import { useModal } from 'hooks/useModal';
<<<<<<< HEAD
import { Strategy } from 'libs/queries';
import { PathNames, useNavigate } from 'libs/routing';
=======
import { Strategy, StrategyStatus } from 'libs/queries';
import { PathNames, useMatch, useNavigate } from 'libs/routing';
>>>>>>> 07196e9c
import { useDuplicateStrategy } from 'components/strategies/create/useDuplicateStrategy';
import { EditStrategyLocationGenerics } from 'components/strategies/edit/EditStrategyMain';
import { DropdownMenu } from 'components/common/dropdownMenu';
import { Button } from 'components/common/button';
import { Tooltip } from 'components/common/tooltip/Tooltip';
import { ReactComponent as IconChevron } from 'assets/icons/chevron.svg';
import {
  StrategyEditOptionId,
  getTooltipTextByStrategyEditOptionsId,
} from './utils';
import { useBreakpoints } from 'hooks/useBreakpoints';
import { useOrder } from 'components/strategies/create/useOrder';
import { useStrategyEventData } from 'components/strategies/create/useStrategyEventData';
import { carbonEvents } from 'services/events';
import { useGetVoucherOwner } from 'libs/queries/chain/voucher';
import { cn } from 'utils/helpers';
import { ExplorerRouteGenerics } from 'components/explorer';

type itemsType = {
  id: StrategyEditOptionId;
  name: string;
  action?: () => void;
  disabled?: boolean;
};

type separatorCounterType = number;

interface Props {
  strategy: Strategy;
  manage: boolean;
  setManage: (flag: boolean) => void;
  isExplorer?: boolean;
}

export const StrategyBlockManage: FC<Props> = ({
  strategy,
  manage,
  setManage,
  isExplorer,
}) => {
  const { duplicate } = useDuplicateStrategy();
  const { openModal } = useModal();
  const navigate = useNavigate<EditStrategyLocationGenerics>();
  const order0 = useOrder(strategy.order0);
  const order1 = useOrder(strategy.order1);
  const {
    params: { type },
  } = useMatch<ExplorerRouteGenerics>();

  const owner = useGetVoucherOwner(
    manage && type === 'token-pair' ? strategy.id : undefined
  );

  const strategyEventData = useStrategyEventData({
    base: strategy.base,
    quote: strategy.quote,
    order0,
    order1,
  });

  const {
    strategies: { setStrategyToEdit },
  } = useStore();

  const items: (itemsType | separatorCounterType)[] = [
    {
      id: 'duplicateStrategy',
      name: 'Duplicate Strategy',
      action: () => {
        carbonEvents.strategyEdit.strategyDuplicateClick({
          ...strategyEventData,
          strategyId: strategy.id,
        });
        duplicate(strategy);
      },
    },
    {
      id: 'manageNotifications',
      name: 'Manage Notifications',
      action: () => {
        carbonEvents.strategyEdit.strategyManageNotificationClick({
          ...strategyEventData,
          strategyId: strategy.id,
        });
        openModal('manageNotifications', { strategyId: strategy.id });
      },
    },
  ];

  if (isExplorer && type === 'token-pair') {
    items.push({
      id: 'walletOwner',
      name: 'View Owner’s Strategies',
      action: () => {
        navigate({
          to: PathNames.explorerOverview('wallet', owner.data ?? ''),
        });
      },
      disabled: !owner.data,
    });
  }

  if (!isExplorer) {
    items.push({
      id: 'editPrices',
      name: 'Edit Rates',
      action: () => {
        setStrategyToEdit(strategy);
        carbonEvents.strategyEdit.strategyChangeRatesClick({
          ...strategyEventData,
          strategyId: strategy.id,
        });
        navigate({
          to: PathNames.editStrategy,
          search: { type: 'editPrices' },
        });
      },
    });

    // separator
    items.push(0);

    items.push({
      id: 'depositFunds',
      name: 'Deposit Funds',
      action: () => {
        setStrategyToEdit(strategy);
        carbonEvents.strategyEdit.strategyDepositClick({
          ...strategyEventData,
          strategyId: strategy.id,
        });
        navigate({
          to: PathNames.editStrategy,
          search: { type: 'deposit' },
        });
      },
    });

    if (strategy.status !== 'noBudget') {
      items.push({
        id: 'withdrawFunds',
        name: 'Withdraw Funds',
        action: () => {
          setStrategyToEdit(strategy);
          carbonEvents.strategyEdit.strategyWithdrawClick({
            ...strategyEventData,
            strategyId: strategy.id,
          });
          navigate({
            to: PathNames.editStrategy,
            search: { type: 'withdraw' },
          });
        },
      });
    }

    // separator
    items.push(1);

    if (strategy.status === 'active') {
      items.push({
        id: 'pauseStrategy',
        name: 'Pause Strategy',
        action: () => {
          carbonEvents.strategyEdit.strategyPauseClick({
            ...strategyEventData,
            strategyId: strategy.id,
          });
          openModal('confirmStrategy', { strategy, type: 'pause' });
        },
      });
    }

    if (strategy.status === 'paused') {
      items.push({
        id: 'renewStrategy',
        name: 'Renew Strategy',
        action: () => {
          carbonEvents.strategyEdit.strategyRenewClick({
            ...strategyEventData,
            strategyId: strategy.id,
          });
          setStrategyToEdit(strategy);
          navigate({
            to: PathNames.editStrategy,
            search: { type: 'renew' },
          });
        },
      });
    }

    items.push({
      id: 'deleteStrategy',
      name: 'Delete Strategy',
      action: () => {
        carbonEvents.strategyEdit.strategyDeleteClick({
          ...strategyEventData,
          strategyId: strategy.id,
        });
        openModal('confirmStrategy', { strategy, type: 'delete' });
      },
    });
  }

  return (
    <DropdownMenu
      isOpen={manage}
      setIsOpen={setManage}
      button={(onClick) => (
        <div className="rounded-20 bg-black">
          <Button
            className="flex items-center justify-center gap-8"
            fullWidth
            variant={'success-light'}
            onClick={onClick}
          >
            Manage
            <IconChevron className="w-12" />
          </Button>
        </div>
      )}
      className="z-10 w-full !p-10"
    >
      {items.map((item) => {
        if (typeof item === 'number') {
          return <hr key={item} className="border-1  my-10 border-grey5" />;
        }

        const { name, id, action, disabled } = item;

        return (
          <ManageItem
            key={id}
            title={name}
            setManage={setManage}
            action={action}
            id={id}
            isExplorer={isExplorer}
            disabled={disabled}
          />
        );
      })}
    </DropdownMenu>
  );
};

const ManageItem: FC<{
  title: string;
  id: StrategyEditOptionId;
  setManage: (flag: boolean) => void;
  action?: () => void;
  isExplorer?: boolean;
  disabled?: boolean;
}> = ({ title, id, setManage, action, isExplorer, disabled }) => {
  const tooltipText = getTooltipTextByStrategyEditOptionsId(isExplorer)?.[id];
  const { belowBreakpoint } = useBreakpoints();

  const Content = () => {
    return (
      <button
        type="button"
        onClick={() => {
          action && action();
          setManage(false);
        }}
        disabled={disabled}
        className={cn('w-full rounded-6 p-12 text-left', {
          'cursor-not-allowed': disabled,
          'opacity-60': disabled,
          'hover:bg-body': !disabled,
        })}
      >
        {title}
      </button>
    );
  };

  if (tooltipText) {
    return (
      <Tooltip
        disabled={belowBreakpoint('md')}
        element={tooltipText}
        interactive={false}
      >
        <Content />
      </Tooltip>
    );
  }

  return <Content />;
};<|MERGE_RESOLUTION|>--- conflicted
+++ resolved
@@ -1,13 +1,8 @@
 import { FC } from 'react';
 import { useStore } from 'store';
 import { useModal } from 'hooks/useModal';
-<<<<<<< HEAD
 import { Strategy } from 'libs/queries';
-import { PathNames, useNavigate } from 'libs/routing';
-=======
-import { Strategy, StrategyStatus } from 'libs/queries';
 import { PathNames, useMatch, useNavigate } from 'libs/routing';
->>>>>>> 07196e9c
 import { useDuplicateStrategy } from 'components/strategies/create/useDuplicateStrategy';
 import { EditStrategyLocationGenerics } from 'components/strategies/edit/EditStrategyMain';
 import { DropdownMenu } from 'components/common/dropdownMenu';
