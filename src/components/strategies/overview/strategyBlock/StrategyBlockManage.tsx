--- conflicted
+++ resolved
@@ -19,12 +19,8 @@
 import { useGetVoucherOwner } from 'libs/queries/chain/voucher';
 import { cn } from 'utils/helpers';
 import { ExplorerRouteGenerics } from 'components/explorer';
-<<<<<<< HEAD
-=======
-import { buttonStyles } from 'components/common/button/buttonStyles';
 import { explorerEvents } from 'services/events/explorerEvents';
 import { useStrategyCtx } from 'hooks/useStrategies';
->>>>>>> 4b377598
 
 type itemsType = {
   id: StrategyEditOptionId;
@@ -203,9 +199,15 @@
       setIsOpen={setManage}
       className="z-10 w-fit p-10"
       button={(attr) => (
-<<<<<<< HEAD
         <button
           {...attr}
+          onClick={(e) => {
+            attr.onClick(e);
+            if (isExplorer) {
+              const baseEvent = { type, slug, strategies, sort, filter };
+              explorerEvents.manageClick({ ...baseEvent, strategyEvent });
+            }
+          }}
           role="menuitem"
           aria-label="Manage strategy"
           className={`
@@ -216,27 +218,6 @@
         >
           <IconGear className="h-24 w-24" />
         </button>
-=======
-        <div className="rounded-20 bg-black">
-          <button
-            {...attr}
-            onClick={(e) => {
-              attr.onClick(e);
-              if (isExplorer) {
-                const baseEvent = { type, slug, strategies, sort, filter };
-                explorerEvents.manageClick({ ...baseEvent, strategyEvent });
-              }
-            }}
-            className={cn(
-              buttonStyles({ fullWidth: true, variant: 'success-light' }),
-              'flex items-center justify-center gap-8'
-            )}
-          >
-            Manage
-            <IconChevron className="w-12" />
-          </button>
-        </div>
->>>>>>> 4b377598
       )}
     >
       <ul role="menu">
