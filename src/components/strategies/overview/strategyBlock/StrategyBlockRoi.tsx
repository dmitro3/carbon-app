import { FC } from 'react';
import { Tooltip } from 'components/common/tooltip/Tooltip';
import { NewTabLink, externalLinks } from 'libs/routing';
import { ReactComponent as IconLink } from 'assets/icons/link.svg';
import { ReactComponent as IconTooltip } from 'assets/icons/tooltip.svg';
import { cn, formatNumberWithApproximation } from 'utils/helpers';
import { Strategy } from 'libs/queries';

interface Props {
  strategy: Strategy;
}

export const StrategyBlockRoi: FC<Props> = ({ strategy }) => {
  const roi = strategy.roi;
  const roiFormatted = formatNumberWithApproximation(roi, {
    isPercentage: true,
    approximateBelow: 0.01,
  });
  const color = roi.gte(0) ? 'text-success' : 'text-error';

  return (
    <article
      className={cn(
        'rounded-8 border-background-800 flex flex-col border-2 p-16',
        strategy.status === 'active' ? '' : 'opacity-50'
      )}
    >
      <Tooltip element={<TooltipContent />}>
<<<<<<< HEAD
        <h4 className="text-secondary flex items-center gap-4 !text-12">
=======
        <h4 className="text-12 flex items-center gap-4 font-mono text-white/60">
>>>>>>> 58f51e89
          ROI
          <IconTooltip className="size-10" />
        </h4>
      </Tooltip>
      <p className={`text-18 font-weight-500 ${color}`}>{roiFormatted.value}</p>
    </article>
  );
};

const TooltipContent: FC<{}> = () => (
  <>
    <span className="align-middle">
      Total percentage returns of the strategy from its creation as compared to
      HODL.&nbsp;
    </span>
    <NewTabLink to={externalLinks.roiLearnMore} className="text-primary">
      <span className="align-middle">Learn how ROI is calculated.</span>
      <IconLink className="mb-1 inline-block size-14 align-middle" />
    </NewTabLink>
  </>
);<|MERGE_RESOLUTION|>--- conflicted
+++ resolved
@@ -26,11 +26,7 @@
       )}
     >
       <Tooltip element={<TooltipContent />}>
-<<<<<<< HEAD
-        <h4 className="text-secondary flex items-center gap-4 !text-12">
-=======
-        <h4 className="text-12 flex items-center gap-4 font-mono text-white/60">
->>>>>>> 58f51e89
+        <h4 className="text-12 flex items-center gap-4 text-white/60">
           ROI
           <IconTooltip className="size-10" />
         </h4>
