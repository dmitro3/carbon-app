<<<<<<< HEAD
import { StrategyStatus } from 'libs/queries';
import { StrategyEditOptionsId } from './StrategyBlockManage';
=======
import { Order, StrategyStatus } from 'libs/queries';
import { prettifyNumber, sanitizeNumberInput } from 'utils/helpers';
>>>>>>> cc76c946

export const getStatusText = (status: StrategyStatus) => {
  return status === StrategyStatus.Active
    ? 'Active'
    : status === StrategyStatus.NoBudget
    ? 'No Budget · Inactive'
    : status === StrategyStatus.Paused
    ? 'Paused - Inactive'
    : 'Inactive';
};

export const getTooltipTextByStatus = (status: StrategyStatus) => {
  return status === StrategyStatus.Active
    ? 'Your strategy is active and ready'
    : status === StrategyStatus.NoBudget
    ? 'Your strategy has no associated funds. Consider depositing funds to activate it.'
    : status === StrategyStatus.Paused
    ? 'Your strategy is currently paused. Edit the prices to activate it.'
    : 'Your strategy is currently inactive. Consider activating it with funds and rates.';
};

<<<<<<< HEAD
export const getTooltipTextByItemId = (id: StrategyEditOptionsId) => {
  return id === StrategyEditOptionsId.WithdrawFunds
    ? 'Withdraw funds from an existing strategy'
    : id === StrategyEditOptionsId.DuplicateStrategy
    ? 'Create a new strategy with the same details'
    : id === StrategyEditOptionsId.DeleteStrategy
    ? 'Delete the strategy and withdraw all associated funds to your wallet'
    : id === StrategyEditOptionsId.PauseStrategy
    ? ''
    : '';
=======
export const tooltipTextByStrategyEditOptionsId = {
  duplicateStrategy: 'Create a new strategy with the same details',
  deleteStrategy:
    'Delete the strategy and withdraw all associated funds to your wallet',
  pauseStrategy: 'Deactivate the strategy by nulling the prices',
  withdrawFunds: 'Withdraw funds from an existing strategy',
  depositFunds: 'Deposit additional funds into an existing strategy',
  changeRates:
    'Edit the prices of your buy/sell orders within an existing strategy',
  renewStrategy: 'Renew an inactive strategy',
};

type StrategyEditOption = typeof tooltipTextByStrategyEditOptionsId;
export type StrategyEditOptionId = keyof StrategyEditOption;

type getPriceParams = {
  prettified?: boolean;
  limit?: boolean;
  order: Order;
  decimals: number;
};

export const getPrice = ({
  prettified = false,
  limit = false,
  order,
  decimals,
}: getPriceParams) => {
  if (prettified) {
    return `${prettifyNumber(order.startRate, {
      abbreviate: order.startRate.length > 10,
      round: true,
    })} ${
      !limit
        ? ` - ${prettifyNumber(order.endRate, {
            abbreviate: order.endRate.length > 10,
            round: true,
          })}`
        : ''
    }`;
  }
  return `${sanitizeNumberInput(order.startRate, decimals)} ${
    !limit ? ` - ${sanitizeNumberInput(order.endRate, decimals)}` : ''
  }`;
>>>>>>> cc76c946
};<|MERGE_RESOLUTION|>--- conflicted
+++ resolved
@@ -1,10 +1,5 @@
-<<<<<<< HEAD
-import { StrategyStatus } from 'libs/queries';
-import { StrategyEditOptionsId } from './StrategyBlockManage';
-=======
 import { Order, StrategyStatus } from 'libs/queries';
 import { prettifyNumber, sanitizeNumberInput } from 'utils/helpers';
->>>>>>> cc76c946
 
 export const getStatusText = (status: StrategyStatus) => {
   return status === StrategyStatus.Active
@@ -26,18 +21,6 @@
     : 'Your strategy is currently inactive. Consider activating it with funds and rates.';
 };
 
-<<<<<<< HEAD
-export const getTooltipTextByItemId = (id: StrategyEditOptionsId) => {
-  return id === StrategyEditOptionsId.WithdrawFunds
-    ? 'Withdraw funds from an existing strategy'
-    : id === StrategyEditOptionsId.DuplicateStrategy
-    ? 'Create a new strategy with the same details'
-    : id === StrategyEditOptionsId.DeleteStrategy
-    ? 'Delete the strategy and withdraw all associated funds to your wallet'
-    : id === StrategyEditOptionsId.PauseStrategy
-    ? ''
-    : '';
-=======
 export const tooltipTextByStrategyEditOptionsId = {
   duplicateStrategy: 'Create a new strategy with the same details',
   deleteStrategy:
@@ -45,7 +28,7 @@
   pauseStrategy: 'Deactivate the strategy by nulling the prices',
   withdrawFunds: 'Withdraw funds from an existing strategy',
   depositFunds: 'Deposit additional funds into an existing strategy',
-  changeRates:
+  editPrices:
     'Edit the prices of your buy/sell orders within an existing strategy',
   renewStrategy: 'Renew an inactive strategy',
 };
@@ -82,5 +65,4 @@
   return `${sanitizeNumberInput(order.startRate, decimals)} ${
     !limit ? ` - ${sanitizeNumberInput(order.endRate, decimals)}` : ''
   }`;
->>>>>>> cc76c946
 };