--- conflicted
+++ resolved
@@ -1,10 +1,5 @@
-<<<<<<< HEAD
 import { Order, StrategyStatus } from 'libs/queries';
 import { prettifyNumber, sanitizeNumberInput } from 'utils/helpers';
-import { ItemId } from './StrategyBlockManage';
-=======
-import { StrategyStatus } from 'libs/queries';
->>>>>>> 439e8328
 
 export const getStatusText = (status: StrategyStatus) => {
   return status === StrategyStatus.Active
@@ -26,18 +21,20 @@
     : 'Your strategy is currently inactive. Consider activating it with funds and rates.';
 };
 
-<<<<<<< HEAD
-export const getTooltipTextByItemId = (id: ItemId) => {
-  return id === ItemId.WithdrawFunds
-    ? 'Withdraw funds from an existing strategy'
-    : id === ItemId.DuplicateStrategy
-    ? 'Create a new strategy with the same details'
-    : id === ItemId.DeleteStrategy
-    ? 'Delete the strategy and withdraw all associated funds to your wallet'
-    : id === ItemId.PauseStrategy
-    ? ''
-    : '';
+export const tooltipTextByStrategyEditOptionsId = {
+  duplicateStrategy: 'Create a new strategy with the same details',
+  deleteStrategy:
+    'Delete the strategy and withdraw all associated funds to your wallet',
+  pauseStrategy: 'Deactivate the strategy by nulling the prices',
+  withdrawFunds: 'Withdraw funds from an existing strategy',
+  depositFunds: 'Deposit additional funds into an existing strategy',
+  changeRates:
+    'Edit the prices of your buy/sell orders within an existing strategy',
+  renewStrategy: 'Renew an inactive strategy',
 };
+
+type StrategyEditOption = typeof tooltipTextByStrategyEditOptionsId;
+export type StrategyEditOptionId = keyof StrategyEditOption;
 
 type getPriceParams = {
   prettified?: boolean;
@@ -68,20 +65,4 @@
   return `${sanitizeNumberInput(order.startRate, decimals)} ${
     !limit ? ` - ${sanitizeNumberInput(order.endRate, decimals)}` : ''
   }`;
-};
-=======
-export const tooltipTextByStrategyEditOptionsId = {
-  duplicateStrategy: 'Create a new strategy with the same details',
-  deleteStrategy:
-    'Delete the strategy and withdraw all associated funds to your wallet',
-  pauseStrategy: 'Deactivate the strategy by nulling the prices',
-  withdrawFunds: 'Withdraw funds from an existing strategy',
-  depositFunds: 'Deposit additional funds into an existing strategy',
-  changeRates:
-    'Edit the prices of your buy/sell orders within an existing strategy',
-  renewStrategy: 'Renew an inactive strategy',
-};
-
-type StrategyEditOption = typeof tooltipTextByStrategyEditOptionsId;
-export type StrategyEditOptionId = keyof StrategyEditOption;
->>>>>>> 439e8328
+};