import { Button } from 'components/common/button';
import { SearchInput } from 'components/common/searchInput';
import { FC } from 'react';
import { Link, PathNames } from 'libs/routing';
import {
  StrategySort,
  StrategyFilter,
  StrategyFilterSort,
} from 'components/strategies/overview/StrategyFilterSort';
import { carbonEvents } from 'services/events';

export const StrategyPageTitleWidget: FC<{
  search: string;
  setSearch: (value: string) => void;
  showFilter: boolean;
  sort: StrategySort;
  filter: StrategyFilter;
  setSort: (sort: StrategySort) => void;
  setFilter: (sort: StrategyFilter) => void;
}> = ({ search, setSearch, showFilter, sort, filter, setSort, setFilter }) => {
  return (
    <div className="grid grid-cols-2 gap-10 md:flex md:items-center md:gap-20">
      {showFilter && (
        <>
          <div className={'order-last col-span-2 md:order-first'}>
            <SearchInput
              value={search}
              setValue={setSearch}
              className="h-40 w-full"
            />
          </div>
          <StrategyFilterSort
            sort={sort}
            filter={filter}
            setSort={setSort}
            setFilter={setFilter}
          />
        </>
      )}
      <Link to={PathNames.createStrategy}>
<<<<<<< HEAD
        <Button
          variant="white"
          onClick={() =>
            carbonEvents.strategy.newStrategyCreateClick(undefined)
          }
        >
          Create Strategy
        </Button>
=======
        <Button variant="success">Create Strategy</Button>
>>>>>>> c56e83d3
      </Link>
    </div>
  );
};<|MERGE_RESOLUTION|>--- conflicted
+++ resolved
@@ -38,18 +38,14 @@
         </>
       )}
       <Link to={PathNames.createStrategy}>
-<<<<<<< HEAD
         <Button
-          variant="white"
+          variant="success"
           onClick={() =>
             carbonEvents.strategy.newStrategyCreateClick(undefined)
           }
         >
           Create Strategy
         </Button>
-=======
-        <Button variant="success">Create Strategy</Button>
->>>>>>> c56e83d3
       </Link>
     </div>
   );
