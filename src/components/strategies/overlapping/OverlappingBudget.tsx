--- conflicted
+++ resolved
@@ -1,13 +1,8 @@
 import { FC } from 'react';
 import { Token } from 'libs/tokens';
 import { useGetTokenBalance } from 'libs/queries';
-<<<<<<< HEAD
-import { BudgetInput, BudgetAction } from '../common/BudgetInput';
+import { InputBudget, BudgetAction } from '../common/InputBudget';
 import { useWagmi } from 'libs/wagmi';
-=======
-import { InputBudget, BudgetAction } from '../common/InputBudget';
-import { useWeb3 } from 'libs/web3';
->>>>>>> fa9615a0
 
 interface Props {
   base: Token;
@@ -49,13 +44,7 @@
     error,
     warning,
   } = props;
-<<<<<<< HEAD
   const { user } = useWagmi();
-  const baseBalance = useGetTokenBalance(base).data;
-  const quoteBalance = useGetTokenBalance(quote).data;
-=======
-  const { user } = useWeb3();
->>>>>>> fa9615a0
 
   const token = anchor === 'buy' ? quote : base;
   const balance = useGetTokenBalance(token);
