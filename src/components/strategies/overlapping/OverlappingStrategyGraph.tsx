import {
  FC,
  MouseEvent as ReactMouseEvent,
  WheelEvent,
  useEffect,
  useRef,
  useState,
} from 'react';
import { cn, prettifySignedNumber, formatNumber } from 'utils/helpers';
import { MarketPricePercentage } from 'components/strategies/marketPriceIndication';
import { ReactComponent as IconCoinGecko } from 'assets/icons/coin-gecko.svg';
import { getSignedMarketPricePercentage } from 'components/strategies/marketPriceIndication/utils';
import { SafeDecimal } from 'libs/safedecimal';
import { Token } from 'libs/tokens';
import { getMaxBuyMin, getMinSellMax } from './utils';
import { OrderCreate } from '../create/useOrder';
import { calculateOverlappingPrices } from '@bancor/carbon-sdk/strategy-management';
import styles from './OverlappingStrategyGraph.module.css';

type Props = EnableProps | DisableProps;

interface EnableProps {
  marketPrice: number;
  marketPricePercentage: MarketPricePercentage;
  base?: Token;
  quote?: Token;
  order0: OrderCreate;
  order1: OrderCreate;
  spread: number;
  setMin: (value: string) => void;
  setMax: (value: string) => void;
  disabled?: false;
}

interface DisableProps {
  marketPrice: number;
  marketPricePercentage: MarketPricePercentage;
  base?: Token;
  quote?: Token;
  order0: OrderCreate;
  order1: OrderCreate;
  spread: number;
  disabled: true;
}

const clamp = (min: number, value: number, max: number) =>
  Math.min(max, Math.max(value, min));

interface BoundariesParams {
  min: number;
  max: number;
  marketPrice: number;
  zoom: number;
}
const getBoundaries = (params: BoundariesParams) => {
  const min = new SafeDecimal(params.min || '0');
  const max = new SafeDecimal(params.max || '0');
  const marketPrice = new SafeDecimal(params.marketPrice);
  const minMean = marketPrice.lt(min) ? marketPrice : min;
  const maxMean = marketPrice.gt(max) ? marketPrice : max;
  const mean = minMean.plus(maxMean).div(2);
  const padding = maxMean.minus(minMean).times(params.zoom);
  return {
    left: minMean.minus(padding),
    right: maxMean.plus(padding),
    minMean,
    maxMean,
    mean,
  };
};

interface PointConfig {
  bottom: number;
  middle: number;
  top: number;
  min: number;
  max: number;
  buyMax: number;
  sellMin: number;
  marginalBuy: number;
  marginalSell: number;
}

const getBuyPoint = (config: PointConfig) => {
  const { top, middle, bottom, min, sellMin, buyMax, marginalBuy } = config;
  const maxTop = Math.min(sellMin, marginalBuy);
  const maxBottom = Math.min(buyMax, marginalBuy);
  return [
    [min, top].join(','),
    [maxTop, top].join(','),
    [maxTop, middle].join(','),
    [maxBottom, middle].join(','),
    [maxBottom, bottom].join(','),
    [min, bottom].join(','),
  ].join(' ');
};

const getMarginalBuyPoint = (config: PointConfig) => {
  const { middle, top, bottom, buyMax, sellMin, marginalBuy } = config;
  if (sellMin >= marginalBuy) {
    return [
      [marginalBuy, top].join(','),
      [sellMin, top].join(','),
      [sellMin, middle].join(','),
      [buyMax, middle].join(','),
      [buyMax, bottom].join(','),
      [marginalBuy, bottom].join(','),
    ].join(' ');
  } else {
    return [
      [marginalBuy, middle].join(','),
      [buyMax, middle].join(','),
      [buyMax, bottom].join(','),
      [marginalBuy, bottom].join(','),
    ].join(' ');
  }
};

const getSellPoint = (config: PointConfig) => {
  const { top, middle, bottom, max, buyMax, marginalSell, sellMin } = config;
  const minTop = Math.max(sellMin, marginalSell);
  const minBottom = Math.max(buyMax, marginalSell);
  return [
    [minTop, top].join(','),
    [max, top].join(','),
    [max, bottom].join(','),
    [minBottom, bottom].join(','),
    [minBottom, middle].join(','),
    [minTop, middle].join(','),
  ].join(' ');
};

const getMarginalSellPoint = (config: PointConfig) => {
  const { top, middle, bottom, buyMax, sellMin, marginalSell } = config;
  if (marginalSell >= buyMax) {
    return [
      [sellMin, top].join(','),
      [marginalSell, top].join(','),
      [marginalSell, bottom].join(','),
      [buyMax, bottom].join(','),
      [buyMax, middle].join(','),
      [sellMin, middle].join(','),
    ].join(' ');
  } else {
    return [
      [sellMin, top].join(','),
      [marginalSell, top].join(','),
      [marginalSell, middle].join(','),
      [sellMin, middle].join(','),
    ].join(' ');
  }
};

// Make sure the distance is always large enough to avoid blurry behavior
const getXFactor = (min: number, max: number, marketPrice: number) => {
  const lowest = Math.min(min, max, marketPrice);
  const highest = Math.max(min, max, marketPrice);
  const delta = highest - lowest || 1;
  return 1 / delta;
};

export const OverlappingStrategyGraph: FC<Props> = (props) => {
  const svg = useRef<SVGSVGElement>(null);
  const [zoom, setZoom] = useState(0.4);
  const [dragging, setDragging] = useState('');
  const { quote, order0, order1, spread } = props;
  const baseMin = Number(formatNumber(order0.min));
  const baseMax = Number(formatNumber(order1.max));
  const xFactor = getXFactor(baseMin, baseMax, props.marketPrice);

  const marketPrice = props.marketPrice * xFactor;

  const { left, right, mean, minMean, maxMean } = getBoundaries({
    min: baseMin * xFactor,
    max: baseMax * xFactor,
    marketPrice,
    zoom,
  });
  const disabled = !!props.disabled;

  const baseWidth = right.minus(left);
  const width = baseWidth.toNumber();
  const ratio = width / 400;
  const height = 265 * ratio;
  const fontSize = 11 * ratio;

  const bottom = height - 28 * ratio;
  const middle = bottom - 62 * ratio;
  const top = middle - 62 * ratio;

  ////////////////
  // Price line //
  ////////////////
  const priceStep = right.minus(left).div(40);
  const priceStepHeight = bottom - 10 * ratio;
  const steps = new Array(40)
    .fill(null)
    .map((_, i) => left.plus(priceStep.times(i)).toString());
  const stepPoints = Array.from(new Set(steps));

  const priceDistance = maxMean.eq(minMean)
    ? new SafeDecimal(1)
    : maxMean.minus(minMean).div(2);

  const prices = [
    mean.minus(priceDistance.times(2)),
    mean.minus(priceDistance),
    mean,
    mean.plus(priceDistance),
    mean.plus(priceDistance.times(2)),
  ];

  const priceIndicator = {
    y: bottom + 10 * ratio,
    fontSize: fontSize,
    dominantBaseline: 'hanging',
    textAnchor: 'middle',
    fill: 'white',
    fillOpacity: 0.6,
  };

  //////////////////
  // Market price //
  //////////////////
  const marketPriceText = prettifySignedNumber(marketPrice / xFactor);
  const marketValue = `${marketPriceText} ${quote?.symbol}`;
  const fontRatio = fontSize / 2;
  const padding = 4 * ratio;
  const rectWidth = marketValue.length * fontRatio + 5 * padding;
  const rectHeight = fontSize + 3 * padding;
  const rectLeft = marketPrice - rectWidth / 2;
  const rectTop = bottom - (172 + 16) * ratio;
  const marketIndicator = {
    line: {
      x1: marketPrice,
      x2: marketPrice,
      y1: bottom,
      y2: bottom - 172 * ratio,
    },
    rect: {
      x: rectLeft,
      y: rectTop,
      width: rectWidth,
      height: rectHeight,
      rx: 4 * ratio,
    },
    text: {
      x: marketPrice,
      y: rectTop + rectHeight / 2,
      fontSize,
      textAnchor: 'middle',
      dominantBaseline: 'middle',
    },
  };

  //////////////
  // Polygons //
  //////////////

  /** Config returned if Graph is disabled */
  const getStaticConfig = () => {
    return {
      top,
      middle,
      bottom,
      min: baseMin * xFactor,
      max: baseMax * xFactor,
      buyMax: Number(order0.max) * xFactor,
      sellMin: Number(order1.min) * xFactor,
      marginalBuy: Number(order0.marginalPrice) * xFactor,
      marginalSell: Number(order1.marginalPrice) * xFactor,
    };
  };

  /** Config returned if Graph is dynamic */
  const getPointConfig = ({ min, max }: { min: number; max: number }) => {
    const params = calculateOverlappingPrices(
      min.toString(),
      max.toString(),
      marketPrice.toString(),
      spread.toString()
    );
    return {
      top,
      middle,
      bottom,
      min: Number(params.buyPriceLow),
      buyMax: Number(params.buyPriceHigh),
      marginalBuy: Number(params.buyPriceMarginal),
      sellMin: Number(params.sellPriceLow),
      max: Number(params.sellPriceHigh),
      marginalSell: Number(params.sellPriceMarginal),
    };
  };
  const getConfig = () => {
    if (disabled) return getStaticConfig();
    return getPointConfig({
      min: baseMin * xFactor,
      max: baseMax * xFactor,
    });
  };

  const config = getConfig();
  const { min, max, sellMin, buyMax } = config;
  const marketPercent = props.marketPricePercentage;
  const minValue = prettifySignedNumber(min / xFactor);
  const minPercent = getSignedMarketPricePercentage(marketPercent.min);
  const maxValue = prettifySignedNumber(max / xFactor);
  const maxPercent = getSignedMarketPricePercentage(marketPercent.max);

  const buyPoints = getBuyPoint(config);
  const marginalBuyPoints = getMarginalBuyPoint(config);
  const sellPoints = getSellPoint(config);
  const marginalSellPoints = getMarginalSellPoint(config);

  /////////////
  // TOOLTIP //
  /////////////
  const buyTooltipTextLength = Math.max(minValue.length, minPercent.length + 1);
  const buyTooltipWidth = buyTooltipTextLength * fontRatio + 4 * padding;
  const baseBuyTooltipX = min - buyTooltipWidth / 2;

  const sellTooltipTextLength = Math.max(
    maxValue.length,
    maxPercent.length + 1
  );
  const sellTooltipWidth = sellTooltipTextLength * fontRatio + 4 * padding;
  const baseSellTooltipX = max - sellTooltipWidth / 2;

  const buyTooltipX = Math.min(
    baseBuyTooltipX,
    baseSellTooltipX - sellTooltipWidth
  );
  const buyTooltip = {
    rect: {
      x: buyTooltipX,
      y: top - 3 * fontSize - 4 * padding,
      width: buyTooltipWidth,
      height: 2 * fontSize + 4 * padding,
      fill: '#212123',
      rx: 4 * ratio,
    },
    text: {
      x: buyTooltipX + buyTooltipWidth / 2,
      fontSize: fontSize,
      fill: 'white',
      textAnchor: 'middle',
    },
  };

  const sellTooltip = {
    rect: {
      x: baseSellTooltipX,
      y: top - 3 * fontSize - 4 * padding,
      width: sellTooltipWidth,
      height: 2 * fontSize + 4 * padding,
      fill: '#212123',
      rx: 4 * ratio,
    },
    text: {
      x: max,
      fontSize: fontSize,
      fill: 'white',
      textAnchor: 'middle',
    },
  };

  ///////////////
  // Draggable //
  ///////////////

  let draggedHandler: 'buy' | 'sell' | undefined;
  let initialPosition = 0;
  const distance = max - min;

  const getDelta = (e: MouseEvent) => {
    return (e.clientX - initialPosition) * ratio;
  };

  const translateHandler = (mode: 'buy' | 'sell', x: number) => {
    const g = document.getElementById(`${mode}-handler`);
    if (!g) return;
    if (x) {
      g.dataset.delta = x.toString();
      g.style.setProperty('transform', `translateX(${x}px)`);
    } else {
      g.dataset.delta = '';
      g.style.removeProperty('transform');
    }
  };

  const getHandlerDelta = (mode: 'buy' | 'sell') => {
    return document.getElementById(`${mode}-handler`)?.dataset.delta ?? '0';
  };

  const getDraggedMin = () => {
    const delta = Number(getHandlerDelta('buy'));
    if (!delta) return;
    return new SafeDecimal(min).add(delta).div(xFactor).toString();
  };
  const getDraggedMax = () => {
    const delta = Number(getHandlerDelta('sell'));
    if (!delta) return;
    return new SafeDecimal(max).add(delta).div(xFactor).toString();
  };

  const updatePoints = {
    'buy-polygon': getBuyPoint,
    'marginal-buy-polygon': getMarginalBuyPoint,
    'sell-polygon': getSellPoint,
    'marginal-sell-polygon': getMarginalSellPoint,
  };

  const minSellMax = getMinSellMax(baseMin * xFactor, spread);
  const maxBuyMin = getMaxBuyMin(baseMax * xFactor, spread);

  // Get new min & max based on current handler
  const updatedMinMax = (e: MouseEvent) => {
    const delta = getDelta(e);
    const lowest = Math.max(0, left.toNumber());
    if (draggedHandler === 'buy') {
      return {
        newMin: clamp(lowest, min + delta, maxBuyMin),
        newMax: clamp(max, max + delta - distance, right.toNumber()),
      };
    } else {
      return {
        newMin: clamp(lowest, min + delta + distance, min),
        newMax: clamp(minSellMax, max + delta, right.toNumber()),
      };
    }
  };

  const dragStart = (e: ReactMouseEvent, mode: 'buy' | 'sell') => {
    if (disabled) return;
    initialPosition = e.clientX;
    draggedHandler = mode;
    setDragging(styles.drag);
    document.addEventListener('mousemove', drag);
    document.addEventListener('mouseup', dragEnd);
  };

  const drag = (e: MouseEvent) => {
    e.preventDefault();
    if (!draggedHandler) return;
    const { newMin, newMax } = updatedMinMax(e);

    // Update points
    const config = getPointConfig({ min: newMin, max: newMax });

    // Translate handlers
    translateHandler('buy', newMin - min);
    translateHandler('sell', newMax - max);

    for (const [id, update] of Object.entries(updatePoints)) {
      document.getElementById(id)?.setAttribute('points', update(config));
    }

    // Update lines
    const buyMaxLine = document.getElementById('buy-max-line');
    buyMaxLine?.setAttribute('x1', config.buyMax.toString());
    buyMaxLine?.setAttribute('x2', config.buyMax.toString());
    const sellMinLine = document.getElementById('sell-min-line');
    sellMinLine?.setAttribute('x1', config.sellMin.toString());
    sellMinLine?.setAttribute('x2', config.sellMin.toString());

    // Update tooltip
    const priceSelector = `#${draggedHandler}-handler .tooltip-price`;
    const tooltipPrice = document.querySelector(priceSelector);
    const priceValue = draggedHandler === 'buy' ? newMin : newMax;
    if (tooltipPrice)
      tooltipPrice.textContent = prettifySignedNumber(priceValue / xFactor);
    const percentSelector = `#${draggedHandler}-handler .tooltip-percent`;
    const tooltipPercent = document.querySelector(percentSelector);
    const percentValue = getSignedMarketPricePercentage(
      new SafeDecimal((100 * (priceValue - marketPrice)) / marketPrice)
    );
    if (tooltipPercent) tooltipPercent.textContent = `${percentValue}%`;
  };

  const dragEnd = () => {
    if (draggedHandler) {
      setDragging('');
      const newMin = getDraggedMin();
      const newMax = getDraggedMax();
      if (newMin) (props as EnableProps).setMin(newMin);
      if (newMax) (props as EnableProps).setMax(newMax);
      translateHandler('buy', 0);
      translateHandler('sell', 0);
      initialPosition = 0;
      draggedHandler = undefined;
    }
    document.removeEventListener('mousemove', drag);
    document.removeEventListener('mouseup', dragEnd);
  };

  //////////////
  // Zoomable //
  //////////////

  const onWheel = (e: WheelEvent) => {
    if (!e.deltaY) return;
    const delta = e.deltaY / (10 * Math.abs(e.deltaY));
    const value = clamp(0.2, zoom + delta, 0.8);
    setZoom(value);
  };
  // onWheel doesn't support preventDefault as it's a passive event.
  // We need to add active listener on prevent Default
  // But we still need to set the update zoom with react's onWheel event for some reason
  useEffect(() => {
    const ref = svg.current;
    const handler = (e: Event) => e.preventDefault();
    ref?.addEventListener('wheel', handler, { passive: false });
    return () => ref?.removeEventListener('wheel', handler);
    // eslint-disable-next-line react-hooks/exhaustive-deps
  }, []);

  return (
    <figure className="relative">
<<<<<<< HEAD
      <figcaption className="absolute inset-x-0 top-0 flex items-center justify-center gap-4 p-16 text-10 text-white/60">
=======
      <figcaption className="text-10 absolute inset-x-0 top-0 flex items-center justify-center gap-4 p-16 font-mono text-white/60">
>>>>>>> 58f51e89
        <span>Market price provided by CoinGecko</span>
        <IconCoinGecko className="size-8" />
        <span role="separator">·</span>
        <span>Spread {spread || 0}%</span>
      </figcaption>
      <svg
        ref={svg}
        aria-label="Price range"
        aria-description="Interactive graph to select the price range"
        className={cn(
          styles.graph,
          dragging,
          'aspect-[400/265] w-full rounded bg-black'
        )}
        viewBox={`${left} 0 ${width} ${height}`}
        onWheel={onWheel}
      >
        {/* Pattern */}
        <defs>
          <symbol
            id="carbonLogo"
            width={8 * ratio}
            height={8 * ratio}
            viewBox="0 0 672 886"
            fill="dark"
            xmlns="http://www.w3.org/2000/svg"
          >
            <path
              fillRule="evenodd"
              clipRule="evenodd"
              d="M236.253 0.40625H543.432L590.851 151.443L516.258 259.817L671.892 562.311L597.058 641.054L667.572 865.583H3.43463L31.0508 642.298L0.482422 563.705L34.4791 195.043H66.9848L73.1824 56.3078L236.253 0.40625ZM86.5195 195.043H130.749L109.676 572.069H24.6749L51.0225 639.81L25.5123 846.068H329.049L339.284 534.202L265.803 380.763L236.207 259.029H361.697L442.063 641.054H597.058L671.892 562.311H526.547L404.627 204.8H488.529L516.258 259.817L590.851 151.443H273.103L240.312 19.9215L92.085 70.458L86.5195 195.043Z"
              opacity="0.4"
            />
          </symbol>
          <pattern
            id="base-pattern"
            width={15 * ratio}
            height={25 * ratio}
            patternUnits="userSpaceOnUse"
          />
          <pattern href="#base-pattern" id="buy-pattern">
            <use href="#carbonLogo" x="0" y={4 * ratio} fill="var(--buy)" />
            <use
              href="#carbonLogo"
              x={8 * ratio}
              y={16 * ratio}
              fill="var(--buy)"
            />
            <rect
              x="0"
              y="0"
              width={15 * ratio}
              height={25 * ratio}
              fill="var(--buy)"
              fillOpacity="0.05"
            />
          </pattern>
          <pattern href="#base-pattern" id="sell-pattern">
            <use href="#carbonLogo" x="0" y={4 * ratio} fill="var(--sell)" />
            <use
              href="#carbonLogo"
              x={8 * ratio}
              y={16 * ratio}
              fill="var(--sell)"
            />
            <rect
              x="0"
              y="0"
              width={15 * ratio}
              height={25 * ratio}
              fill="var(--sell)"
              fillOpacity="0.05"
            />
          </pattern>
        </defs>

        <g className={styles.content}>
          {/* Buy */}
          <g>
            <polygon
              id="buy-polygon"
              points={buyPoints}
              fill="var(--buy)"
              fillOpacity="0.35"
            />
            <polygon
              id="marginal-buy-polygon"
              points={marginalBuyPoints}
              fill="url(#buy-pattern)"
            />
            <line
              id="buy-max-line"
              x1={buyMax}
              x2={buyMax}
              y1={bottom}
              y2={middle}
              stroke="var(--buy)"
              strokeWidth={2 * ratio}
            />
          </g>

          {/* Sell */}
          <g>
            <line
              id="sell-min-line"
              x1={sellMin}
              x2={sellMin}
              y1={middle}
              y2={top}
              stroke="var(--sell)"
              strokeWidth={2 * ratio}
            />
            <polygon
              id="sell-polygon"
              points={sellPoints}
              fill="var(--sell)"
              fillOpacity="0.35"
            />
            <polygon
              id="marginal-sell-polygon"
              points={marginalSellPoints}
              fill="url(#sell-pattern)"
            />
          </g>
          {/* Price line */}
          <g>
            <line
              x1={left.toString()}
              x2={right.toString()}
              y1={bottom}
              y2={bottom}
              stroke="#212123"
              strokeWidth={ratio}
            />
            {stepPoints.map((step) => (
              <line
                key={step}
                x1={step}
                x2={step}
                y1={bottom}
                y2={priceStepHeight}
                stroke="#212123"
                strokeWidth={ratio}
              />
            ))}
            {prices.map((price) => (
              <text
                key={price.toString()}
                x={price.toString()}
                {...priceIndicator}
              >
                {prettifySignedNumber(price.div(xFactor), { abbreviate: true })}
              </text>
            ))}
          </g>
          {/* Market Price */}
          <g>
            <line
              {...marketIndicator.line}
              stroke="#404040"
              strokeWidth={ratio}
            />
            <rect {...marketIndicator.rect} fill="#404040" />
            <text {...marketIndicator.text} fill="white">
              {marketValue}
            </text>
          </g>

          {/* Handlers: must be at the end to always be above the graph */}
          <g
            id="buy-handler"
            className={cn(styles.handler, disabled ? '' : 'cursor-ew-resize')}
            onMouseDown={(e) => dragStart(e, 'buy')}
          >
            <g className={styles.handlerTooltip}>
              <rect {...buyTooltip.rect} />
              <text
                className="tooltip-price"
                y={top - 2 * fontSize - 3 * padding}
                {...buyTooltip.text}
              >
                {minValue}
              </text>
              <text
                className="tooltip-percent"
                y={top - 1 * fontSize - 2 * padding}
                fillOpacity="0.4"
                {...buyTooltip.text}
              >
                {minPercent}%
              </text>
            </g>
            {!disabled && (
              <rect
                x={min - 11 * ratio}
                y={top - 1 * ratio}
                width={12 * ratio}
                height={24 * ratio}
                fill="var(--buy)"
                rx={4 * ratio}
              />
            )}
            <line
              x1={min - 7 * ratio}
              x2={min - 7 * ratio}
              y1={top + 19 * ratio}
              y2={top + 4 * ratio}
              stroke="black"
              strokeOpacity="0.5"
              strokeWidth={ratio}
            />
            <line
              x1={min - 3 * ratio}
              x2={min - 3 * ratio}
              y1={top + 19 * ratio}
              y2={top + 4 * ratio}
              stroke="black"
              strokeOpacity="0.5"
              strokeWidth={ratio}
            />
            <line
              x1={min}
              x2={min}
              y1={bottom}
              y2={top}
              stroke="var(--buy)"
              strokeWidth={2 * ratio}
            />
          </g>
          <g
            id="sell-handler"
            className={cn(styles.handler, disabled ? '' : 'cursor-ew-resize')}
            onMouseDown={(e) => dragStart(e, 'sell')}
          >
            <g className={styles.handlerTooltip}>
              <rect {...sellTooltip.rect} />
              <text
                className="tooltip-price"
                y={top - 2 * fontSize - 3 * padding}
                {...sellTooltip.text}
              >
                {maxValue}
              </text>
              <text
                className="tooltip-percent"
                y={top - 1 * fontSize - 2 * padding}
                fillOpacity="0.4"
                {...sellTooltip.text}
              >
                {maxPercent}%
              </text>
            </g>
            {!disabled && (
              <rect
                x={max - 1 * ratio}
                y={top - 1 * ratio}
                width={12 * ratio}
                height={24 * ratio}
                fill="var(--sell)"
                rx={4 * ratio}
              />
            )}
            <line
              x1={max + 7 * ratio}
              x2={max + 7 * ratio}
              y1={top + 19 * ratio}
              y2={top + 4 * ratio}
              stroke="black"
              strokeOpacity="0.5"
              strokeWidth={ratio}
            />
            <line
              x1={max + 3 * ratio}
              x2={max + 3 * ratio}
              y1={top + 19 * ratio}
              y2={top + 4 * ratio}
              stroke="black"
              strokeOpacity="0.5"
              strokeWidth={ratio}
            />
            <line
              x1={max}
              x2={max}
              y1={bottom}
              y2={top}
              stroke="var(--sell)"
              strokeWidth={2 * ratio}
            />
          </g>
        </g>
      </svg>
    </figure>
  );
};<|MERGE_RESOLUTION|>--- conflicted
+++ resolved
@@ -517,11 +517,7 @@
 
   return (
     <figure className="relative">
-<<<<<<< HEAD
-      <figcaption className="absolute inset-x-0 top-0 flex items-center justify-center gap-4 p-16 text-10 text-white/60">
-=======
-      <figcaption className="text-10 absolute inset-x-0 top-0 flex items-center justify-center gap-4 p-16 font-mono text-white/60">
->>>>>>> 58f51e89
+      <figcaption className="text-10 absolute inset-x-0 top-0 flex items-center justify-center gap-4 p-16 text-white/60">
         <span>Market price provided by CoinGecko</span>
         <IconCoinGecko className="size-8" />
         <span role="separator">·</span>
