import {
  FC,
  MouseEvent as ReactMouseEvent,
  WheelEvent,
  useEffect,
  useRef,
  useState,
} from 'react';
import { cn, prettifySignedNumber, formatNumber } from 'utils/helpers';
import { ReactComponent as IconCoinGecko } from 'assets/icons/coin-gecko.svg';
import { getSignedMarketPricePercentage } from 'components/strategies/marketPriceIndication/utils';
import { SafeDecimal } from 'libs/safedecimal';
import { Token } from 'libs/tokens';
import { getMaxBuyMin, getMinSellMax } from './utils';
import { OrderCreate } from '../create/useOrder';
import { calculateOverlappingPrices } from '@bancor/carbon-sdk/strategy-management';
import styles from './OverlappingStrategyGraph.module.css';
import { marketPricePercent } from '../marketPriceIndication/useMarketIndication';
import { useMarketPrice } from 'hooks/useMarketPrice';

type Props = EnableProps | DisableProps;

interface EnableProps {
<<<<<<< HEAD
  externalPrice?: number;
  marketPrice: number;
  marketPricePercentage: MarketPricePercentage;
=======
  marketPrice?: string;
>>>>>>> 1d9dc543
  base?: Token;
  quote?: Token;
  order0: OrderCreate;
  order1: OrderCreate;
  spread: number;
  setMin: (value: string) => void;
  setMax: (value: string) => void;
  disabled?: false;
}

interface DisableProps {
  marketPrice?: number;
  base?: Token;
  quote?: Token;
  order0: OrderCreate;
  order1: OrderCreate;
  spread: number;
  disabled: true;
}

const clamp = (min: number, value: number, max: number) =>
  Math.min(max, Math.max(value, min));

interface BoundariesParams {
  min: number;
  max: number;
  marketPrice: number;
  zoom: number;
}
const getBoundaries = (params: BoundariesParams) => {
  const min = new SafeDecimal(params.min || '0');
  const max = new SafeDecimal(params.max || '0');
  const marketPrice = new SafeDecimal(params.marketPrice);
  const minMean = marketPrice.lt(min) ? marketPrice : min;
  const maxMean = marketPrice.gt(max) ? marketPrice : max;
  const mean = minMean.plus(maxMean).div(2);
  const padding = maxMean.minus(minMean).times(params.zoom);
  return {
    left: minMean.minus(padding),
    right: maxMean.plus(padding),
    minMean,
    maxMean,
    mean,
  };
};

interface PointConfig {
  bottom: number;
  middle: number;
  top: number;
  min: number;
  max: number;
  buyMax: number;
  sellMin: number;
  marginalBuy: number;
  marginalSell: number;
}

const getBuyPoint = (config: PointConfig) => {
  const { top, middle, bottom, min, sellMin, buyMax, marginalBuy } = config;
  const maxTop = Math.min(sellMin, marginalBuy);
  const maxBottom = Math.min(buyMax, marginalBuy);
  return [
    [min, top].join(','),
    [maxTop, top].join(','),
    [maxTop, middle].join(','),
    [maxBottom, middle].join(','),
    [maxBottom, bottom].join(','),
    [min, bottom].join(','),
  ].join(' ');
};

const getMarginalBuyPoint = (config: PointConfig) => {
  const { middle, top, bottom, buyMax, sellMin, marginalBuy } = config;
  if (sellMin >= marginalBuy) {
    return [
      [marginalBuy, top].join(','),
      [sellMin, top].join(','),
      [sellMin, middle].join(','),
      [buyMax, middle].join(','),
      [buyMax, bottom].join(','),
      [marginalBuy, bottom].join(','),
    ].join(' ');
  } else {
    return [
      [marginalBuy, middle].join(','),
      [buyMax, middle].join(','),
      [buyMax, bottom].join(','),
      [marginalBuy, bottom].join(','),
    ].join(' ');
  }
};

const getSellPoint = (config: PointConfig) => {
  const { top, middle, bottom, max, buyMax, marginalSell, sellMin } = config;
  const minTop = Math.max(sellMin, marginalSell);
  const minBottom = Math.max(buyMax, marginalSell);
  return [
    [minTop, top].join(','),
    [max, top].join(','),
    [max, bottom].join(','),
    [minBottom, bottom].join(','),
    [minBottom, middle].join(','),
    [minTop, middle].join(','),
  ].join(' ');
};

const getMarginalSellPoint = (config: PointConfig) => {
  const { top, middle, bottom, buyMax, sellMin, marginalSell } = config;
  if (marginalSell >= buyMax) {
    return [
      [sellMin, top].join(','),
      [marginalSell, top].join(','),
      [marginalSell, bottom].join(','),
      [buyMax, bottom].join(','),
      [buyMax, middle].join(','),
      [sellMin, middle].join(','),
    ].join(' ');
  } else {
    return [
      [sellMin, top].join(','),
      [marginalSell, top].join(','),
      [marginalSell, middle].join(','),
      [sellMin, middle].join(','),
    ].join(' ');
  }
};

// Make sure the distance is always large enough to avoid blurry behavior
const getXFactor = (min: number, max: number, marketPrice: number) => {
  const lowest = Math.min(min, max, marketPrice);
  const highest = Math.max(min, max, marketPrice);
  const delta = highest - lowest || 1;
  return 1 / delta;
};

export const OverlappingStrategyGraph: FC<Props> = (props) => {
  const svg = useRef<SVGSVGElement>(null);
  const [zoom, setZoom] = useState(0.4);
  const [dragging, setDragging] = useState('');
  const { base, quote, order0, order1, spread } = props;
  const baseMin = Number(formatNumber(order0.min));
  const baseMax = Number(formatNumber(order1.max));
<<<<<<< HEAD
  const xFactor = getXFactor(baseMin, baseMax, props.marketPrice);

  const marketPrice = props.marketPrice * xFactor;
=======
  const disabled = !!props.disabled;

  const externalPrice = useMarketPrice({ base, quote });
  const userMarketPrice = disabled
    ? externalPrice || props?.marketPrice
    : props?.marketPrice || externalPrice;

  if (!userMarketPrice) throw Error('Market price is undefined');
  const baseMarketPrice = Number(userMarketPrice);

  const isUserPriceSource =
    !disabled && !!props.marketPrice && externalPrice !== +props.marketPrice;

  const isCoingeckoPriceSource = !!externalPrice;

  const xFactor = getXFactor(baseMin, baseMax, baseMarketPrice);

  const marketPrice = baseMarketPrice * xFactor;
>>>>>>> 1d9dc543

  const { left, right, mean, minMean, maxMean } = getBoundaries({
    min: baseMin * xFactor,
    max: baseMax * xFactor,
    marketPrice,
    zoom,
  });

  const baseWidth = right.minus(left);
  const width = baseWidth.toNumber();
  const ratio = width / 400;
  const height = 265 * ratio;
  const fontSize = 11 * ratio;

  const bottom = height - 28 * ratio;
  const middle = bottom - 62 * ratio;
  const top = middle - 62 * ratio;

  ////////////////
  // Price line //
  ////////////////
  const priceStep = right.minus(left).div(40);
  const priceStepHeight = bottom - 10 * ratio;
  const steps = new Array(40)
    .fill(null)
    .map((_, i) => left.plus(priceStep.times(i)).toString());
  const stepPoints = Array.from(new Set(steps));

  const priceDistance = maxMean.eq(minMean)
    ? new SafeDecimal(1)
    : maxMean.minus(minMean).div(2);

  const prices = [
    mean.minus(priceDistance.times(2)),
    mean.minus(priceDistance),
    mean,
    mean.plus(priceDistance),
    mean.plus(priceDistance.times(2)),
  ];

  const priceIndicator = {
    y: bottom + 10 * ratio,
    fontSize: fontSize,
    dominantBaseline: 'hanging',
    textAnchor: 'middle',
    fill: 'white',
    fillOpacity: 0.6,
  };

  //////////////////
  // Market price //
  //////////////////
  const marketPriceText = prettifySignedNumber(marketPrice / xFactor);
  const marketValue = `${marketPriceText} ${quote?.symbol}`;
  const fontRatio = fontSize / 2;
  const padding = 4 * ratio;
  const rectWidth = marketValue.length * fontRatio + 5 * padding;
  const rectHeight = fontSize + 3 * padding;
  const rectLeft = marketPrice - rectWidth / 2;
  const rectTop = bottom - (172 + 16) * ratio;
  const marketIndicator = {
    line: {
      x1: marketPrice,
      x2: marketPrice,
      y1: bottom,
      y2: bottom - 172 * ratio,
    },
    rect: {
      x: rectLeft,
      y: rectTop,
      width: rectWidth,
      height: rectHeight,
      rx: 4 * ratio,
    },
    text: {
      x: marketPrice,
      y: rectTop + rectHeight / 2,
      fontSize,
      textAnchor: 'middle',
      dominantBaseline: 'middle',
    },
  };

  //////////////
  // Polygons //
  //////////////

  /** Config returned if Graph is disabled */
  const getStaticConfig = () => {
    return {
      top,
      middle,
      bottom,
      min: baseMin * xFactor,
      max: baseMax * xFactor,
      buyMax: Number(order0.max) * xFactor,
      sellMin: Number(order1.min) * xFactor,
      marginalBuy: Number(order0.marginalPrice) * xFactor,
      marginalSell: Number(order1.marginalPrice) * xFactor,
    };
  };

  /** Config returned if Graph is dynamic */
  const getPointConfig = ({ min, max }: { min: number; max: number }) => {
    const params = calculateOverlappingPrices(
      min.toString(),
      max.toString(),
      marketPrice.toString(),
      spread.toString()
    );
    return {
      top,
      middle,
      bottom,
      min: Number(params.buyPriceLow),
      buyMax: Number(params.buyPriceHigh),
      marginalBuy: Number(params.buyPriceMarginal),
      sellMin: Number(params.sellPriceLow),
      max: Number(params.sellPriceHigh),
      marginalSell: Number(params.sellPriceMarginal),
    };
  };
  const getConfig = () => {
    if (disabled) return getStaticConfig();
    return getPointConfig({
      min: baseMin * xFactor,
      max: baseMax * xFactor,
    });
  };

  const config = getConfig();
  const { min, max, sellMin, buyMax } = config;

  const marketPercent = {
    min: marketPricePercent(order0.min, userMarketPrice),
    max: marketPricePercent(order1.max, userMarketPrice),
  };

  const minValue = prettifySignedNumber(min / xFactor);
  const minPercent = getSignedMarketPricePercentage(marketPercent.min);
  const maxValue = prettifySignedNumber(max / xFactor);
  const maxPercent = getSignedMarketPricePercentage(marketPercent.max);

  const buyPoints = getBuyPoint(config);
  const marginalBuyPoints = getMarginalBuyPoint(config);
  const sellPoints = getSellPoint(config);
  const marginalSellPoints = getMarginalSellPoint(config);

  /////////////
  // TOOLTIP //
  /////////////
  const buyTooltipTextLength = Math.max(minValue.length, minPercent.length + 1);
  const buyTooltipWidth = buyTooltipTextLength * fontRatio + 4 * padding;
  const baseBuyTooltipX = min - buyTooltipWidth / 2;

  const sellTooltipTextLength = Math.max(
    maxValue.length,
    maxPercent.length + 1
  );
  const sellTooltipWidth = sellTooltipTextLength * fontRatio + 4 * padding;
  const baseSellTooltipX = max - sellTooltipWidth / 2;

  const buyTooltipX = Math.min(
    baseBuyTooltipX,
    baseSellTooltipX - sellTooltipWidth
  );
  const buyTooltip = {
    rect: {
      x: buyTooltipX,
      y: top - 3 * fontSize - 4 * padding,
      width: buyTooltipWidth,
      height: 2 * fontSize + 4 * padding,
      fill: '#212123',
      rx: 4 * ratio,
    },
    text: {
      x: buyTooltipX + buyTooltipWidth / 2,
      fontSize: fontSize,
      fill: 'white',
      textAnchor: 'middle',
    },
  };

  const sellTooltip = {
    rect: {
      x: baseSellTooltipX,
      y: top - 3 * fontSize - 4 * padding,
      width: sellTooltipWidth,
      height: 2 * fontSize + 4 * padding,
      fill: '#212123',
      rx: 4 * ratio,
    },
    text: {
      x: max,
      fontSize: fontSize,
      fill: 'white',
      textAnchor: 'middle',
    },
  };

  ///////////////
  // Draggable //
  ///////////////

  let draggedHandler: 'buy' | 'sell' | undefined;
  let initialPosition = 0;
  const distance = max - min;

  const getDelta = (e: MouseEvent) => {
    return (e.clientX - initialPosition) * ratio;
  };

  const translateHandler = (mode: 'buy' | 'sell', x: number) => {
    const g = document.getElementById(`${mode}-handler`);
    if (!g) return;
    if (x) {
      g.dataset.delta = x.toString();
      g.style.setProperty('transform', `translateX(${x}px)`);
    } else {
      g.dataset.delta = '';
      g.style.removeProperty('transform');
    }
  };

  const getHandlerDelta = (mode: 'buy' | 'sell') => {
    return document.getElementById(`${mode}-handler`)?.dataset.delta ?? '0';
  };

  const getDraggedMin = () => {
    const delta = Number(getHandlerDelta('buy'));
    if (!delta) return;
    return new SafeDecimal(min).add(delta).div(xFactor).toString();
  };
  const getDraggedMax = () => {
    const delta = Number(getHandlerDelta('sell'));
    if (!delta) return;
    return new SafeDecimal(max).add(delta).div(xFactor).toString();
  };

  const updatePoints = {
    'buy-polygon': getBuyPoint,
    'marginal-buy-polygon': getMarginalBuyPoint,
    'sell-polygon': getSellPoint,
    'marginal-sell-polygon': getMarginalSellPoint,
  };

  const minSellMax = getMinSellMax(baseMin * xFactor, spread);
  const maxBuyMin = getMaxBuyMin(baseMax * xFactor, spread);

  // Get new min & max based on current handler
  const updatedMinMax = (e: MouseEvent) => {
    const delta = getDelta(e);
    const lowest = Math.max(0, left.toNumber());
    if (draggedHandler === 'buy') {
      return {
        newMin: clamp(lowest, min + delta, maxBuyMin),
        newMax: clamp(max, max + delta - distance, right.toNumber()),
      };
    } else {
      return {
        newMin: clamp(lowest, min + delta + distance, min),
        newMax: clamp(minSellMax, max + delta, right.toNumber()),
      };
    }
  };

  const dragStart = (e: ReactMouseEvent, mode: 'buy' | 'sell') => {
    if (disabled) return;
    initialPosition = e.clientX;
    draggedHandler = mode;
    setDragging(styles.drag);
    document.addEventListener('mousemove', drag);
    document.addEventListener('mouseup', dragEnd);
  };

  const drag = (e: MouseEvent) => {
    e.preventDefault();
    if (!draggedHandler) return;
    const { newMin, newMax } = updatedMinMax(e);

    // Update points
    const config = getPointConfig({ min: newMin, max: newMax });

    // Translate handlers
    translateHandler('buy', newMin - min);
    translateHandler('sell', newMax - max);

    for (const [id, update] of Object.entries(updatePoints)) {
      document.getElementById(id)?.setAttribute('points', update(config));
    }

    // Update lines
    const buyMaxLine = document.getElementById('buy-max-line');
    buyMaxLine?.setAttribute('x1', config.buyMax.toString());
    buyMaxLine?.setAttribute('x2', config.buyMax.toString());
    const sellMinLine = document.getElementById('sell-min-line');
    sellMinLine?.setAttribute('x1', config.sellMin.toString());
    sellMinLine?.setAttribute('x2', config.sellMin.toString());

    // Update tooltip
    const priceSelector = `#${draggedHandler}-handler .tooltip-price`;
    const tooltipPrice = document.querySelector(priceSelector);
    const priceValue = draggedHandler === 'buy' ? newMin : newMax;
    if (tooltipPrice)
      tooltipPrice.textContent = prettifySignedNumber(priceValue / xFactor);
    const percentSelector = `#${draggedHandler}-handler .tooltip-percent`;
    const tooltipPercent = document.querySelector(percentSelector);
    const percentValue = getSignedMarketPricePercentage(
      new SafeDecimal((100 * (priceValue - marketPrice)) / marketPrice)
    );
    if (tooltipPercent) tooltipPercent.textContent = `${percentValue}%`;
  };

  const dragEnd = () => {
    if (draggedHandler) {
      setDragging('');
      const newMin = getDraggedMin();
      const newMax = getDraggedMax();
      if (newMin) (props as EnableProps).setMin(newMin);
      if (newMax) (props as EnableProps).setMax(newMax);
      translateHandler('buy', 0);
      translateHandler('sell', 0);
      initialPosition = 0;
      draggedHandler = undefined;
    }
    document.removeEventListener('mousemove', drag);
    document.removeEventListener('mouseup', dragEnd);
  };

  //////////////
  // Zoomable //
  //////////////

  const onWheel = (e: WheelEvent) => {
    if (!e.deltaY) return;
    const delta = e.deltaY / (10 * Math.abs(e.deltaY));
    const value = clamp(0.2, zoom + delta, 0.8);
    setZoom(value);
  };
  // onWheel doesn't support preventDefault as it's a passive event.
  // We need to add active listener on prevent Default
  // But we still need to set the update zoom with react's onWheel event for some reason
  useEffect(() => {
    const ref = svg.current;
    const handler = (e: Event) => e.preventDefault();
    ref?.addEventListener('wheel', handler, { passive: false });
    return () => ref?.removeEventListener('wheel', handler);
    // eslint-disable-next-line react-hooks/exhaustive-deps
  }, []);

  return (
    <figure className="relative">
      <figcaption className="text-10 absolute inset-x-0 top-0 flex items-center justify-center gap-4 p-16 text-white/60">
        {isUserPriceSource ? (
          <span>User-defined market price</span>
        ) : isCoingeckoPriceSource ? (
          <>
            <span>Market price provided by CoinGecko</span>
            <IconCoinGecko className="size-8" />
          </>
        ) : (
          <span>Geometric mean price</span>
        )}
        <span role="separator">·</span>
        <span>Spread {spread || 0}%</span>
      </figcaption>
      <svg
        ref={svg}
        aria-label="Price range"
        aria-description="Interactive graph to select the price range"
        className={cn(
          styles.graph,
          dragging,
          'aspect-[400/265] w-full rounded bg-black'
        )}
        viewBox={`${left} 0 ${width} ${height}`}
        onWheel={onWheel}
      >
        {/* Pattern */}
        <defs>
          <symbol
            id="carbonLogo"
            width={8 * ratio}
            height={8 * ratio}
            viewBox="0 0 672 886"
            fill="dark"
            xmlns="http://www.w3.org/2000/svg"
          >
            <path
              fillRule="evenodd"
              clipRule="evenodd"
              d="M236.253 0.40625H543.432L590.851 151.443L516.258 259.817L671.892 562.311L597.058 641.054L667.572 865.583H3.43463L31.0508 642.298L0.482422 563.705L34.4791 195.043H66.9848L73.1824 56.3078L236.253 0.40625ZM86.5195 195.043H130.749L109.676 572.069H24.6749L51.0225 639.81L25.5123 846.068H329.049L339.284 534.202L265.803 380.763L236.207 259.029H361.697L442.063 641.054H597.058L671.892 562.311H526.547L404.627 204.8H488.529L516.258 259.817L590.851 151.443H273.103L240.312 19.9215L92.085 70.458L86.5195 195.043Z"
              opacity="0.4"
            />
          </symbol>
          <pattern
            id="base-pattern"
            width={15 * ratio}
            height={25 * ratio}
            patternUnits="userSpaceOnUse"
          />
          <pattern href="#base-pattern" id="buy-pattern">
            <use href="#carbonLogo" x="0" y={4 * ratio} fill="var(--buy)" />
            <use
              href="#carbonLogo"
              x={8 * ratio}
              y={16 * ratio}
              fill="var(--buy)"
            />
            <rect
              x="0"
              y="0"
              width={15 * ratio}
              height={25 * ratio}
              fill="var(--buy)"
              fillOpacity="0.05"
            />
          </pattern>
          <pattern href="#base-pattern" id="sell-pattern">
            <use href="#carbonLogo" x="0" y={4 * ratio} fill="var(--sell)" />
            <use
              href="#carbonLogo"
              x={8 * ratio}
              y={16 * ratio}
              fill="var(--sell)"
            />
            <rect
              x="0"
              y="0"
              width={15 * ratio}
              height={25 * ratio}
              fill="var(--sell)"
              fillOpacity="0.05"
            />
          </pattern>
        </defs>

        <g className={styles.content}>
          {/* Buy */}
          <g>
            <polygon
              id="buy-polygon"
              points={buyPoints}
              fill="var(--buy)"
              fillOpacity="0.35"
            />
            <polygon
              id="marginal-buy-polygon"
              points={marginalBuyPoints}
              fill="url(#buy-pattern)"
            />
            <line
              id="buy-max-line"
              x1={buyMax}
              x2={buyMax}
              y1={bottom}
              y2={middle}
              stroke="var(--buy)"
              strokeWidth={2 * ratio}
            />
          </g>

          {/* Sell */}
          <g>
            <line
              id="sell-min-line"
              x1={sellMin}
              x2={sellMin}
              y1={middle}
              y2={top}
              stroke="var(--sell)"
              strokeWidth={2 * ratio}
            />
            <polygon
              id="sell-polygon"
              points={sellPoints}
              fill="var(--sell)"
              fillOpacity="0.35"
            />
            <polygon
              id="marginal-sell-polygon"
              points={marginalSellPoints}
              fill="url(#sell-pattern)"
            />
          </g>
          {/* Price line */}
          <g>
            <line
              x1={left.toString()}
              x2={right.toString()}
              y1={bottom}
              y2={bottom}
              stroke="#212123"
              strokeWidth={ratio}
            />
            {stepPoints.map((step) => (
              <line
                key={step}
                x1={step}
                x2={step}
                y1={bottom}
                y2={priceStepHeight}
                stroke="#212123"
                strokeWidth={ratio}
              />
            ))}
            {prices.map((price) => (
              <text
                key={price.toString()}
                x={price.toString()}
                {...priceIndicator}
              >
                {prettifySignedNumber(price.div(xFactor), { abbreviate: true })}
              </text>
            ))}
          </g>
          {/* Market Price */}
          <g>
            <line
              {...marketIndicator.line}
              stroke="#404040"
              strokeWidth={ratio}
            />
            <rect {...marketIndicator.rect} fill="#404040" />
            <text {...marketIndicator.text} fill="white">
              {marketValue}
            </text>
          </g>

          {/* Handlers: must be at the end to always be above the graph */}
          <g
            id="buy-handler"
            className={cn(styles.handler, disabled ? '' : 'cursor-ew-resize')}
            onMouseDown={(e) => dragStart(e, 'buy')}
          >
            <g className={styles.handlerTooltip}>
              <rect {...buyTooltip.rect} />
              <text
                className="tooltip-price"
                y={top - 2 * fontSize - 3 * padding}
                {...buyTooltip.text}
              >
                {minValue}
              </text>

              <text
                className="tooltip-percent"
                y={top - 1 * fontSize - 2 * padding}
                fillOpacity="0.4"
                {...buyTooltip.text}
              >
                {minPercent}%
              </text>
            </g>
            {!disabled && (
              <rect
                x={min - 11 * ratio}
                y={top - 1 * ratio}
                width={12 * ratio}
                height={24 * ratio}
                fill="var(--buy)"
                rx={4 * ratio}
              />
            )}
            <line
              x1={min - 7 * ratio}
              x2={min - 7 * ratio}
              y1={top + 19 * ratio}
              y2={top + 4 * ratio}
              stroke="black"
              strokeOpacity="0.5"
              strokeWidth={ratio}
            />
            <line
              x1={min - 3 * ratio}
              x2={min - 3 * ratio}
              y1={top + 19 * ratio}
              y2={top + 4 * ratio}
              stroke="black"
              strokeOpacity="0.5"
              strokeWidth={ratio}
            />
            <line
              x1={min}
              x2={min}
              y1={bottom}
              y2={top}
              stroke="var(--buy)"
              strokeWidth={2 * ratio}
            />
          </g>
          <g
            id="sell-handler"
            className={cn(styles.handler, disabled ? '' : 'cursor-ew-resize')}
            onMouseDown={(e) => dragStart(e, 'sell')}
          >
            <g className={styles.handlerTooltip}>
              <rect {...sellTooltip.rect} />
              <text
                className="tooltip-price"
                y={top - 2 * fontSize - 3 * padding}
                {...sellTooltip.text}
              >
                {maxValue}
              </text>
              <text
                className="tooltip-percent"
                y={top - 1 * fontSize - 2 * padding}
                fillOpacity="0.4"
                {...sellTooltip.text}
              >
                {maxPercent}%
              </text>
            </g>
            {!disabled && (
              <rect
                x={max - 1 * ratio}
                y={top - 1 * ratio}
                width={12 * ratio}
                height={24 * ratio}
                fill="var(--sell)"
                rx={4 * ratio}
              />
            )}
            <line
              x1={max + 7 * ratio}
              x2={max + 7 * ratio}
              y1={top + 19 * ratio}
              y2={top + 4 * ratio}
              stroke="black"
              strokeOpacity="0.5"
              strokeWidth={ratio}
            />
            <line
              x1={max + 3 * ratio}
              x2={max + 3 * ratio}
              y1={top + 19 * ratio}
              y2={top + 4 * ratio}
              stroke="black"
              strokeOpacity="0.5"
              strokeWidth={ratio}
            />
            <line
              x1={max}
              x2={max}
              y1={bottom}
              y2={top}
              stroke="var(--sell)"
              strokeWidth={2 * ratio}
            />
          </g>
        </g>
      </svg>
    </figure>
  );
};<|MERGE_RESOLUTION|>--- conflicted
+++ resolved
@@ -14,20 +14,19 @@
 import { getMaxBuyMin, getMinSellMax } from './utils';
 import { OrderCreate } from '../create/useOrder';
 import { calculateOverlappingPrices } from '@bancor/carbon-sdk/strategy-management';
+import {
+  MarketPricePercentage,
+  marketPricePercent,
+} from '../marketPriceIndication/useMarketIndication';
+import { useMarketPrice } from 'hooks/useMarketPrice';
 import styles from './OverlappingStrategyGraph.module.css';
-import { marketPricePercent } from '../marketPriceIndication/useMarketIndication';
-import { useMarketPrice } from 'hooks/useMarketPrice';
 
 type Props = EnableProps | DisableProps;
 
 interface EnableProps {
-<<<<<<< HEAD
   externalPrice?: number;
   marketPrice: number;
   marketPricePercentage: MarketPricePercentage;
-=======
-  marketPrice?: string;
->>>>>>> 1d9dc543
   base?: Token;
   quote?: Token;
   order0: OrderCreate;
@@ -171,11 +170,6 @@
   const { base, quote, order0, order1, spread } = props;
   const baseMin = Number(formatNumber(order0.min));
   const baseMax = Number(formatNumber(order1.max));
-<<<<<<< HEAD
-  const xFactor = getXFactor(baseMin, baseMax, props.marketPrice);
-
-  const marketPrice = props.marketPrice * xFactor;
-=======
   const disabled = !!props.disabled;
 
   const externalPrice = useMarketPrice({ base, quote });
@@ -194,7 +188,6 @@
   const xFactor = getXFactor(baseMin, baseMax, baseMarketPrice);
 
   const marketPrice = baseMarketPrice * xFactor;
->>>>>>> 1d9dc543
 
   const { left, right, mean, minMean, maxMean } = getBoundaries({
     min: baseMin * xFactor,
