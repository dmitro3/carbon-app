import {
  useRef,
  FC,
  KeyboardEvent,
  useState,
  FocusEvent,
  ChangeEvent,
} from 'react';
import { cn, formatNumber, sanitizeNumber } from 'utils/helpers';
import { getMaxSpread } from 'components/strategies/overlapping/utils';
import styles from './OverlappingStrategySpread.module.css';
import { WarningMessageWithIcon } from 'components/common/WarningMessageWithIcon';

interface Props {
  /** Value used to fallback to when custom input is empty */
  defaultValue: number;
  options: number[];
  spread: number;
  buyMin: number;
  sellMax: number;
  setSpread: (value: number) => void;
}

const getWarning = (maxSpread: number) => {
  return `Given price range, max spread cannot exceed ${maxSpread}%`;
};

const round = (value: number) => Math.round(value * 100) / 100;

export const OverlappingStrategySpread: FC<Props> = (props) => {
  const { defaultValue, options, spread, setSpread, buyMin, sellMax } = props;
  const root = useRef<HTMLDivElement>(null);
  const inOptions = options.includes(spread);
  const hasError = spread <= 0 || spread > 100;
  const [warning, setWarning] = useState('');

  const selectSpread = (value: number) => {
    const input = document.getElementById('spread-custom') as HTMLInputElement;
    const maxSpread = round(getMaxSpread(buyMin, sellMax));
    if (value > maxSpread) {
      setWarning(getWarning(maxSpread));
      setSpread(maxSpread);
      input.value = maxSpread.toFixed(2);
      input.focus();
    } else {
      setWarning('');
      setSpread(value);
      input.value = '';
    }
  };

  const onKeyDown = (e: KeyboardEvent) => {
    const fieldset = root.current!;
    const inputs = fieldset.querySelectorAll('input');
    if (['ArrowRight', 'ArrowLeft'].includes(e.key)) {
      e.preventDefault();
      for (let i = 0; i < inputs.length; i++) {
        if (inputs[i] === document.activeElement) {
          const nextIndex =
            e.key === 'ArrowRight'
              ? (i + 1) % inputs.length
              : (inputs.length + i - 1) % inputs.length;
          return inputs[nextIndex].focus();
        }
      }
    }
  };

  const onCustomChange = (e: ChangeEvent<HTMLInputElement>) => {
    if (!e.target.value) return;
    const value = Number(e.target.value);
    const maxSpread = round(getMaxSpread(buyMin, sellMax));
    if (isNaN(value)) {
      e.target.value = sanitizeNumber(e.target.value);
    } else if (value > maxSpread) {
      setWarning(getWarning(maxSpread));
      setSpread(maxSpread);
      e.target.value = maxSpread.toFixed(2);
    } else {
      setWarning('');
      setSpread(value);
    }
  };

  const onCustomBlur = (e: FocusEvent<HTMLInputElement>) => {
    if (options.includes(e.target.valueAsNumber)) {
      e.target.value = '';
    } else {
      const value = formatNumber(e.target.value);
      if (!value || !Number(value)) {
        setSpread(defaultValue);
        e.target.value = '';
      } else {
        e.target.value = Number(value).toFixed(2);
      }
    }
  };

  return (
    <>
      <div
        role="group"
        className="flex items-center gap-10"
        ref={root}
        onKeyDown={onKeyDown}
      >
        {options.map((option) => (
          <div key={option} className={styles.spreadOption}>
            <input
              id={'spread-' + option}
              name="spread"
              type="radio"
              value={option}
              checked={spread === option}
              tabIndex={spread === option ? 0 : -1}
              onChange={() => selectSpread(option)}
              onFocus={() => selectSpread(option)}
            />
            <label
              htmlFor={'spread-' + option}
              className="rounded-8 block cursor-pointer bg-black p-16 text-center text-white/40 hover:outline hover:outline-1"
            >
              {option}%
            </label>
          </div>
        ))}
        <div
          className={cn(
            styles.spreadCustom,
            'rounded-8 flex min-w-0 flex-1 justify-center bg-black p-16 text-center',
            'hover:outline hover:outline-1',
            'focus-within:outline focus-within:outline-2',
            spread && !inOptions && 'outline outline-1 outline-white/60',
            hasError && 'text-error outline-error',
            spread && inOptions && 'text-white/40'
          )}
        >
          <input
            id="spread-custom"
            className="min-w-0 bg-transparent text-center outline-none placeholder:text-white/40"
            defaultValue={options.includes(spread) ? '' : spread}
            name="spread"
            type="text"
            inputMode="decimal"
            aria-label="Set custom"
            placeholder="Set custom"
            tabIndex={inOptions ? -1 : 0}
            onChange={onCustomChange}
            onFocus={(e) => e.target.select()}
            onBlur={onCustomBlur}
            data-testid="spread-input"
          />
          <span className={styles.suffix}>%</span>
        </div>
      </div>
      {warning && spread && (
<<<<<<< HEAD
        <WarningMessageWithIcon htmlFor="spread-custom">
          {warning}
        </WarningMessageWithIcon>
      )}
      {spread <= 0 && (
        <WarningMessageWithIcon htmlFor="spread-custom" isError>
          The spread should be above 0%
        </WarningMessageWithIcon>
      )}
      {spread > 100 && (
        <WarningMessageWithIcon htmlFor="spread-custom" isError>
          The spread should be equal or below 100%
        </WarningMessageWithIcon>
=======
        <output
          htmlFor="spread-custom"
          className="text-12 text-warning flex items-center gap-8 font-mono"
        >
          <IconWarning className="size-12" />
          <span>{warning}</span>
        </output>
      )}
      {spread <= 0 && (
        <output
          htmlFor="spread-custom"
          className="text-12 text-error flex items-center gap-8 font-mono"
        >
          <IconWarning className="size-12" />
          <span>The spread should be above 0%</span>
        </output>
      )}
      {spread > 100 && (
        <output
          htmlFor="spread-custom"
          className="text-12 text-error flex items-center gap-8 font-mono"
        >
          <IconWarning className="size-12" />
          <span>The spread should be equal or below 100%</span>
        </output>
>>>>>>> 58f51e89
      )}
    </>
  );
};<|MERGE_RESOLUTION|>--- conflicted
+++ resolved
@@ -154,7 +154,6 @@
         </div>
       </div>
       {warning && spread && (
-<<<<<<< HEAD
         <WarningMessageWithIcon htmlFor="spread-custom">
           {warning}
         </WarningMessageWithIcon>
@@ -168,33 +167,6 @@
         <WarningMessageWithIcon htmlFor="spread-custom" isError>
           The spread should be equal or below 100%
         </WarningMessageWithIcon>
-=======
-        <output
-          htmlFor="spread-custom"
-          className="text-12 text-warning flex items-center gap-8 font-mono"
-        >
-          <IconWarning className="size-12" />
-          <span>{warning}</span>
-        </output>
-      )}
-      {spread <= 0 && (
-        <output
-          htmlFor="spread-custom"
-          className="text-12 text-error flex items-center gap-8 font-mono"
-        >
-          <IconWarning className="size-12" />
-          <span>The spread should be above 0%</span>
-        </output>
-      )}
-      {spread > 100 && (
-        <output
-          htmlFor="spread-custom"
-          className="text-12 text-error flex items-center gap-8 font-mono"
-        >
-          <IconWarning className="size-12" />
-          <span>The spread should be equal or below 100%</span>
-        </output>
->>>>>>> 58f51e89
       )}
     </>
   );
