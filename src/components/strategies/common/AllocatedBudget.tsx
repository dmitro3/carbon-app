--- conflicted
+++ resolved
@@ -13,11 +13,7 @@
 export const DepositAllocatedBudget: FC<DepositProps> = (props) => {
   const { currentBudget, token, buy } = props;
   return (
-<<<<<<< HEAD
-    <div className="flex items-center justify-between gap-16 rounded-8 border border-background-800 py-8 px-16 text-12 font-weight-500">
-=======
-    <div className="rounded-8 border-background-800 text-12 font-weight-500 flex items-center justify-between gap-16 border px-16 py-8 font-mono">
->>>>>>> 58f51e89
+    <div className="rounded-8 border-background-800 text-12 font-weight-500 flex items-center justify-between gap-16 border px-16 py-8">
       <p className="flex items-center gap-6">
         Allocated Budget
         <Tooltip
@@ -50,11 +46,7 @@
     setBudget = order.setBudget,
   } = props;
   return (
-<<<<<<< HEAD
-    <div className="flex items-center justify-between gap-7 rounded-8 border border-background-800 py-8 px-16 text-12 font-weight-500">
-=======
-    <div className="rounded-8 border-background-800 text-12 font-weight-500 flex items-center justify-between gap-7 border px-16 py-8 font-mono">
->>>>>>> 58f51e89
+    <div className="rounded-8 border-background-800 text-12 font-weight-500 flex items-center justify-between gap-7 border px-16 py-8">
       <p className="flex flex-1 items-center gap-6">
         Allocated Budget
         <Tooltip
