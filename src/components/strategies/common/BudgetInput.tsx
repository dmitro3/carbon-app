<<<<<<< HEAD
import { ChangeEvent, FC, FocusEvent, useId, useRef } from 'react';
=======
import { Tooltip } from 'components/common/tooltip/Tooltip';
import { FC, ReactNode, useId } from 'react';
import { TokenInputField } from 'components/common/TokenInputField/TokenInputField';
import { ReactComponent as IconWarning } from 'assets/icons/warning.svg';
>>>>>>> 9b4b0f7f
import { Token } from 'libs/tokens';
import { formatNumber, prettifyNumber, sanitizeNumber } from 'utils/helpers';
import { SafeDecimal } from 'libs/safedecimal';
import { decimalNumberValidationRegex } from 'utils/inputsValidations';
import { TokenLogo } from 'components/common/imager/Imager';
import { useFiatCurrency } from 'hooks/useFiatCurrency';
import { useWeb3 } from 'libs/web3';
import { WarningMessageWithIcon } from 'components/common/WarningMessageWithIcon';

export type BudgetAction = 'withdraw' | 'deposit';

interface Props {
<<<<<<< HEAD
  action: BudgetAction;
  token: Token;
  id?: string;
  className?: string;
  value?: string;
  max?: string;
  placeholder?: string;
=======
  id?: string;
  children?: ReactNode;
  value: string;
  error?: string;
  token: Token;
  query?: UseQueryResult<string>;
  onChange: (value: string) => void;
>>>>>>> 9b4b0f7f
  disabled?: boolean;
  errors?: string[] | string;
  warnings?: string[];
  'data-testid'?: string;
<<<<<<< HEAD
  onChange: (value: string) => void;
}

export const BudgetInput: FC<Props> = (props) => {
  const inputRef = useRef<HTMLInputElement>(null);
  const inputId = useId();
  const { user } = useWeb3();
  const {
    id,
    className,
    token,
    action,
    value = '',
    max = '',
    placeholder = 'Enter Amount',
    disabled,
    warnings = [],
  } = props;

  const { getFiatValue, selectedFiatCurrency: currentCurrency } =
    useFiatCurrency(token);
  const fiatValue = getFiatValue(value ?? '0', true);

  const onBlur = (e: FocusEvent<HTMLInputElement>) => {
    const formatted = formatNumber(e.target.value);
    if (formatted !== e.target.value) props.onChange(formatted);
  };

  const onChange = (e: ChangeEvent<HTMLInputElement>) => {
    const sanitized = sanitizeNumber(e.target.value, token.decimals);
    props.onChange(sanitized);
  };

  const setMax = () => {
    if (max === value) return;
    if (max) {
      const balanceValue = new SafeDecimal(max).toFixed(token.decimals);
      props.onChange(balanceValue);
    }
  };

  const getErrors = () => {
    if (!props.errors) return [];
    if (Array.isArray(props.errors)) return props.errors;
    return [props.errors];
  };
  const hasErrors = getErrors().length > 0;

  return (
    <div className="flex flex-col gap-16">
      <div
        className={`
          flex cursor-text flex-col gap-8 rounded border-2 border-background-700 bg-black p-16
          focus-within:border-white/50
          ${hasErrors ? '!border-error/50' : ''}
          ${className}
        `}
        onClick={() => inputRef.current?.focus()}
      >
        <div className="flex items-center justify-between">
          <input
            id={id}
            type="text"
            pattern={decimalNumberValidationRegex}
            inputMode="decimal"
            ref={inputRef}
            value={value}
            size={1}
            placeholder={placeholder}
            className={`
              grow text-ellipsis bg-transparent text-18 font-weight-500 focus:outline-none
              ${hasErrors ? 'text-error' : ''}
              ${disabled ? 'text-white/40' : ''}
              ${disabled ? 'cursor-not-allowed' : ''}
            `}
            onFocus={(e) => e.target.select()}
            onChange={onChange}
            onBlur={onBlur}
            disabled={disabled}
            data-testid={props['data-testid']}
          />
          <div className="flex items-center gap-6 rounded-[20px] bg-background-800 py-6 px-8">
            <TokenLogo token={token} size={20} />
            <span className="font-weight-500">{token.symbol}</span>
          </div>
        </div>
        <div className="flex min-h-[16px] flex-wrap items-center justify-between gap-10 font-mono text-12 font-weight-500">
          <p className="flex items-center gap-5 break-all text-white/60">
            {fiatValue && prettifyNumber(fiatValue, { currentCurrency })}
          </p>
          {user && (
            <button
              disabled={disabled}
              type="button"
              onClick={setMax}
              className="group flex items-center gap-4"
            >
              <span className="text-white/60">
                {action === 'deposit' ? 'Wallet:' : 'Allocated:'}
              </span>
              <span className="text-white">{prettifyNumber(max || '0')}</span>
              <span
                className={
                  disabled
                    ? 'text-primary/40'
                    : 'text-primary group-hover:text-white'
                }
              >
                MAX
              </span>
            </button>
          )}
        </div>
      </div>
      {getErrors().map((error, i) => (
        <WarningMessageWithIcon
          key={`error-${i}`}
          htmlFor={inputId}
          message={error}
          isError
        />
      ))}
      {warnings.map((warning, i) => (
        <WarningMessageWithIcon
          key={`warning-${i}`}
          htmlFor={inputId}
          message={warning}
        />
      ))}
=======
  title: string;
  titleTooltip: string;
}

export const BudgetInput: FC<Props> = (props) => {
  const {
    id,
    value,
    error,
    token,
    query,
    children,
    onChange,
    title,
    titleTooltip,
  } = props;
  const inputId = useId();
  const balance = query?.data ?? '0';

  return (
    <div className="flex flex-col gap-16">
      <label className="flex text-14 font-weight-500">
        <Tooltip element={titleTooltip}>
          <span className="text-white/80">{title}</span>
        </Tooltip>
      </label>
      <TokenInputField
        id={id ?? inputId}
        className="rounded-16 bg-black p-16"
        value={value}
        setValue={onChange}
        token={token}
        isBalanceLoading={query?.isLoading}
        balance={balance}
        isError={!!error}
        withoutWallet={!!props.withoutWallet}
        disabled={!!props.disabled}
        data-testid={props['data-testid']}
      />
      {!!error && (
        <output
          htmlFor={inputId}
          role="alert"
          aria-live="polite"
          className="flex items-center gap-10 font-mono text-12 text-error"
        >
          <IconWarning className="h-12 w-12" />
          <span className="flex-1">{error}</span>
        </output>
      )}
      {children}
>>>>>>> 9b4b0f7f
    </div>
  );
};<|MERGE_RESOLUTION|>--- conflicted
+++ resolved
@@ -1,11 +1,4 @@
-<<<<<<< HEAD
 import { ChangeEvent, FC, FocusEvent, useId, useRef } from 'react';
-=======
-import { Tooltip } from 'components/common/tooltip/Tooltip';
-import { FC, ReactNode, useId } from 'react';
-import { TokenInputField } from 'components/common/TokenInputField/TokenInputField';
-import { ReactComponent as IconWarning } from 'assets/icons/warning.svg';
->>>>>>> 9b4b0f7f
 import { Token } from 'libs/tokens';
 import { formatNumber, prettifyNumber, sanitizeNumber } from 'utils/helpers';
 import { SafeDecimal } from 'libs/safedecimal';
@@ -14,32 +7,24 @@
 import { useFiatCurrency } from 'hooks/useFiatCurrency';
 import { useWeb3 } from 'libs/web3';
 import { WarningMessageWithIcon } from 'components/common/WarningMessageWithIcon';
+import { Tooltip } from 'components/common/tooltip/Tooltip';
 
 export type BudgetAction = 'withdraw' | 'deposit';
 
 interface Props {
-<<<<<<< HEAD
-  action: BudgetAction;
+  action?: BudgetAction;
   token: Token;
   id?: string;
   className?: string;
   value?: string;
   max?: string;
   placeholder?: string;
-=======
-  id?: string;
-  children?: ReactNode;
-  value: string;
-  error?: string;
-  token: Token;
-  query?: UseQueryResult<string>;
-  onChange: (value: string) => void;
->>>>>>> 9b4b0f7f
+  title?: string;
+  titleTooltip?: string;
   disabled?: boolean;
   errors?: string[] | string;
   warnings?: string[];
   'data-testid'?: string;
-<<<<<<< HEAD
   onChange: (value: string) => void;
 }
 
@@ -48,17 +33,18 @@
   const inputId = useId();
   const { user } = useWeb3();
   const {
-    id,
     className,
     token,
-    action,
+    action = 'deposit',
     value = '',
     max = '',
     placeholder = 'Enter Amount',
     disabled,
     warnings = [],
+    title,
+    titleTooltip,
   } = props;
-
+  const id = props.id ?? inputId;
   const { getFiatValue, selectedFiatCurrency: currentCurrency } =
     useFiatCurrency(token);
   const fiatValue = getFiatValue(value ?? '0', true);
@@ -90,9 +76,16 @@
 
   return (
     <div className="flex flex-col gap-16">
+      {title && (
+        <label htmlFor={id} className="flex text-14 font-weight-500">
+          <Tooltip element={titleTooltip}>
+            <span className="text-white/80">{title}</span>
+          </Tooltip>
+        </label>
+      )}
       <div
         className={`
-          flex cursor-text flex-col gap-8 rounded border-2 border-background-700 bg-black p-16
+          flex cursor-text flex-col gap-8 rounded border-2 border-black bg-black p-16
           focus-within:border-white/50
           ${hasErrors ? '!border-error/50' : ''}
           ${className}
@@ -128,9 +121,9 @@
         </div>
         <div className="flex min-h-[16px] flex-wrap items-center justify-between gap-10 font-mono text-12 font-weight-500">
           <p className="flex items-center gap-5 break-all text-white/60">
-            {fiatValue && prettifyNumber(fiatValue, { currentCurrency })}
+            {fiatValue.gt(0) && prettifyNumber(fiatValue, { currentCurrency })}
           </p>
-          {user && (
+          {user && max && (
             <button
               disabled={disabled}
               type="button"
@@ -157,7 +150,7 @@
       {getErrors().map((error, i) => (
         <WarningMessageWithIcon
           key={`error-${i}`}
-          htmlFor={inputId}
+          htmlFor={id}
           message={error}
           isError
         />
@@ -165,63 +158,10 @@
       {warnings.map((warning, i) => (
         <WarningMessageWithIcon
           key={`warning-${i}`}
-          htmlFor={inputId}
+          htmlFor={id}
           message={warning}
         />
       ))}
-=======
-  title: string;
-  titleTooltip: string;
-}
-
-export const BudgetInput: FC<Props> = (props) => {
-  const {
-    id,
-    value,
-    error,
-    token,
-    query,
-    children,
-    onChange,
-    title,
-    titleTooltip,
-  } = props;
-  const inputId = useId();
-  const balance = query?.data ?? '0';
-
-  return (
-    <div className="flex flex-col gap-16">
-      <label className="flex text-14 font-weight-500">
-        <Tooltip element={titleTooltip}>
-          <span className="text-white/80">{title}</span>
-        </Tooltip>
-      </label>
-      <TokenInputField
-        id={id ?? inputId}
-        className="rounded-16 bg-black p-16"
-        value={value}
-        setValue={onChange}
-        token={token}
-        isBalanceLoading={query?.isLoading}
-        balance={balance}
-        isError={!!error}
-        withoutWallet={!!props.withoutWallet}
-        disabled={!!props.disabled}
-        data-testid={props['data-testid']}
-      />
-      {!!error && (
-        <output
-          htmlFor={inputId}
-          role="alert"
-          aria-live="polite"
-          className="flex items-center gap-10 font-mono text-12 text-error"
-        >
-          <IconWarning className="h-12 w-12" />
-          <span className="flex-1">{error}</span>
-        </output>
-      )}
-      {children}
->>>>>>> 9b4b0f7f
     </div>
   );
 };