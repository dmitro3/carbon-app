import { FC, useMemo, useRef } from 'react';
import { MarginalPriceOptions } from '@bancor/carbon-sdk/strategy-management';
import { Token } from 'libs/tokens';
import { Tooltip } from 'components/common/tooltip/Tooltip';
import { Switch } from 'components/common/switch';
import { OrderCreate } from 'components/strategies/create/useOrder';
import { EditTypes } from 'libs/routing';
import { ReactComponent as IconDistributedEntireRange } from 'assets/distributedEntireRange.svg';
import { ReactComponent as IconDistributedUnusedRange } from 'assets/distributedUnusedRange.svg';
import { TooltipTokenAmount } from 'components/strategies/edit/tooltip/TooltipTokenAmount';
import { TooltipTokenRange } from 'components/strategies/edit/tooltip/TooltipTokenRange';

const shouldDisplayDistributeByType: {
  [key in EditTypes]: boolean;
} = {
  renew: false,
  editPrices: false,
  deposit: true,
  withdraw: true,
};

interface Props {
  order: OrderCreate;
  initialBudget: string;
  base: Token;
  quote: Token;
  buy?: boolean;
  type: EditTypes;
  showMax?: boolean;
}
export const EditStrategyAllocatedBudget: FC<Props> = ({
  base,
  quote,
  order,
  initialBudget,
  type,
  buy = false,
  showMax = false,
}) => {
  const firstTime = useRef(true);
  const isDistributeToggleOn =
    order.marginalPriceOption === MarginalPriceOptions.reset ||
    !order.marginalPriceOption;

  const showDistribute = useMemo(() => {
    if (!shouldDisplayDistributeByType[type]) return false;
    if (!order.isRange) return false;
    if (!firstTime.current) {
      firstTime.current = true;
      return false;
    }
    return order.budget !== initialBudget;
  }, [initialBudget, order.budget, order.isRange, type]);

  return (
    <>
      <div
        role="table"
        className="rounded-8 p-15 text-12 font-weight-500 flex flex-col gap-10 border-2 border-white/10 text-left font-mono"
      >
        <div role="row" className="flex items-center justify-between gap-16">
          <p role="columnheader" className="flex w-auto items-center gap-6">
            Allocated Budget
            <Tooltip
              sendEventOnMount={{ buy }}
              iconClassName="h-13 text-white/60"
              element={
                buy
                  ? `This is the current available ${quote?.symbol} budget you can withdraw`
                  : `This is the current available ${base?.symbol} budget you can withdraw`
              }
            />
          </p>
          <div role="cell" className="flex flex-1 justify-end gap-8">
            <TooltipTokenAmount
              amount={initialBudget ?? ''}
              token={buy ? quote : base}
            />
            {showMax && (
              <button
                type="button"
<<<<<<< HEAD
                onClick={() => order.setBudget('0')}
                className="cursor-pointer font-weight-500 text-primary"
=======
                onClick={() => showMaxCb()}
                className="font-weight-500 text-primary cursor-pointer"
>>>>>>> 58f51e89
              >
                MAX
              </button>
            )}
          </div>
        </div>

        {type !== 'editPrices' && (
          <div role="row" className="flex items-center justify-between gap-16">
            <p role="columnheader">{buy ? 'Buy' : 'Sell'} Price</p>
            <div role="cell" className="flex flex-1 justify-end gap-8">
              <div className="flex items-center">
                {/* Limit Strategy Price */}
                {!!order.price && (
                  <TooltipTokenAmount amount={order.price} token={quote} />
                )}
                {/* Range Strategy Price */}
                {!!order.min && !!order.max && (
                  <TooltipTokenRange range={order} token={quote} />
                )}
              </div>
            </div>
          </div>
        )}

        {showDistribute && (
          <div role="row" className="flex justify-between">
            <p role="columnheader" className="flex items-center">
              <span className="mr-5">Distribute Across Entire Range</span>
              <Tooltip
                iconClassName="h-13 text-white/60"
                element={
                  <div className="flex flex-col gap-10">
                    <div className="flex gap-8">
                      <div>
                        <IconDistributedEntireRange />
                      </div>
                      <div>
                        <div className="text-12 font-weight-500 text-white">
                          Distribute Across Entire Range
                        </div>
                        <div className="text-10 text-white/60">
                          The budget is allocated to the entire newly set range
                          and the asking price is updated.
                        </div>
                      </div>
                    </div>
                    <div className="flex gap-8">
                      <div>
                        <IconDistributedUnusedRange />
                      </div>
                      <div>
                        <div className="text-12 font-weight-500 text-white">
                          Distribute To Unused Range
                        </div>
                        <div className="text-10 text-white/60">
                          Price remains the same as it was. The budget is not
                          allocated to the new range.
                        </div>
                      </div>
                    </div>
                  </div>
                }
              />
            </p>
            <Switch
              role="cell"
              variant={isDistributeToggleOn ? 'white' : 'black'}
              isOn={isDistributeToggleOn}
              setIsOn={(isOn) =>
                order.setMarginalPriceOption(
                  isOn
                    ? MarginalPriceOptions.reset
                    : MarginalPriceOptions.maintain
                )
              }
              size="sm"
            />
          </div>
        )}
      </div>
      {type === 'editPrices' && showDistribute && (
        <div className="rounded-8 text-12 flex items-center gap-10 bg-white/5 p-12 text-left text-white/60">
          <Tooltip
            iconClassName="h-13 text-white/60"
            element="When updating the rates, the allocated budget will be distributed equally across the entire range"
          />
          Strategy budget will be distributed across entire range
        </div>
      )}
    </>
  );
};<|MERGE_RESOLUTION|>--- conflicted
+++ resolved
@@ -79,13 +79,8 @@
             {showMax && (
               <button
                 type="button"
-<<<<<<< HEAD
                 onClick={() => order.setBudget('0')}
-                className="cursor-pointer font-weight-500 text-primary"
-=======
-                onClick={() => showMaxCb()}
                 className="font-weight-500 text-primary cursor-pointer"
->>>>>>> 58f51e89
               >
                 MAX
               </button>
