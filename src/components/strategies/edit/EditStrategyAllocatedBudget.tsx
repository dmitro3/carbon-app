import { FC, useEffect, useRef, useState } from 'react';
<<<<<<< HEAD
import Decimal from 'decimal.js';
=======
>>>>>>> bc74d740
import { MarginalPriceOptions } from '@bancor/carbon-sdk/strategy-management';
import { Token } from 'libs/tokens';
import { Tooltip } from 'components/common/tooltip/Tooltip';
import { Switch } from 'components/common/switch';
import { OrderCreate } from 'components/strategies/create/useOrder';
import { EditTypes } from './EditStrategyMain';
import { ReactComponent as IconDistributedEntireRange } from 'assets/distributedEntireRange.svg';
import { ReactComponent as IconDistributedUnusedRange } from 'assets/distributedUnusedRange.svg';
import { TooltipTokenAmount } from './tooltip/TooltipTokenAmount';
import { TooltipTokenRange } from './tooltip/TooltipTokenRange';

const shouldDisplayDistributeByType: {
  [key in EditTypes]: boolean;
} = {
  renew: false,
  editPrices: true,
  deposit: true,
  withdraw: true,
};

export const EditStrategyAllocatedBudget: FC<{
  order: OrderCreate;
  base: Token;
  quote: Token;
  balance?: string;
  buy?: boolean;
  showMaxCb?: () => void;
  type: EditTypes;
}> = ({ base, quote, balance, order, showMaxCb, type, buy = false }) => {
  const firstTime = useRef(true);
  const [showDistribute, setShowDistribute] = useState(false);
  const isDistributeToggleOn =
    order.marginalPriceOption === MarginalPriceOptions.reset;

  useEffect(() => {
    if (
      !firstTime.current &&
      order.isRange &&
      +order.budget > 0 &&
      shouldDisplayDistributeByType[type]
    ) {
      setShowDistribute(true);
    }
    if (!order.isRange || +order.budget === 0) {
      setShowDistribute(false);
    }
    firstTime.current = false;
  }, [order.max, order.min, order.budget, order.isRange, type]);

<<<<<<< HEAD
  const getTokenFiat = (value: string) => {
    return buy
      ? new Decimal(value || 0).times(
          quoteTokenPriceQuery.data?.[selectedFiatCurrency] || 0
        )
      : new Decimal(value || 0).times(
          baseTokenPriceQuery.data?.[selectedFiatCurrency] || 0
        );
  };

  const budgetFiat = getFiatDisplayValue(
    getTokenFiat(balance || ''),
    selectedFiatCurrency
  );

=======
>>>>>>> bc74d740
  return (
    <>
      <div
        role="table"
        className="flex w-full flex-col rounded-8 border-2 border-white/10 p-15 text-left font-mono text-12 font-weight-500"
      >
        <div role="row" className="flex items-center justify-between gap-16">
          <div role="columnheader" className="flex w-auto items-center gap-6">
            <div>Allocated Budget</div>
            <Tooltip
              sendEventOnMount={{ buy }}
              iconClassName="h-13 mr-6 text-white/60"
              element={
                buy
                  ? `This is the current available ${quote?.symbol} budget you can withdraw`
                  : `This is the current available ${base?.symbol} budget you can withdraw`
              }
            />
          </div>
          <div role="cell" className="flex flex-1 justify-end gap-8">
            <TooltipTokenAmount
              amount={balance ?? ''}
              token={buy ? quote : base}
            />
            {showMaxCb && (
              <button
                onClick={() => showMaxCb()}
                className="cursor-pointer font-weight-500 text-green"
              >
                MAX
              </button>
            )}
          </div>
        </div>

        {type !== 'editPrices' && (
          <div
            role="row"
            className="mt-10 flex items-center justify-between gap-16"
          >
            <div role="columnheader" className="flex items-center">
              {buy ? 'Buy' : 'Sell'} Price
            </div>
            <div role="cell" className="flex flex-1 justify-end gap-8">
              <div className={'flex items-center'}>
                {/* Limit Strategy Price */}
                {!!order.price && (
                  <TooltipTokenAmount amount={order.price} token={quote} />
                )}
                {/* Range Strategy Price */}
                {!!order.min && !!order.max && (
                  <TooltipTokenRange range={order} token={quote} />
                )}
              </div>
            </div>
          </div>
        )}

        {showDistribute && type !== 'editPrices' && (
          <div role="row" className="mt-10 flex justify-between">
            <div role="columnheader" className="flex items-center">
              <span className="mr-5">Distribute Across Entire Range</span>
              <Tooltip
                iconClassName="h-13 text-white/60"
                element={
                  <div className="flex flex-col gap-10">
                    <div className="flex gap-8">
                      <div>
                        <IconDistributedEntireRange />
                      </div>
                      <div>
                        <div className="text-12 font-weight-500 text-white">
                          Distribute Across Entire Range
                        </div>
                        <div className="text-10 text-white/60">
                          The budget is allocated to the entire newly set range
                          and the asking price is updated.
                        </div>
                      </div>
                    </div>
                    <div className="flex gap-8">
                      <div>
                        <IconDistributedUnusedRange />
                      </div>
                      <div>
                        <div className="text-12 font-weight-500 text-white">
                          Distribute To Unused Range
                        </div>
                        <div className="text-10 text-white/60">
                          Price remains the same as it was. The budget is not
                          allocated to the new range.
                        </div>
                      </div>
                    </div>
                  </div>
                }
              />
            </div>
            <Switch
              role="cell"
              variant={isDistributeToggleOn ? 'white' : 'black'}
              isOn={isDistributeToggleOn}
              setIsOn={(isOn) =>
                order.setMarginalPriceOption(
                  isOn
                    ? MarginalPriceOptions.reset
                    : MarginalPriceOptions.maintain
                )
              }
              size={'sm'}
            />
          </div>
        )}
      </div>
      {type === 'editPrices' && showDistribute && (
        <div className="mt-10 flex items-center gap-10 rounded-8 bg-white/5 p-12 text-left text-12 text-white/60">
          <Tooltip
            iconClassName="h-13 text-white/60"
            element={
              'When updating the rates, the allocated budget will be distributed equally across the entire range'
            }
          />
          Strategy budget will be distribute across entire range
        </div>
      )}
    </>
  );
};<|MERGE_RESOLUTION|>--- conflicted
+++ resolved
@@ -1,8 +1,4 @@
 import { FC, useEffect, useRef, useState } from 'react';
-<<<<<<< HEAD
-import Decimal from 'decimal.js';
-=======
->>>>>>> bc74d740
 import { MarginalPriceOptions } from '@bancor/carbon-sdk/strategy-management';
 import { Token } from 'libs/tokens';
 import { Tooltip } from 'components/common/tooltip/Tooltip';
@@ -52,24 +48,6 @@
     firstTime.current = false;
   }, [order.max, order.min, order.budget, order.isRange, type]);
 
-<<<<<<< HEAD
-  const getTokenFiat = (value: string) => {
-    return buy
-      ? new Decimal(value || 0).times(
-          quoteTokenPriceQuery.data?.[selectedFiatCurrency] || 0
-        )
-      : new Decimal(value || 0).times(
-          baseTokenPriceQuery.data?.[selectedFiatCurrency] || 0
-        );
-  };
-
-  const budgetFiat = getFiatDisplayValue(
-    getTokenFiat(balance || ''),
-    selectedFiatCurrency
-  );
-
-=======
->>>>>>> bc74d740
   return (
     <>
       <div
