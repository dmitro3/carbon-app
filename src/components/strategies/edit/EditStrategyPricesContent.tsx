import { useLocation } from 'libs/routing';
import { Button } from 'components/common/button';
import { OrderCreate, useOrder } from 'components/strategies/create/useOrder';
import { useUpdateStrategy } from 'components/strategies/useUpdateStrategy';
import { Strategy } from 'libs/queries';
import { EditStrategyOverlapTokens } from './EditStrategyOverlapTokens';
import { EditStrategyPricesBuySellBlock } from './EditStrategyPricesBuySellBlock';
import { carbonEvents } from 'services/events';
import { useStrategyEventData } from '../create/useStrategyEventData';
<<<<<<< HEAD
import { getCtaButtonTextEditPrices } from './utils';

export type EditStrategyPrices = 'editPrices' | 'renew';
=======
import { useMemo } from 'react';
import { checkIfOrdersOverlap } from '../utils';
>>>>>>> e37e64e6

type EditStrategyPricesContentProps = {
  type: EditStrategyPrices;
  strategy: Strategy;
};

export const EditStrategyPricesContent = ({
  strategy,
  type,
}: EditStrategyPricesContentProps) => {
  const { renewStrategy, changeRateStrategy, isCtaDisabled, strategyTxStatus } =
    useUpdateStrategy();

  const order0 = useOrder(
    type === 'renew'
      ? { ...strategy.order0, startRate: '', endRate: '' }
      : strategy.order0
  );
  const order1 = useOrder(
    type === 'renew'
      ? { ...strategy.order1, startRate: '', endRate: '' }
      : strategy.order1
  );

  const isOrdersOverlap = useMemo(() => {
    return checkIfOrdersOverlap(order0, order1);
  }, [order0, order1]);

  const {
    history: { back },
  } = useLocation();
  const strategyEventData = useStrategyEventData({
    base: strategy.base,
    quote: strategy.quote,
    order0,
    order1,
  });
  const handleOnActionClick = () => {
    const newOrder0 = {
      balance: strategy.order0.balance,
      startRate: order0.isRange ? order0.min : order0.price,
      endRate: order0.isRange ? order0.max : order0.price,
    };
    const newOrder1 = {
      balance: strategy.order1.balance,
      startRate: order1.isRange ? order1.min : order1.price,
      endRate: order1.isRange ? order1.max : order1.price,
    };

    type === 'renew'
      ? renewStrategy(
          {
            ...strategy,
            order0: newOrder0,
            order1: newOrder1,
          },
          () =>
            carbonEvents.strategyEdit.strategyRenew({
              ...strategyEventData,
              strategyId: strategy.id,
            })
        )
      : changeRateStrategy(
          {
            ...strategy,
            order0: newOrder0,
            order1: newOrder1,
          },
          () =>
            carbonEvents.strategyEdit.strategyChangeRates({
              ...strategyEventData,
              strategyId: strategy.id,
            })
        );
  };

  const isOrderValid = (order: OrderCreate) => {
    return order.isRange
      ? +order.min > 0 && +order.max > 0 && +order.max > +order.min
      : +order.price > 0;
  };

  return (
    <div className="flex w-full flex-col items-center space-y-20 space-y-20 text-center font-weight-500 md:w-[400px]">
      <EditStrategyOverlapTokens strategy={strategy} />
      <EditStrategyPricesBuySellBlock
        buy
        base={strategy?.base}
        quote={strategy?.quote}
        order={order0}
        balance={strategy.order0.balance}
        type={type}
        isOrdersOverlap={isOrdersOverlap}
      />
      <EditStrategyPricesBuySellBlock
        base={strategy?.base}
        quote={strategy?.quote}
        order={order1}
        balance={strategy.order1.balance}
        type={type}
        isOrdersOverlap={isOrdersOverlap}
      />
      <Button
        disabled={
          !isOrderValid(order0) || !isOrderValid(order1) || isCtaDisabled
        }
        loading={isCtaDisabled}
        onClick={handleOnActionClick}
        className="mt-32"
        variant={isCtaDisabled ? 'secondary' : 'white'}
        size="lg"
        fullWidth
      >
        {getCtaButtonTextEditPrices(type, strategyTxStatus)}
      </Button>
      <Button
        onClick={() => back()}
        disabled={isCtaDisabled}
        className="mt-16"
        variant="secondary"
        size="lg"
        fullWidth
      >
        Cancel
      </Button>
    </div>
  );
};<|MERGE_RESOLUTION|>--- conflicted
+++ resolved
@@ -1,4 +1,5 @@
 import { useLocation } from 'libs/routing';
+import { useMemo } from 'react';
 import { Button } from 'components/common/button';
 import { OrderCreate, useOrder } from 'components/strategies/create/useOrder';
 import { useUpdateStrategy } from 'components/strategies/useUpdateStrategy';
@@ -7,14 +8,10 @@
 import { EditStrategyPricesBuySellBlock } from './EditStrategyPricesBuySellBlock';
 import { carbonEvents } from 'services/events';
 import { useStrategyEventData } from '../create/useStrategyEventData';
-<<<<<<< HEAD
+import { checkIfOrdersOverlap } from '../utils';
 import { getCtaButtonTextEditPrices } from './utils';
 
 export type EditStrategyPrices = 'editPrices' | 'renew';
-=======
-import { useMemo } from 'react';
-import { checkIfOrdersOverlap } from '../utils';
->>>>>>> e37e64e6
 
 type EditStrategyPricesContentProps = {
   type: EditStrategyPrices;
