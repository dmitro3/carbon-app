--- conflicted
+++ resolved
@@ -111,19 +111,9 @@
       {insufficientBalance && (
         <WarningMessageWithIcon
           htmlFor={inputId}
-<<<<<<< HEAD
           isError
           message="Insufficient balance"
         />
-=======
-          role="alert"
-          aria-live="polite"
-          className="text-12 text-error flex items-center gap-10 font-mono"
-        >
-          <IconWarning className="size-12" />
-          <span className="flex-1">Insufficient balance</span>
-        </output>
->>>>>>> 58f51e89
       )}
       <EditStrategyAllocatedBudget
         {...budgetProps}
