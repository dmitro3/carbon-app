<<<<<<< HEAD
import { FC } from 'react';
import Decimal from 'decimal.js';
=======
import { FC, useId } from 'react';
import BigNumber from 'bignumber.js';
>>>>>>> f9fe8cc7
import { Token } from 'libs/tokens';
import { useGetTokenBalance } from 'libs/queries';
import { OrderCreate } from 'components/strategies/create/useOrder';
import { TokenInputField } from 'components/common/TokenInputField/TokenInputField';
import { Tooltip } from 'components/common/tooltip/Tooltip';
import { EditStrategyAllocatedBudget } from './EditStrategyAllocatedBudget';
import { FullOutcome } from '../FullOutcome';
import { getUpdatedBudget } from 'utils/fullOutcome';
import { ReactComponent as IconWarning } from 'assets/icons/warning.svg';

export const EditStrategyBudgetBuySellBlock: FC<{
  base: Token;
  quote: Token;
  order: OrderCreate;
  balance?: string;
  buy?: boolean;
  isBudgetOptional?: boolean;
  type: 'deposit' | 'withdraw';
}> = ({ base, quote, balance, buy, order, isBudgetOptional, type }) => {
  const inputId = useId();
  const titleId = useId();
  const tokenBaseBalanceQuery = useGetTokenBalance(base);
  const tokenQuoteBalanceQuery = useGetTokenBalance(quote);
  const tokenBalanceQuery = buy
    ? tokenQuoteBalanceQuery
    : tokenBaseBalanceQuery;
  const budgetToken = buy ? quote : base;

  const calculatedWalletBalance = new Decimal(
    tokenBalanceQuery.data || 0
  ).minus(new Decimal(order.budget || 0));

  const insufficientBalance =
    type === 'withdraw'
      ? new Decimal(balance || 0).lt(order.budget || 0)
      : calculatedWalletBalance.lt(0);

  return (
    <section
      aria-labelledby={titleId}
      className={`bg-secondary flex flex-col gap-20 rounded-6 border-l-2 p-20 text-left ${
        buy
          ? 'border-green/50 focus-within:border-green'
          : 'border-red/50 focus-within:border-red'
      }`}
    >
      <header className="flex items-center justify-between">
        <h3 id={titleId} className="flex items-center gap-8 text-18">
          <span>
            {`${type === 'withdraw' ? 'Withdraw' : 'Deposit'}`}{' '}
            {buy ? 'Buy' : 'Sell'} Budget
          </span>
          {isBudgetOptional && (
            <span className="text-14 font-weight-500 text-white/40">
              Optional
            </span>
          )}
        </h3>
        <Tooltip
          element={`Indicate the amount you wish to ${
            type === 'withdraw' ? 'withdraw' : 'deposit'
          } from the available "allocated budget"`}
        />
      </header>
      <TokenInputField
        id={inputId}
        className={'rounded-16 bg-black p-16'}
        value={order.budget}
        setValue={order.setBudget}
        token={budgetToken}
        isBalanceLoading={tokenBalanceQuery.isLoading}
        isError={insufficientBalance}
        balance={tokenBalanceQuery.data}
        withoutWallet={type === 'withdraw'}
      />
      {insufficientBalance && (
        <output
          htmlFor={inputId}
          role="alert"
          aria-live="polite"
          className={`flex items-center gap-10 font-mono text-12 text-red`}
        >
          <IconWarning className="h-12 w-12" />
          <span className="flex-1">Insufficient balance</span>
        </output>
      )}
      <EditStrategyAllocatedBudget
        {...{ order, base, quote, balance, buy, type }}
        {...(type === 'withdraw' && {
          showMaxCb: () => order.setBudget(balance || ''),
        })}
      />
      <FullOutcome
        price={order.price}
        min={order.min}
        max={order.max}
        budget={getUpdatedBudget(type, balance, order.budget)}
        budgetUpdate={order.budget}
        buy={buy}
        base={base}
        quote={quote}
      />
    </section>
  );
};<|MERGE_RESOLUTION|>--- conflicted
+++ resolved
@@ -1,10 +1,5 @@
-<<<<<<< HEAD
-import { FC } from 'react';
+import { FC, useId } from 'react';
 import Decimal from 'decimal.js';
-=======
-import { FC, useId } from 'react';
-import BigNumber from 'bignumber.js';
->>>>>>> f9fe8cc7
 import { Token } from 'libs/tokens';
 import { useGetTokenBalance } from 'libs/queries';
 import { OrderCreate } from 'components/strategies/create/useOrder';
