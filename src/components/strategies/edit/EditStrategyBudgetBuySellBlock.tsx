--- conflicted
+++ resolved
@@ -7,10 +7,6 @@
 import { Tooltip } from 'components/common/tooltip/Tooltip';
 import { EditStrategyAllocatedBudget } from './EditStrategyAllocatedBudget';
 import { FullOutcome } from '../FullOutcome';
-<<<<<<< HEAD
-=======
-import { getUpdatedBudget } from 'utils/fullOutcome';
->>>>>>> c6ff913c
 import { useMarketIndication } from '../marketPriceIndication';
 import { OutsideMarketPriceWarning } from 'components/common/OutsideMarketPriceWarning';
 import { WarningMessageWithIcon } from 'components/common/WarningMessageWithIcon';
@@ -113,17 +109,9 @@
         <OutsideMarketPriceWarning base={base} buy={!!buy} />
       )}
       {insufficientBalance && (
-<<<<<<< HEAD
-        <WarningMessageWithIcon
-          htmlFor={inputId}
-          isError
-          message="Insufficient balance"
-        />
-=======
         <WarningMessageWithIcon htmlFor={inputId} isError>
           Insufficient balance
         </WarningMessageWithIcon>
->>>>>>> c6ff913c
       )}
       <EditStrategyAllocatedBudget
         {...budgetProps}
