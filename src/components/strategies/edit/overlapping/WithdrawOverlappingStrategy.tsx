--- conflicted
+++ resolved
@@ -24,7 +24,6 @@
 } from '@bancor/carbon-sdk/strategy-management';
 import { geoMean } from 'utils/fullOutcome';
 import { OverlappingSmallBudget } from 'components/strategies/overlapping/OverlappingSmallBudget';
-import { WarningMessageWithIcon } from 'components/common/WarningMessageWithIcon';
 
 interface Props {
   strategy: Strategy;
@@ -147,11 +146,7 @@
     <>
       <article className="rounded-10 bg-background-900 flex flex-col gap-20 p-20">
         <header>
-<<<<<<< HEAD
-          <h2 className="flex-1 text-18 font-weight-500">Price Range</h2>
-=======
-          <h3 className="text-18 font-weight-500 flex-1">Price Range</h3>
->>>>>>> 58f51e89
+          <h2 className="text-18 font-weight-500 flex-1">Price Range</h2>
         </header>
         <OverlappingStrategyGraph
           base={base}
@@ -166,11 +161,7 @@
       </article>
       <article className="rounded-10 bg-background-900 flex flex-col gap-20 p-20">
         <header className="flex items-center gap-8 ">
-<<<<<<< HEAD
-          <h2 className="flex-1 text-18 font-weight-500">Withdraw Budget</h2>
-=======
-          <h3 className="text-18 font-weight-500 flex-1">Withdraw Budgets</h3>
->>>>>>> 58f51e89
+          <h2 className="text-18 font-weight-500 flex-1">Withdraw Budget</h2>
           <Tooltip
             element='Indicate the amount you wish to withdraw to the available "wallet budget"'
             iconClassName="size-14 text-white/60"
@@ -224,33 +215,6 @@
             htmlFor={`${buyBudgetId} ${sellBudgetId}`}
           />
         )}
-<<<<<<< HEAD
-        <footer className="flex items-center gap-8">
-          {!withdrawAll && (
-            <>
-              <IconAction className="h-16 w-16" />
-              <p className="text-12 text-white/60">
-                Price range and liquidity spread remain unchanged.&nbsp;
-                <a
-                  href="https://faq.carbondefi.xyz/what-is-an-overlapping-strategy#overlapping-budget-dynamics"
-                  target="_blank"
-                  rel="noreferrer"
-                  className="inline-flex items-center gap-4 font-weight-500 text-primary"
-                >
-                  <span>Learn More</span>
-                  <IconLink className="inline h-12 w-12" />
-                </a>
-              </p>
-            </>
-          )}
-          {withdrawAll && (
-            <WarningMessageWithIcon htmlFor={[buyId, sellId].join(',')}>
-              Please note that your strategy will be inactive as it will not
-              have any budget.
-            </WarningMessageWithIcon>
-          )}
-        </footer>
-=======
         {!withdrawAll && (
           <footer className="flex items-center gap-8">
             <IconAction className="size-16" />
@@ -266,7 +230,6 @@
             </p>
           </footer>
         )}
->>>>>>> 58f51e89
       </article>
     </>
   );
