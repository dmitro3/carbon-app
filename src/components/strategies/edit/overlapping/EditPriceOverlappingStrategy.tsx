--- conflicted
+++ resolved
@@ -168,11 +168,7 @@
     <>
       <article className="rounded-10 bg-background-900 flex w-full flex-col gap-20 p-20">
         <header>
-<<<<<<< HEAD
-          <h2 className="flex-1 text-18 font-weight-500">Price Range</h2>
-=======
-          <h3 className="text-18 font-weight-500 flex-1">Price Range</h3>
->>>>>>> 58f51e89
+          <h2 className="text-18 font-weight-500 flex-1">Price Range</h2>
         </header>
         <OverlappingStrategyGraph
           base={base}
@@ -188,11 +184,7 @@
       </article>
       <article className="rounded-10 bg-background-900 flex w-full flex-col gap-20 p-20">
         <header className="flex items-center gap-8">
-<<<<<<< HEAD
-          <h2 className="flex-1 text-18 font-weight-500">
-=======
-          <h3 className="text-18 font-weight-500 flex-1">
->>>>>>> 58f51e89
+          <h2 className="text-18 font-weight-500 flex-1">
             Edit Price Range&nbsp;
             <span className="text-white/40">
               ({quote?.symbol} per 1 {base?.symbol})
@@ -217,11 +209,7 @@
       </article>
       <article className="rounded-10 bg-background-900 flex w-full flex-col gap-10 p-20">
         <header className="mb-10 flex items-center gap-8 ">
-<<<<<<< HEAD
-          <h2 className="flex-1 text-18 font-weight-500">Edit Spread</h2>
-=======
-          <h3 className="text-18 font-weight-500 flex-1">Edit Spread</h3>
->>>>>>> 58f51e89
+          <h2 className="text-18 font-weight-500 flex-1">Edit Spread</h2>
           <Tooltip
             element="The difference between the highest bidding (Sell) price, and the lowest asking (Buy) price"
             iconClassName="size-14 text-white/60"
