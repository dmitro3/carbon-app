--- conflicted
+++ resolved
@@ -56,16 +56,6 @@
 export const EditPriceOverlappingStrategy: FC<Props> = (props) => {
   const { strategy, order0, order1 } = props;
   const { base, quote } = strategy;
-<<<<<<< HEAD
-=======
-  const marketPrice = useMarketPrice({ base, quote })?.toString();
-  const { marketPricePercentage } = useMarketIndication({
-    base,
-    quote,
-    order: { min: order0.min, max: order1.max, price: '', isRange: true },
-  });
->>>>>>> 1d9dc543
-
   const baseBalance = useGetTokenBalance(base).data;
   const quoteBalance = useGetTokenBalance(quote).data;
   const [spread, setSpread] = useState(getRoundedSpread(strategy));
@@ -98,8 +88,7 @@
     buyMin: string,
     sellMax: string
   ) => {
-    if (!base || !quote) return;
-<<<<<<< HEAD
+    if (!base || !quote || !marketPrice) return;
     try {
       const buyBudget = calculateOverlappingBuyBudget(
         base.decimals,
@@ -114,19 +103,6 @@
     } catch (error) {
       console.error(error);
     }
-=======
-    if (!sellBudget) return order0.setBudget('');
-    const buyBudget = calculateOverlappingBuyBudget(
-      base.decimals,
-      quote.decimals,
-      buyMin,
-      sellMax,
-      marketPrice || '0',
-      spread.toString(),
-      sellBudget
-    );
-    order0.setBudget(buyBudget);
->>>>>>> 1d9dc543
   };
 
   const calculateSellBudget = (
@@ -134,8 +110,7 @@
     buyMin: string,
     sellMax: string
   ) => {
-    if (!base || !quote) return;
-<<<<<<< HEAD
+    if (!base || !quote || !marketPrice) return;
     try {
       const sellBudget = calculateOverlappingSellBudget(
         base.decimals,
@@ -150,19 +125,6 @@
     } catch (error) {
       console.error(error);
     }
-=======
-    if (!buyBudget) order1.setBudget('');
-    const sellBudget = calculateOverlappingSellBudget(
-      base.decimals,
-      quote.decimals,
-      buyMin,
-      sellMax,
-      marketPrice || '0',
-      spread.toString(),
-      buyBudget
-    );
-    order1.setBudget(sellBudget);
->>>>>>> 1d9dc543
   };
 
   const setOverlappingPrices = (
@@ -170,18 +132,13 @@
     max: string,
     spreadValue: string = spread.toString()
   ) => {
-    if (!base || !quote) return;
+    if (!base || !quote || !marketPrice) return;
     if (!isValidRange(min, max) || !isValidSpread(spread)) return;
     const prices = calculateOverlappingPrices(
       min,
       max,
-<<<<<<< HEAD
       marketPrice.toString(),
       spreadValue
-=======
-      marketPrice || '0',
-      spread.toString()
->>>>>>> 1d9dc543
     );
 
     order0.setMax(prices.buyPriceHigh);
@@ -346,13 +303,8 @@
   ]);
 
   useEffect(() => {
-<<<<<<< HEAD
     if (!touched || !spread || !marketPrice) return;
     setOverlappingParams(order0.min, order1.max);
-=======
-    if (!quote || !base || !marketPrice) return;
-    if (!mounted) return setMounted(true);
->>>>>>> 1d9dc543
     // eslint-disable-next-line react-hooks/exhaustive-deps
   }, [touched, anchor, marketPrice]);
 
@@ -412,7 +364,6 @@
           quote={quote}
           order0={order0}
           order1={order1}
-          externalPrice={externalPrice}
           marketPrice={displayMarketPrice}
           spread={spread}
           setMin={setMin}
