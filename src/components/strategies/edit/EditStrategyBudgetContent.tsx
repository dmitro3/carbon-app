import { MarginalPriceOptions } from '@bancor/carbon-sdk/strategy-management';
<<<<<<< HEAD
=======
import { useDeleteStrategy } from 'components/strategies/useDeleteStrategy';
import { SafeDecimal } from 'libs/safedecimal';
>>>>>>> 9b4b0f7f
import { Button } from 'components/common/button';
import { Strategy } from 'libs/queries';
import { useRouter } from 'libs/routing';
import { OrderCreate, useOrder } from 'components/strategies/create/useOrder';
import { useUpdateStrategy } from 'components/strategies/useUpdateStrategy';
import { EditStrategyBudgetBuySellBlock } from './EditStrategyBudgetBuySellBlock';
import { EditStrategyOverlapTokens } from './EditStrategyOverlapTokens';
import { useModal } from 'hooks/useModal';
import { useEditStrategy } from '../create/useEditStrategy';
import { useStrategyEventData } from '../create/useStrategyEventData';
import { carbonEvents } from 'services/events';
import { useWeb3 } from 'libs/web3';
import { useFiatCurrency } from 'hooks/useFiatCurrency';
import { FormEvent, useMemo } from 'react';
import { getStatusTextByTxStatus } from '../utils';
import { isOverlappingStrategy } from '../overlapping/utils';
import { EditOverlappingStrategy } from './overlapping/EditOverlappingStrategy';
import { getDeposit } from './utils';
import { cn } from 'utils/helpers';
import style from './EditStrategy.module.css';

export type EditStrategyBudget = 'withdraw' | 'deposit';

type EditStrategyBudgetContentProps = {
  type: EditStrategyBudget;
  strategy: Strategy;
};

export const EditStrategyBudgetContent = ({
  strategy,
  type,
}: EditStrategyBudgetContentProps) => {
  const isOverlapping = isOverlappingStrategy(strategy);

  const { history } = useRouter();
  const {
    withdrawBudget,
    depositBudget,
    isProcessing,
    setIsProcessing,
    updateMutation,
  } = useUpdateStrategy();

  const order0: OrderCreate = useOrder(strategy.order0);
  const order1: OrderCreate = useOrder(strategy.order1);
  const buyBalance = strategy.order0.balance;
  const sellBalance = strategy.order1.balance;
  const { provider } = useWeb3();
  const { getFiatValue: getFiatValueBase } = useFiatCurrency(strategy.base);
  const { getFiatValue: getFiatValueQuote } = useFiatCurrency(strategy.quote);
  const buyBudgetUsd = getFiatValueQuote(buyBalance, true).toString();
  const sellBudgetUsd = getFiatValueBase(buyBalance, true).toString();
  const isAwaiting = updateMutation.isLoading;
  const isLoading = isAwaiting || isProcessing;

  const strategyEventData = useStrategyEventData({
    base: strategy.base,
    quote: strategy.quote,
    order0,
    order1,
  });

  const { approval } = useEditStrategy(
    strategy,
    getDeposit(buyBalance, order0.budget),
    getDeposit(sellBalance, order1.budget)
  );
  const { openModal } = useModal();

  const handleEvents = () => {
    type === 'withdraw'
      ? carbonEvents.strategyEdit.strategyWithdraw({
          ...strategyEventData,
          strategyId: strategy.id,
          buyBudget: buyBalance,
          buyBudgetUsd,
          sellBudget: buyBalance,
          sellBudgetUsd,
          buyLowWithdrawalBudget: strategyEventData.buyBudget,
          buyLowWithdrawalBudgetUsd: strategyEventData.buyBudgetUsd,
          sellHighWithdrawalBudget: strategyEventData.sellBudget,
          sellHighWithdrawalBudgetUsd: strategyEventData.sellBudgetUsd,
        })
      : carbonEvents.strategyEdit.strategyDeposit({
          ...strategyEventData,
          strategyId: strategy.id,
          buyBudget: buyBalance,
          buyBudgetUsd,
          sellBudget: buyBalance,
          sellBudgetUsd,
          buyLowDepositBudget: strategyEventData.buyBudget,
          buyLowDepositBudgetUsd: strategyEventData.buyBudgetUsd,
          sellHighDepositBudget: strategyEventData.sellBudget,
          sellHighDepositBudgetUsd: strategyEventData.sellBudgetUsd,
        });
  };

  const handleOnActionClick = (e: FormEvent<HTMLFormElement>) => {
    e.preventDefault();
    if (type === 'withdraw') {
      const withdrawAll =
        (order0.budget || '0') === strategy.order0.balance &&
        (order1.budget || '0') === strategy.order1.balance;
      if (withdrawAll) {
        openWithdrawModal();
      } else {
        depositOrWithdrawFunds();
      }
    } else {
      if (approval.approvalRequired) {
        openModal('txConfirm', {
          approvalTokens: approval.tokens,
          onConfirm: depositOrWithdrawFunds,
          buttonLabel: `Confirm Deposit`,
          eventData: {
            ...strategyEventData,
            productType: 'strategy',
            approvalTokens: approval.tokens,
            buyToken: strategy.base,
            sellToken: strategy.quote,
            blockchainNetwork: provider?.network?.name || '',
          },
          context: 'depositStrategyFunds',
        });
      } else {
        depositOrWithdrawFunds();
      }
    }
  };

  const getMarginalOption = (order: OrderCreate, initialBudget: string) => {
    if (isOverlapping) return MarginalPriceOptions.maintain;
    if (order.budget === initialBudget) return undefined;
    if (order.marginalPriceOption) return order.marginalPriceOption;
    return MarginalPriceOptions.reset;
  };

  const { deleteStrategy } = useDeleteStrategy();

  const openWithdrawModal = () => {
    openModal('withdrawOrDelete', {
      onWithdraw: depositOrWithdrawFunds,
      onDelete: () =>
        deleteStrategy(strategy, setIsProcessing, () =>
          carbonEvents.strategyEdit.strategyDelete({
            strategyId: strategy.id,
            ...strategyEventData,
          })
        ),
    });
  };

  const depositOrWithdrawFunds = () => {
    const buyOption = getMarginalOption(order0, strategy.order0.balance);
    const sellOption = getMarginalOption(order1, strategy.order1.balance);

    const updatedStrategy = {
      ...strategy,
      order0: {
        balance: order0.budget,
        startRate: order0.price || order0.min,
        endRate: order0.max,
        marginalRate: order0.marginalPrice,
      },
      order1: {
        balance: order1.budget,
        startRate: order1.price || order1.min,
        endRate: order1.max,
        marginalRate: order1.marginalPrice,
      },
    };

    const actionFn = type === 'withdraw' ? withdrawBudget : depositBudget;
    void actionFn(updatedStrategy, buyOption, sellOption, handleEvents);
  };

  const loadingChildren = useMemo(() => {
    return getStatusTextByTxStatus(isAwaiting, isProcessing);
  }, [isAwaiting, isProcessing]);

  return (
    <form
      onSubmit={(e) => handleOnActionClick(e)}
      onReset={() => history.back()}
      className={cn('flex w-full flex-col gap-20 md:w-[400px]', style.form)}
      data-testid="edit-form"
    >
      <EditStrategyOverlapTokens strategy={strategy} />
      {isOverlapping && (
        <EditOverlappingStrategy
          strategy={strategy}
          order0={order0}
          order1={order1}
          fixAction={type}
        />
      )}
      {!isOverlapping && (
        <>
          <EditStrategyBudgetBuySellBlock
            base={strategy?.base}
            quote={strategy?.quote}
            order={order1}
            initialBudget={sellBalance}
            isBudgetOptional={
              order1.budget === sellBalance && order0.budget !== buyBalance
            }
            type={type}
          />
          <EditStrategyBudgetBuySellBlock
            buy
            base={strategy?.base}
            quote={strategy?.quote}
            order={order0}
            initialBudget={buyBalance}
            isBudgetOptional={
              order0.budget === buyBalance && order1.budget !== sellBalance
            }
            type={type}
          />
        </>
      )}

      <label className={cn(style.approveWarnings)}>
        <input
          name="approve-warning"
          type="checkbox"
          data-testid="approve-warnings"
        />
        I've reviewed the warning(s) but choose to proceed.
      </label>

      <Button
        type="submit"
        loading={isLoading}
        loadingChildren={loadingChildren}
        variant="white"
        size="lg"
        fullWidth
        data-testid="edit-submit"
      >
        {type === 'withdraw' ? 'Confirm Withdraw' : 'Confirm Deposit'}
      </Button>
      <Button
        type="reset"
        disabled={isLoading}
        variant="secondary"
        size="lg"
        fullWidth
      >
        Cancel
      </Button>
    </form>
  );
};<|MERGE_RESOLUTION|>--- conflicted
+++ resolved
@@ -1,9 +1,5 @@
 import { MarginalPriceOptions } from '@bancor/carbon-sdk/strategy-management';
-<<<<<<< HEAD
-=======
 import { useDeleteStrategy } from 'components/strategies/useDeleteStrategy';
-import { SafeDecimal } from 'libs/safedecimal';
->>>>>>> 9b4b0f7f
 import { Button } from 'components/common/button';
 import { Strategy } from 'libs/queries';
 import { useRouter } from 'libs/routing';
