import { MarginalPriceOptions } from '@bancor/carbon-sdk';
import { MyLocationGenerics } from 'components/trade/useTradeTokens';
import { useNotifications } from 'hooks/useNotifications';
import {
  QueryKey,
  Strategy,
  useQueryClient,
  useUpdateStrategyQuery,
} from 'libs/queries';
import { PathNames, useNavigate } from 'libs/routing';
import { useWeb3 } from 'libs/web3';

export const useUpdateStrategy = () => {
  const { user } = useWeb3();
  const { dispatchNotification } = useNotifications();
  const updateMutation = useUpdateStrategyQuery();
  const cache = useQueryClient();
  const navigate = useNavigate<MyLocationGenerics>();

<<<<<<< HEAD
  const pauseStrategy = async (
    strategy: Strategy,
    successEventsCb?: () => void
  ) => {
    const { base, quote, encoded } = strategy;
=======
  const pauseStrategy = async (strategy: Strategy) => {
    const { base, quote, encoded, id } = strategy;
>>>>>>> 6a8debd0

    if (!base || !quote || !user) {
      throw new Error('error in update strategy: missing data ');
    }

    updateMutation.mutate(
      {
        id,
        encoded,
        fieldsToUpdate: {
          buyPriceLow: '0',
          buyPriceHigh: '0',
          sellPriceLow: '0',
          sellPriceHigh: '0',
        },
      },
      {
        onSuccess: async (tx) => {
          dispatchNotification('pauseStrategy', { txHash: tx.hash });
          if (!tx) return;
          console.log('tx hash', tx.hash);
          await tx.wait();

          void cache.invalidateQueries({
            queryKey: QueryKey.strategies(user),
          });
          console.log('tx confirmed');
        },
        onError: (e) => {
          console.error('update mutation failed', e);
        },
        onSettled: () => {
          successEventsCb?.();
        },
      }
    );
  };

  const renewStrategy = async (strategy: Strategy) => {
    const { base, quote, order0, order1, encoded, id } = strategy;

    if (!base || !quote || !user) {
      throw new Error('error in renew strategy: missing data ');
    }

    updateMutation.mutate(
      {
        id,
        encoded,
        fieldsToUpdate: {
          buyPriceLow: order0.startRate,
          buyPriceHigh: order0.endRate,
          sellPriceLow: order1.startRate,
          sellPriceHigh: order1.endRate,
        },
      },
      {
        onSuccess: async (tx) => {
          dispatchNotification('renewStrategy', { txHash: tx.hash });
          if (!tx) return;
          console.log('tx hash', tx.hash);
          await tx.wait();
          navigate({ to: PathNames.strategies });

          void cache.invalidateQueries({
            queryKey: QueryKey.strategies(user),
          });
          console.log('tx confirmed');
        },
        onError: (e) => {
          console.error('update mutation failed', e);
        },
      }
    );
  };

<<<<<<< HEAD
  const changeRateStrategy = async (
    strategy: Strategy,
    successEventsCb?: () => void
  ) => {
    const { base, quote, order0, order1, encoded } = strategy;
=======
  const changeRateStrategy = async (strategy: Strategy) => {
    const { base, quote, order0, order1, encoded, id } = strategy;
>>>>>>> 6a8debd0

    if (!base || !quote || !user) {
      throw new Error('error in change rates strategy: missing data ');
    }

    updateMutation.mutate(
      {
        id,
        encoded,
        fieldsToUpdate: {
          buyPriceLow: order0.startRate,
          buyPriceHigh: order0.endRate,
          sellPriceLow: order1.startRate,
          sellPriceHigh: order1.endRate,
        },
      },
      {
        onSuccess: async (tx) => {
          dispatchNotification('changeRatesStrategy', { txHash: tx.hash });
          if (!tx) return;
          console.log('tx hash', tx.hash);
          await tx.wait();
          navigate({ to: PathNames.strategies });

          void cache.invalidateQueries({
            queryKey: QueryKey.strategies(user),
          });
          console.log('tx confirmed');
          successEventsCb?.();
        },
        onError: (e) => {
          console.error('update mutation failed', e);
        },
      }
    );
  };

  const withdrawBudget = async (
    strategy: Strategy,
    buyMarginalPrice?: MarginalPriceOptions,
    sellMarginalPrice?: MarginalPriceOptions,
    successEventsCb?: () => void
  ) => {
    const { base, quote, order0, order1, encoded, id } = strategy;

    if (!base || !quote || !user) {
      throw new Error('error in withdraw strategy budget: missing data ');
    }

    updateMutation.mutate(
      {
        id,
        encoded,
        fieldsToUpdate: {
          buyBudget: order0.balance,
          sellBudget: order1.balance,
        },
        buyMarginalPrice,
        sellMarginalPrice,
      },
      {
        onSuccess: async (tx) => {
          dispatchNotification('withdrawStrategy', { txHash: tx.hash });
          if (!tx) return;
          console.log('tx hash', tx.hash);
          await tx.wait();
          navigate({ to: PathNames.strategies });

          void cache.invalidateQueries({
            queryKey: QueryKey.strategies(user),
          });
          console.log('tx confirmed');
          successEventsCb?.();
        },
        onError: (e) => {
          console.error('update mutation failed', e);
        },
      }
    );
  };

  const depositBudget = async (
    strategy: Strategy,
    buyMarginalPrice?: MarginalPriceOptions,
    sellMarginalPrice?: MarginalPriceOptions,
    successEventsCb?: () => void
  ) => {
    const { base, quote, order0, order1, encoded, id } = strategy;

    if (!base || !quote || !user) {
      throw new Error('error in deposit strategy budget: missing data');
    }

    updateMutation.mutate(
      {
        id,
        encoded,
        fieldsToUpdate: {
          buyBudget: order0.balance,
          sellBudget: order1.balance,
        },
        buyMarginalPrice,
        sellMarginalPrice,
      },
      {
        onSuccess: async (tx) => {
          dispatchNotification('depositStrategy', { txHash: tx.hash });
          if (!tx) return;
          console.log('tx hash', tx.hash);
          await tx.wait();
          navigate({ to: PathNames.strategies });

          void cache.invalidateQueries({
            queryKey: QueryKey.strategies(user),
          });
          console.log('tx confirmed');
          successEventsCb?.();
        },
        onError: (e) => {
          console.error('update mutation failed', e);
        },
      }
    );
  };

  return {
    pauseStrategy,
    renewStrategy,
    changeRateStrategy,
    withdrawBudget,
    depositBudget,
  };
};<|MERGE_RESOLUTION|>--- conflicted
+++ resolved
@@ -17,16 +17,11 @@
   const cache = useQueryClient();
   const navigate = useNavigate<MyLocationGenerics>();
 
-<<<<<<< HEAD
   const pauseStrategy = async (
     strategy: Strategy,
     successEventsCb?: () => void
   ) => {
-    const { base, quote, encoded } = strategy;
-=======
-  const pauseStrategy = async (strategy: Strategy) => {
     const { base, quote, encoded, id } = strategy;
->>>>>>> 6a8debd0
 
     if (!base || !quote || !user) {
       throw new Error('error in update strategy: missing data ');
@@ -103,16 +98,11 @@
     );
   };
 
-<<<<<<< HEAD
   const changeRateStrategy = async (
     strategy: Strategy,
     successEventsCb?: () => void
   ) => {
-    const { base, quote, order0, order1, encoded } = strategy;
-=======
-  const changeRateStrategy = async (strategy: Strategy) => {
-    const { base, quote, order0, order1, encoded, id } = strategy;
->>>>>>> 6a8debd0
+    const { base, quote, order0, order1, encoded, id } = strategy;
 
     if (!base || !quote || !user) {
       throw new Error('error in change rates strategy: missing data ');
