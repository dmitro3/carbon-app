--- conflicted
+++ resolved
@@ -53,12 +53,7 @@
       if (props.type === 'token-pair' && props.filteredPairs.length === 0) {
         return;
       }
-<<<<<<< HEAD
-      const value = v || props.search;
       const slug = toPairSlug(value);
-=======
-      const slug = value.replace('/', '-').replace(' ', '-').toLowerCase();
->>>>>>> e81d3e2d
       navigate({
         to: PathNames.explorerOverview(props.type, slug),
       });
