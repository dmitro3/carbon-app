--- conflicted
+++ resolved
@@ -9,19 +9,11 @@
       aria-labelledby={emptyId}
       className={cn(suggestionClasses, 'px-20')}
     >
-<<<<<<< HEAD
-      <h3 className="text-secondary mb-8 font-weight-500">0 Results</h3>
-      <h4 id={emptyId} className="font-weight-500">
-        We couldn't find any strategies
-      </h4>
-      <p className="text-secondary">
-=======
       <h3 className="text-14 font-weight-500 mb-8 text-white/60">0 Results</h3>
       <h4 id={emptyId} className="font-weight-500">
         We couldn't find any strategies
       </h4>
       <p className="text-14 text-white/60">
->>>>>>> 58f51e89
         Please make sure your search input is correct or try searching by a
         different token pair
       </p>
