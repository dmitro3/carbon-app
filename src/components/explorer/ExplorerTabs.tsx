import { useExplorerParams } from './useExplorerParams';
import { useLocation } from '@tanstack/react-location';
import { PathNames } from 'libs/routing';
import {
  StrategyPageTabs,
  StrategyTab,
} from 'components/strategies/StrategyPageTabs';
import { ReactComponent as IconOverview } from 'assets/icons/overview.svg';
import { ReactComponent as IconPieChart } from 'assets/icons/piechart.svg';
import { StrategyFilterSort } from 'components/strategies/overview/StrategyFilterSort';
import { useStrategyCtx } from 'hooks/useStrategies';

export const ExplorerTabs = () => {
  const { strategies } = useStrategyCtx();
  const { slug, type } = useExplorerParams();
<<<<<<< HEAD

  // To support emojis in ens domains
  const pathname = decodeURIComponent(useLocation().current.pathname);
=======
  const {
    current: { pathname },
  } = useLocation();
>>>>>>> 1651d27b

  const tabs: StrategyTab[] = [
    {
      label: 'Overview',
      href: PathNames.explorerOverview(type, slug!),
      hrefMatches: [],
      icon: <IconOverview className={'h-18 w-18'} />,
      badge: strategies?.length || 0,
    },
    {
      label: 'Portfolio',
      href: PathNames.explorerPortfolio(type, slug!),
      hrefMatches: [PathNames.explorerPortfolioToken(type, slug!, '0x')],
      icon: <IconPieChart className={'h-18 w-18'} />,
    },
  ];

  return (
    <div className="flex items-center justify-between gap-16">
      <StrategyPageTabs currentPathname={pathname} tabs={tabs} />
      {pathname === PathNames.explorerOverview(type, slug!) && (
        <StrategyFilterSort />
      )}
    </div>
  );
};<|MERGE_RESOLUTION|>--- conflicted
+++ resolved
@@ -13,15 +13,9 @@
 export const ExplorerTabs = () => {
   const { strategies } = useStrategyCtx();
   const { slug, type } = useExplorerParams();
-<<<<<<< HEAD
 
   // To support emojis in ens domains
   const pathname = decodeURIComponent(useLocation().current.pathname);
-=======
-  const {
-    current: { pathname },
-  } = useLocation();
->>>>>>> 1651d27b
 
   const tabs: StrategyTab[] = [
     {
