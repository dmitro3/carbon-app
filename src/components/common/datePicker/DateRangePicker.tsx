--- conflicted
+++ resolved
@@ -61,7 +61,7 @@
       type="button"
       aria-label="Pick date range"
       className={cn(
-        'flex items-center gap-8 rounded-full border-2 px-12 py-8 text-12',
+        'text-12 flex items-center gap-8 rounded-full border-2 px-12 py-8',
         'hover:bg-background-800',
         hasDates
           ? 'border-primary active:border-primary-light'
@@ -69,7 +69,7 @@
       )}
       data-testid="date-picker-button"
     >
-      <CalendarIcon className="h-14 w-14 text-primary" />
+      <CalendarIcon className="text-primary h-14 w-14" />
       <span
         className="justify-self-end text-white/60"
         data-testid="simulation-dates"
@@ -157,32 +157,8 @@
   };
 
   return (
-<<<<<<< HEAD
-    <form
-      className="gap-x-30 grid grid-cols-[200px_1fr] grid-rows-[1fr_auto] gap-y-20 p-20"
-      onSubmit={onConfirm}
-    >
-      <div
-        role="radiogroup"
-        aria-label="presets"
-        className="flex flex-col gap-5"
-      >
-        {props.presets.map(({ label, days }) => (
-          <button
-            type="button"
-            role="radio"
-            key={days}
-            className="rounded-8 px-30 text-14 font-weight-500 hover:border-background-700 box-border border-2 border-transparent bg-clip-padding py-8 text-start aria-checked:bg-black"
-            onClick={() => handlePreset(days)}
-            aria-checked={selectedPreset?.days === days}
-            data-testid="date-picker-button"
-          >
-            {label}
-          </button>
-        ))}
-=======
     <div className="flex flex-col gap-20 p-20">
-      <div className="flex gap-30">
+      <div className="gap-30 flex">
         <div
           role="radiogroup"
           aria-label="presets"
@@ -193,7 +169,7 @@
               type="button"
               role="radio"
               key={days}
-              className="box-border rounded-8 border-2 border-transparent bg-clip-padding py-8 px-30 text-start text-14 font-weight-500 hover:border-background-700 [&[aria-checked=true]]:bg-black"
+              className="rounded-8 px-30 text-14 font-weight-500 hover:border-background-700 box-border border-2 border-transparent bg-clip-padding py-8 text-start [&[aria-checked=true]]:bg-black"
               onClick={() => handlePreset(days)}
               aria-checked={selectedPreset?.days === days}
               data-testid="date-picker-button"
@@ -210,7 +186,6 @@
           selected={date}
           onSelect={setDate}
         />
->>>>>>> 420a07ce
       </div>
       <footer className="flex justify-end gap-16">
         <input
@@ -274,23 +249,14 @@
 
     return (
       <>
-<<<<<<< HEAD
-        <span className="flex size-24 items-center justify-center rounded-[12px] bg-white/10">
-          <CalendarIcon className="size-12" />
-        </span>
-
-        <span
-          className="text-14 justify-self-end text-white/80"
-=======
-        <CalendarIcon className="h-14 w-14 text-primary" />
+        <CalendarIcon className="size-14 text-primary" />
         <span
           className="justify-self-end text-white/60"
->>>>>>> 420a07ce
           data-testid="simulation-dates"
         >
           {hasDates ? `${startDate} - ${endDate}` : 'Select Date Range'}
         </span>
-        <ChevronIcon className="h-12 w-12 rotate-180 text-white/80" />
+        <ChevronIcon className="size-12 rotate-180 text-white/80" />
       </>
     );
   }
