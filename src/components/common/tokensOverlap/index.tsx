import { Token } from 'libs/tokens';
import { LogoImager } from 'components/common/imager/Imager';

export const TokensOverlap = ({
  tokens,
  size,
  maxLogos = 4,
}: {
  tokens: Token[];
  maxLogos?: number;
  className?: string;
  size: number;
}) => {
  const tokenCount = tokens.length;
  return (
    <span className={`isolate flex shrink-0 items-center`}>
      {tokens.slice(0, maxLogos).map((token, index, list) => (
        <LogoImager
          width={size}
          height={size}
          key={token.symbol + index}
          src={token.logoURI}
          alt="Token Logo"
          title={token.symbol}
          className="max-w-none border border-black bg-black"
          style={{
            zIndex: list.length - index,
            marginLeft: index > 0 ? `-${size * 0.3}px` : '0px',
          }}
        />
      ))}
      {tokenCount > maxLogos && (
<<<<<<< HEAD
        <div
          className="size-30 text-12 flex items-center justify-center rounded-full bg-black"
=======
        <span
          className="flex h-30 w-30 items-center justify-center rounded-full bg-black text-12"
>>>>>>> 420a07ce
          style={{
            marginLeft: `-${size * 0.3}px`,
          }}
        >
          +{tokenCount - maxLogos}
        </span>
      )}
    </span>
  );
};<|MERGE_RESOLUTION|>--- conflicted
+++ resolved
@@ -30,13 +30,8 @@
         />
       ))}
       {tokenCount > maxLogos && (
-<<<<<<< HEAD
-        <div
+        <span
           className="size-30 text-12 flex items-center justify-center rounded-full bg-black"
-=======
-        <span
-          className="flex h-30 w-30 items-center justify-center rounded-full bg-black text-12"
->>>>>>> 420a07ce
           style={{
             marginLeft: `-${size * 0.3}px`,
           }}
