import { DetailedHTMLProps, FC, LabelHTMLAttributes } from 'react';
import { labelStyles } from 'components/common/inputField/labelStyles';
import { VariantProps } from 'class-variance-authority';

type LabelHTMLProps = DetailedHTMLProps<
  LabelHTMLAttributes<HTMLLabelElement>,
  HTMLLabelElement
>;

export interface LabelProps extends LabelHTMLProps {
  label?: string;
  msg?: string;
}

export const Label: FC<LabelProps & VariantProps<typeof labelStyles>> = ({
  children,
  label,
  msg,
<<<<<<< HEAD
=======
  // eslint-disable-next-line
  msgType,
>>>>>>> b511be3c
  ...props
}) => {
  return (
    <label className={'w-full'} {...props}>
      {(label || msg) && (
        <div className={'mb-10 flex justify-between'}>
          <div>{label}</div>
          <div className={labelStyles({ variant: props.variant })}>{msg}</div>
        </div>
      )}
      {children}
    </label>
  );
};<|MERGE_RESOLUTION|>--- conflicted
+++ resolved
@@ -16,11 +16,8 @@
   children,
   label,
   msg,
-<<<<<<< HEAD
-=======
   // eslint-disable-next-line
   msgType,
->>>>>>> b511be3c
   ...props
 }) => {
   return (
