import { ChangeEvent, FC, FocusEvent, useRef } from 'react';
import { SafeDecimal } from 'libs/safedecimal';
import { Token } from 'libs/tokens';
import { useWeb3 } from 'libs/web3';
import { useFiatCurrency } from 'hooks/useFiatCurrency';
import { LogoImager } from 'components/common/imager/Imager';
import { Slippage } from './Slippage';
import {
  prettifyNumber,
  formatNumber,
  sanitizeNumber,
  cn,
} from 'utils/helpers';
import { decimalNumberValidationRegex } from 'utils/inputsValidations';

type Props = {
  id?: string;
  value: string;
  setValue?: (value: string) => void;
  token: Token;
  placeholder?: string;
  balance?: string;
  isBalanceLoading?: boolean;
  isError?: boolean;
  className?: string;
  onKeystroke?: () => void;
  isLoading?: boolean;
  disabled?: boolean;
  slippage?: SafeDecimal | null;
  withoutWallet?: boolean;
  'data-testid'?: string;
};

export const TokenInputField: FC<Props> = ({
  id,
  value,
  setValue = () => {},
  token,
  balance,
  isBalanceLoading,
  isError,
  className,
  onKeystroke,
  placeholder = 'Enter Amount',
  disabled,
  slippage,
  withoutWallet,
  'data-testid': testid,
}) => {
  const { user } = useWeb3();
  const inputRef = useRef<HTMLInputElement>(null);
  const { getFiatValue, getFiatAsString } = useFiatCurrency(token);
  const fiatValueUsd = getFiatValue(value, true);

  const handleChange = ({
    target: { value },
  }: ChangeEvent<HTMLInputElement>) => {
    const sanitized = sanitizeNumber(value, token.decimals);
    setValue(sanitized);
    onKeystroke && onKeystroke();
  };

  const handleBlur = (e: FocusEvent<HTMLInputElement>) => {
    const formatted = formatNumber(e.target.value);
    if (formatted !== e.target.value) setValue(formatted);
  };

  const handleBalanceClick = () => {
    if (balance === value) return;
    if (balance) {
      const balanceValue = new SafeDecimal(balance).toFixed(token.decimals);
      setValue(balanceValue);
    }
    onKeystroke && onKeystroke();
  };

  const showFiatValue = fiatValueUsd.gt(0);

  return (
    <div
      className={cn(
        'flex cursor-text flex-col gap-8 border border-black p-16 focus-within:border-white/50',
        className,
        isError && 'border-error/50 focus-within:border-error/50'
      )}
      onClick={() => inputRef.current?.focus()}
    >
      <div className="flex items-center justify-between">
        <input
          id={id}
          type="text"
          pattern={decimalNumberValidationRegex}
          inputMode="decimal"
          ref={inputRef}
          value={value}
          size={1}
          onChange={handleChange}
          placeholder={placeholder}
          onFocus={(e) => e.target.select()}
          onBlur={handleBlur}
          className={cn(
            'text-18 font-weight-500 grow text-ellipsis bg-transparent focus:outline-none',
            disabled && 'cursor-not-allowed text-white/40',
            isError && 'text-error'
          )}
          disabled={disabled}
          data-testid={testid}
        />
        <div className="bg-background-800 flex items-center gap-6 rounded-[20px] px-8 py-6">
          <LogoImager alt="Token" src={token.logoURI} className="size-20" />
          <span className="font-weight-500">{token.symbol}</span>
        </div>
      </div>
<<<<<<< HEAD
      <div className="flex min-h-[16px] flex-wrap items-center justify-between gap-10 text-12">
=======
      <div className="text-12 font-weight-500 flex min-h-[16px] flex-wrap items-center justify-between gap-10 font-mono">
>>>>>>> 58f51e89
        <p className="flex items-center gap-5 break-all text-white/60">
          {!slippage?.isZero() && showFiatValue && getFiatAsString(value)}
          {slippage && value && <Slippage slippage={slippage} />}
        </p>
        {user && !withoutWallet && isBalanceLoading && (
          <button disabled type="button" data-testid="wallet-loading">
            Wallet: loading
          </button>
        )}
        {user && !withoutWallet && isBalanceLoading === false && (
          <button
            disabled={disabled}
            type="button"
            onClick={handleBalanceClick}
            className="group flex items-center"
          >
            <span className="text-white">
              Wallet: {prettifyNumber(balance || 0)}&nbsp;
            </span>
            <b
              className={
                disabled
                  ? 'text-primary/40'
                  : 'text-primary group-hover:text-white'
              }
            >
              MAX
            </b>
          </button>
        )}
      </div>
    </div>
  );
};<|MERGE_RESOLUTION|>--- conflicted
+++ resolved
@@ -111,11 +111,7 @@
           <span className="font-weight-500">{token.symbol}</span>
         </div>
       </div>
-<<<<<<< HEAD
-      <div className="flex min-h-[16px] flex-wrap items-center justify-between gap-10 text-12">
-=======
-      <div className="text-12 font-weight-500 flex min-h-[16px] flex-wrap items-center justify-between gap-10 font-mono">
->>>>>>> 58f51e89
+      <div className="text-12 font-weight-500 flex min-h-[16px] flex-wrap items-center justify-between gap-10">
         <p className="flex items-center gap-5 break-all text-white/60">
           {!slippage?.isZero() && showFiatValue && getFiatAsString(value)}
           {slippage && value && <Slippage slippage={slippage} />}
