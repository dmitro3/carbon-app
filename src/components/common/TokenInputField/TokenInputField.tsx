--- conflicted
+++ resolved
@@ -1,10 +1,5 @@
-<<<<<<< HEAD
-import { ChangeEvent, FC, useRef, useState } from 'react';
+import { ChangeEvent, FC, useRef } from 'react';
 import Decimal from 'decimal.js';
-=======
-import { ChangeEvent, FC, useRef } from 'react';
-import BigNumber from 'bignumber.js';
->>>>>>> f9fe8cc7
 import { Token } from 'libs/tokens';
 import { useWeb3 } from 'libs/web3';
 import { useFiatCurrency } from 'hooks/useFiatCurrency';
@@ -112,7 +107,7 @@
         className={`flex flex-wrap items-center justify-between gap-10 font-mono text-12 font-weight-500`}
       >
         <p className="flex items-center gap-5 text-white/60">
-          {!slippage?.isEqualTo(0) && showFiatValue && getFiatAsString(value)}
+          {!slippage?.isZero() && showFiatValue && getFiatAsString(value)}
           {slippage && value && <Slippage slippage={slippage} />}
         </p>
         {user && isBalanceLoading !== undefined && !withoutWallet && (
@@ -134,15 +129,6 @@
             )}
           </button>
         )}
-<<<<<<< HEAD
-        <div className="flex">
-          {!slippage?.isZero() && showFiatValue && (
-            <div>{getFiatAsString(value)}</div>
-          )}
-          {slippage && value && <Slippage slippage={slippage} />}
-        </div>
-=======
->>>>>>> f9fe8cc7
       </div>
     </div>
   );
