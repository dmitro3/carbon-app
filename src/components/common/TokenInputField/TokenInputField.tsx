--- conflicted
+++ resolved
@@ -100,11 +100,7 @@
           <span className="font-weight-500">{token.symbol}</span>
         </div>
       </div>
-<<<<<<< HEAD
-      <div className="flex flex-wrap items-center justify-between gap-10 font-mono text-12 font-weight-500">
-=======
       <div className="flex min-h-[16px] flex-wrap items-center justify-between gap-10 font-mono text-12 font-weight-500">
->>>>>>> 963697c9
         <p className="flex items-center gap-5 text-white/60">
           {!slippage?.isEqualTo(0) && showFiatValue && getFiatAsString(value)}
           {slippage && value && <Slippage slippage={slippage} />}
