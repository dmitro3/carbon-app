import { ReactComponent as IconWarning } from 'assets/icons/warning.svg';
import { FC, ReactNode } from 'react';

type WarningMessageWithIconProps = {
  htmlFor?: string;
  message?: string;
  className?: string;
  isError?: boolean;
  children?: ReactNode;
};

export const WarningMessageWithIcon: FC<WarningMessageWithIconProps> = ({
  htmlFor,
  message,
  className,
  isError,
  children,
}) => {
  return (
    <output
      htmlFor={htmlFor}
      role="alert"
      aria-live="polite"
      className={`
<<<<<<< HEAD
        flex items-center gap-10 text-12
=======
        text-12 flex items-center gap-10
>>>>>>> 58f51e89
        ${isError ? 'text-error' : 'text-warning'}
        ${className}
      `}
    >
      <IconWarning className="size-12" />
      <span className="flex-1">{children ?? message}</span>
    </output>
  );
};<|MERGE_RESOLUTION|>--- conflicted
+++ resolved
@@ -22,11 +22,7 @@
       role="alert"
       aria-live="polite"
       className={`
-<<<<<<< HEAD
-        flex items-center gap-10 text-12
-=======
         text-12 flex items-center gap-10
->>>>>>> 58f51e89
         ${isError ? 'text-error' : 'text-warning'}
         ${className}
       `}
