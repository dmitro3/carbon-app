import { ReactComponent as IconWarning } from 'assets/icons/warning.svg';
import { FC, ReactNode } from 'react';
import { cn } from 'utils/helpers';

type WarningMessageWithIconProps = {
  htmlFor?: string;
  message?: string;
  className?: string;
  isError?: boolean;
  children?: ReactNode;
};

export const WarningMessageWithIcon: FC<WarningMessageWithIconProps> = ({
  htmlFor,
  message,
  className,
  isError,
  children,
}) => {
  return (
    <output
      htmlFor={htmlFor}
      role="alert"
      aria-live="polite"
<<<<<<< HEAD
      className={cn(
        '!text-12 text-warning flex items-center gap-10 font-mono',
        className
      )}
=======
      className={`
        flex items-center gap-10 text-12
        ${isError ? 'text-error' : 'text-warning'}
        ${className}
      `}
>>>>>>> 420a07ce
    >
      <IconWarning className="size-12" />
      <span className="flex-1">{children ?? message}</span>
    </output>
  );
};<|MERGE_RESOLUTION|>--- conflicted
+++ resolved
@@ -1,6 +1,5 @@
 import { ReactComponent as IconWarning } from 'assets/icons/warning.svg';
 import { FC, ReactNode } from 'react';
-import { cn } from 'utils/helpers';
 
 type WarningMessageWithIconProps = {
   htmlFor?: string;
@@ -22,18 +21,11 @@
       htmlFor={htmlFor}
       role="alert"
       aria-live="polite"
-<<<<<<< HEAD
-      className={cn(
-        '!text-12 text-warning flex items-center gap-10 font-mono',
-        className
-      )}
-=======
       className={`
-        flex items-center gap-10 text-12
+        text-12 flex items-center gap-10
         ${isError ? 'text-error' : 'text-warning'}
         ${className}
       `}
->>>>>>> 420a07ce
     >
       <IconWarning className="size-12" />
       <span className="flex-1">{children ?? message}</span>
