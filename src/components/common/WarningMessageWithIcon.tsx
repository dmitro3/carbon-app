import { ReactComponent as IconWarning } from 'assets/icons/warning.svg';
import { FC, ReactNode } from 'react';

type WarningMessageWithIconProps = {
  htmlFor?: string;
  message?: string;
  className?: string;
  isError?: boolean;
  children?: ReactNode;
};

export const WarningMessageWithIcon: FC<WarningMessageWithIconProps> = ({
  htmlFor,
  message,
  className,
  isError,
  children,
}) => {
  return (
    <output
      htmlFor={htmlFor}
      role="alert"
      aria-live="polite"
      className={`
<<<<<<< HEAD
        flex animate-scaleUp items-center gap-10 text-12
        ${isError ? 'error-message text-error' : 'warning-message text-warning'}
=======
        text-12 flex items-center gap-10
        ${isError ? 'text-error' : 'text-warning'}
>>>>>>> 58f51e89
        ${className}
      `}
    >
      <IconWarning className="size-12" />
      <span className="flex-1">{children ?? message}</span>
    </output>
  );
};<|MERGE_RESOLUTION|>--- conflicted
+++ resolved
@@ -22,13 +22,8 @@
       role="alert"
       aria-live="polite"
       className={`
-<<<<<<< HEAD
-        flex animate-scaleUp items-center gap-10 text-12
+        animate-scaleUp text-12 flex items-center gap-10
         ${isError ? 'error-message text-error' : 'warning-message text-warning'}
-=======
-        text-12 flex items-center gap-10
-        ${isError ? 'text-error' : 'text-warning'}
->>>>>>> 58f51e89
         ${className}
       `}
     >
