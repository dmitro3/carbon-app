import { FC, useState } from 'react';
import { useSetUserApproval } from 'libs/queries/chain/approval';
import { Button } from 'components/common/button';
import { Switch } from 'components/common/switch';
import { ApprovalTokenResult } from 'hooks/useApproval';
import { Imager } from 'components/common/imager/Imager';
import { QueryKey, useQueryClient } from 'libs/queries';
import { useWeb3 } from 'libs/web3';
import { useNotifications } from 'hooks/useNotifications';
import { useTokens } from 'hooks/useTokens';
import { carbonEvents } from 'services/events';
import {
  TokenConfirmationType,
  StrategyEventOrTradeEvent,
} from 'services/events/types';

type Props = {
  data?: ApprovalTokenResult;
  isLoading: boolean;
  error: unknown;
  eventData?: StrategyEventOrTradeEvent & TokenConfirmationType;
};

export const ApproveToken: FC<Props> = ({
  data,
  isLoading,
  error,
  eventData,
}) => {
  const { dispatchNotification } = useNotifications();
  const { user } = useWeb3();
  const { getTokenById } = useTokens();
  const token = getTokenById(data?.address || '');
  const mutation = useSetUserApproval();
  const [isLimited, setIsLimited] = useState(false);
  const cache = useQueryClient();
  const [txBusy, setTxBusy] = useState(false);
  const [txSuccess, setTxSuccess] = useState(false);

  const onApprove = async () => {
    if (!data || !token) {
      return console.error('No data loaded');
    }
    setTxBusy(true);
    await mutation.mutate(
      { ...data, isLimited },
      {
        onSuccess: async (tx, variables) => {
          dispatchNotification('approve', {
            symbol: token.symbol,
            txHash: tx.hash,
            limited: isLimited,
          });
          await tx.wait();
          void cache.invalidateQueries({
            queryKey: QueryKey.approval(
              user!,
              variables.address,
              variables.spender
            ),
          });
          setTxBusy(false);
          setTxSuccess(true);

          if (eventData) {
            carbonEvents.tokenConfirmation.tokenConfirmationUnlimitedApprove({
              ...eventData,
              approvalTokens: [token],
              isLimited,
            });
          }
        },
        onError: () => {
          dispatchNotification('approveError', { symbol: token.symbol });
          console.error('could not set approval');
          setTxBusy(false);
        },
      }
    );
  };

<<<<<<< HEAD
  const handleLimitChange = (value: boolean) => {
    setIsLimited(!value);
    eventData &&
      carbonEvents.tokenConfirmation.tokenConfirmationUnlimitedSwitchChange({
        ...eventData,
        isLimited: !value,
      });
  };

  // TODO handle error
=======
>>>>>>> c56e83d3
  if (!data || !token) {
    if (isLoading) {
      return <div>is loading</div>;
    }
    return <div>Unknown Error</div>;
  }

  return (
    <div
      className={
        'bg-content flex h-84 items-center justify-between rounded px-20'
      }
    >
      <div className={'space-y-6'}>
        <div className={'flex items-center space-x-10'}>
          <Imager
            alt={'Token'}
            src={token.logoURI}
            className={'h-30 w-30 rounded-full'}
          />
          <div>{token.symbol}</div>
        </div>
      </div>

      {data.approvalRequired && !txSuccess ? (
        txBusy ? (
          <div>please wait</div>
        ) : (
          <div className={'flex h-82 flex-col items-end justify-center gap-10'}>
            <div className={'flex items-center space-x-8'}>
              <div
                className={`font-mono text-12 font-weight-500 transition-all ${
                  isLimited ? 'text-white/60' : 'text-white/85'
                }`}
              >
                Unlimited
              </div>
              <Switch
                variant={isLimited ? 'secondary' : 'white'}
                isOn={!isLimited}
                setIsOn={handleLimitChange}
                size={'sm'}
              />
            </div>
            <Button
              variant={'white'}
              onClick={onApprove}
              size={'sm'}
              className={'text-14'}
            >
              Approve
            </Button>
          </div>
        )
      ) : (
        <div className={'text-green'}>
          {txSuccess ? 'Approved' : 'Pre-Approved'}
        </div>
      )}

      {error ? <pre>{JSON.stringify(error, null, 2)}</pre> : null}
    </div>
  );
};<|MERGE_RESOLUTION|>--- conflicted
+++ resolved
@@ -79,7 +79,6 @@
     );
   };
 
-<<<<<<< HEAD
   const handleLimitChange = (value: boolean) => {
     setIsLimited(!value);
     eventData &&
@@ -90,8 +89,6 @@
   };
 
   // TODO handle error
-=======
->>>>>>> c56e83d3
   if (!data || !token) {
     if (isLoading) {
       return <div>is loading</div>;
