--- conflicted
+++ resolved
@@ -48,12 +48,7 @@
       return console.error('No data loaded');
     }
     setTxBusy(true);
-<<<<<<< HEAD
-
-    await mutation.mutate(
-=======
     mutation.mutate(
->>>>>>> 6f3a7ca3
       { ...data, isLimited },
       {
         onSuccess: async ([approve, revoke]) => {
