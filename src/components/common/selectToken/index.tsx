--- conflicted
+++ resolved
@@ -40,31 +40,6 @@
       element={getTooltipText()}
       sendEventOnMount={{ buy: undefined }}
     >
-<<<<<<< HEAD
-      <span className={'flex items-center text-16 font-weight-500'}>
-        {symbol ? (
-          <Imager
-            alt={'Token Logo'}
-            src={imgUrl}
-            className={'mr-14 h-24 w-24 rounded-full'}
-          />
-        ) : (
-          <div
-            className={
-              'mr-14 flex h-24 w-24 items-center justify-center rounded-full bg-black'
-            }
-          >
-            <IconPlus className={'h-16 w-16 p-2 text-green'} />
-          </div>
-        )}
-        <div className={'flex flex-col items-start'}>
-          {description && (
-            <Tooltip
-              sendEventOnMount={{ buy: undefined }}
-              maxWidth={430}
-              interactive={false}
-              element={getTooltipText()}
-=======
       <Button
         variant={symbol ? 'black' : 'success'}
         className={`flex h-52 items-center justify-between rounded-12 px-14 ${className}`}
@@ -83,9 +58,8 @@
               className={
                 'mr-14 flex h-24 w-24 items-center justify-center rounded-full bg-black'
               }
->>>>>>> 27650b2b
             >
-              <IconPlus className={'h-16 w-16 text-green'} />
+              <IconPlus className={'h-16 w-16 p-2 text-green'} />
             </div>
           )}
           <div className={'flex flex-col items-start'}>
