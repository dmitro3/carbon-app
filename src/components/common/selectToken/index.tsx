--- conflicted
+++ resolved
@@ -35,8 +35,11 @@
   };
 
   return (
-<<<<<<< HEAD
-    <Tooltip maxWidth={430} element={getTooltipText()}>
+    <Tooltip
+      maxWidth={430}
+      element={getTooltipText()}
+      sendEventOnMount={{ buy: undefined }}
+    >
       <Button
         variant={symbol ? 'black' : 'success'}
         className={`flex h-52 items-center justify-between rounded-12 px-14 ${className}`}
@@ -55,52 +58,23 @@
               className={
                 'mr-14 flex h-24 w-24 items-center justify-center rounded-full bg-black'
               }
-=======
-    <Button
-      variant={symbol ? 'black' : 'success'}
-      className={`flex h-52 items-center justify-between rounded-12 px-14 ${className}`}
-      fullWidth
-      {...props}
-    >
-      <span className={'flex items-center text-16 font-weight-500'}>
-        {symbol ? (
-          <Imager
-            alt={'Token Logo'}
-            src={imgUrl}
-            className={'mr-14 h-24 w-24 rounded-full'}
-          />
-        ) : (
-          <div
-            className={
-              'mr-14 flex h-24 w-24 items-center justify-center rounded-full bg-black'
-            }
-          >
-            <IconPlus className={'h-16 w-16 text-green'} />
-          </div>
-        )}
-        <div className={'flex flex-col items-start'}>
-          {description && (
-            <Tooltip
-              sendEventOnMount={{ buy: undefined }}
-              maxWidth={430}
-              interactive={false}
-              element={getTooltipText()}
->>>>>>> cf2cac06
             >
               <IconPlus className={'h-16 w-16 text-green'} />
             </div>
           )}
           <div className={'flex flex-col items-start'}>
-            {description && (
-              <div
-                className={`text-12 ${
-                  symbol ? 'text-white/60' : 'text-black/60'
-                }`}
-              >
-                {description}
-              </div>
-            )}
-            <div>{symbol ? symbol : 'Select Token'}</div>
+            <div className={'flex flex-col items-start'}>
+              {description && (
+                <div
+                  className={`text-12 ${
+                    symbol ? 'text-white/60' : 'text-black/60'
+                  }`}
+                >
+                  {description}
+                </div>
+              )}
+              <div>{symbol ? symbol : 'Select Token'}</div>
+            </div>
           </div>
         </span>
         <IconChevron className="w-14" />
