import { TokensOverlap } from 'components/common/tokensOverlap';
import { WarningWithTooltip } from 'components/common/WarningWithTooltip/WarningWithTooltip';
import { TradePair } from 'libs/modals/modals/ModalTradeTokenList';
import { FC } from 'react';

const suspiciousTokenTooltipMsg =
  'This token is not part of any known token list. Always conduct your own research before trading.';

interface Props {
  pair: TradePair;
}

export const PairLogoName: FC<Props> = ({
  pair: { baseToken, quoteToken },
}) => {
  return (
    <>
<<<<<<< HEAD
      <TokensOverlap className="size-30" tokens={[baseToken, quoteToken]} />
      <p className="font-weight-500 flex items-center gap-4">
=======
      <TokensOverlap tokens={[baseToken, quoteToken]} size={30} />
      <p className="flex items-center gap-4 font-weight-500">
>>>>>>> 420a07ce
        {baseToken.symbol}
        {baseToken.isSuspicious && (
          <WarningWithTooltip tooltipContent={suspiciousTokenTooltipMsg} />
        )}
        <span className="text-white/60">/</span>
        {quoteToken.symbol}
        {quoteToken.isSuspicious && (
          <WarningWithTooltip tooltipContent={suspiciousTokenTooltipMsg} />
        )}
      </p>
    </>
  );
};<|MERGE_RESOLUTION|>--- conflicted
+++ resolved
@@ -15,13 +15,8 @@
 }) => {
   return (
     <>
-<<<<<<< HEAD
-      <TokensOverlap className="size-30" tokens={[baseToken, quoteToken]} />
+      <TokensOverlap tokens={[baseToken, quoteToken]} size={30} />
       <p className="font-weight-500 flex items-center gap-4">
-=======
-      <TokensOverlap tokens={[baseToken, quoteToken]} size={30} />
-      <p className="flex items-center gap-4 font-weight-500">
->>>>>>> 420a07ce
         {baseToken.symbol}
         {baseToken.isSuspicious && (
           <WarningWithTooltip tooltipContent={suspiciousTokenTooltipMsg} />
