--- conflicted
+++ resolved
@@ -8,11 +8,7 @@
 type ButtonVariants = VariantColor & VariantSize & VariantFullWidth;
 
 export const buttonStyles = cva<ButtonVariants>(
-<<<<<<< HEAD
-  ['font-semibold', 'text-white'],
-=======
   ['font-weight-500', 'text-white', 'rounded-full px-30'],
->>>>>>> 4e8aee28
   {
     variants: {
       variant: {
