import { FC, useState } from 'react';
import { useSetUserApproval } from 'queries/chain/approval';
import { Button } from 'components/Button';
import { shortenString } from 'utils/helpers';
import { Switch } from 'components/Switch';
import { ApprovalTokenResult } from 'hooks/useApproval';
<<<<<<< HEAD
import { Imager } from 'elements/Imager';
=======
import { QueryKey, useQueryClient } from 'queries';
import { useWeb3 } from 'web3';
import { config } from 'services/web3/config';
>>>>>>> 34fabe15

type Props = {
  data?: ApprovalTokenResult;
  isLoading: boolean;
  error: unknown;
};

export const ApproveToken: FC<Props> = ({ data, isLoading, error }) => {
  const { user } = useWeb3();
  const mutation = useSetUserApproval();
<<<<<<< HEAD
  const [isLimited, setIsLimited] = useState(false);
=======
  const [isUnlimited, setIsUnlimited] = useState(true);
  const cache = useQueryClient();
  const [txBusy, setTxBusy] = useState(false);
  const [txSuccess, setTxSuccess] = useState(false);

  const onApprove = async () => {
    if (!data) {
      return console.error('No data loaded');
    }
    setTxBusy(true);
    await mutation.mutate(
      { ...data, isUnlimited },
      {
        onSuccess: async (tx, variables) => {
          await tx.wait();
          void cache.invalidateQueries({
            queryKey: QueryKey.approval(
              user!,
              variables.tokenAddress,
              variables.spenderAddress
            ),
          });
          setTxBusy(false);
          setTxSuccess(true);
        },
        onError: () => {
          // TODO: proper error handling
          console.error('could not set approval');
          setTxBusy(false);
        },
      }
    );
  };

  if (data?.tokenAddress === config.tokens.ETH) {
    return null;
  }
>>>>>>> 34fabe15

  // TODO handle error
  if (!data) {
    if (isLoading) {
      return <div>is loading</div>;
    }
    return <div>error</div>;
  }

  return (
    <div
      className={
        'bg-content flex items-center justify-between rounded px-20 py-12'
      }
    >
      <div className={'space-y-6'}>
        <div className={'flex items-center space-x-10'}>
          <Imager
            alt={'Token'}
            src={data.token.logoURI}
            className={'h-30 w-30 rounded-full'}
          />
          <div>{data.token.symbol}</div>
        </div>
        {data.approvalRequired && !txSuccess ? (
          <>
            <div className={'text-secondary'}>Allowance: {data.allowance}</div>

            <div className={'text-secondary'}>
              Spender: {shortenString(data.spenderAddress)}
            </div>
          </>
        ) : null}
      </div>

<<<<<<< HEAD
      {data.approvalRequired ? (
        mutation.isLoading ? (
          <div>Approving...</div>
=======
      {data.approvalRequired && !txSuccess ? (
        txBusy ? (
          <div>please wait</div>
>>>>>>> 34fabe15
        ) : (
          <div className={'flex h-82 flex-col items-end justify-between'}>
            <div className={'flex items-center space-x-8'}>
              <div
                className={`!text-12 ${
                  isLimited ? 'text-white' : 'text-secondary'
                }`}
              >
                Limited
              </div>
              <Switch
                variant={'tertiary'}
                isOn={isLimited}
                setIsOn={setIsLimited}
                size={'sm'}
              />
            </div>
<<<<<<< HEAD
            <Button
              variant={'secondary'}
              onClick={() => mutation.mutate(data)}
              size={'sm'}
            >
              Approve
=======
            <Button onClick={onApprove} size={'sm'}>
              Confirm
>>>>>>> 34fabe15
            </Button>
          </div>
        )
      ) : (
        <div className={'text-success-500'}>Approved</div>
      )}

      {error ? <pre>{JSON.stringify(error, null, 2)}</pre> : null}
    </div>
  );
};<|MERGE_RESOLUTION|>--- conflicted
+++ resolved
@@ -4,13 +4,10 @@
 import { shortenString } from 'utils/helpers';
 import { Switch } from 'components/Switch';
 import { ApprovalTokenResult } from 'hooks/useApproval';
-<<<<<<< HEAD
 import { Imager } from 'elements/Imager';
-=======
 import { QueryKey, useQueryClient } from 'queries';
 import { useWeb3 } from 'web3';
 import { config } from 'services/web3/config';
->>>>>>> 34fabe15
 
 type Props = {
   data?: ApprovalTokenResult;
@@ -21,10 +18,7 @@
 export const ApproveToken: FC<Props> = ({ data, isLoading, error }) => {
   const { user } = useWeb3();
   const mutation = useSetUserApproval();
-<<<<<<< HEAD
   const [isLimited, setIsLimited] = useState(false);
-=======
-  const [isUnlimited, setIsUnlimited] = useState(true);
   const cache = useQueryClient();
   const [txBusy, setTxBusy] = useState(false);
   const [txSuccess, setTxSuccess] = useState(false);
@@ -35,7 +29,7 @@
     }
     setTxBusy(true);
     await mutation.mutate(
-      { ...data, isUnlimited },
+      { ...data, isLimited },
       {
         onSuccess: async (tx, variables) => {
           await tx.wait();
@@ -61,7 +55,6 @@
   if (data?.tokenAddress === config.tokens.ETH) {
     return null;
   }
->>>>>>> 34fabe15
 
   // TODO handle error
   if (!data) {
@@ -97,15 +90,9 @@
         ) : null}
       </div>
 
-<<<<<<< HEAD
-      {data.approvalRequired ? (
-        mutation.isLoading ? (
-          <div>Approving...</div>
-=======
       {data.approvalRequired && !txSuccess ? (
         txBusy ? (
           <div>please wait</div>
->>>>>>> 34fabe15
         ) : (
           <div className={'flex h-82 flex-col items-end justify-between'}>
             <div className={'flex items-center space-x-8'}>
@@ -123,17 +110,8 @@
                 size={'sm'}
               />
             </div>
-<<<<<<< HEAD
-            <Button
-              variant={'secondary'}
-              onClick={() => mutation.mutate(data)}
-              size={'sm'}
-            >
-              Approve
-=======
-            <Button onClick={onApprove} size={'sm'}>
+            <Button variant={'secondary'} onClick={onApprove} size={'sm'}>
               Confirm
->>>>>>> 34fabe15
             </Button>
           </div>
         )
