import { ChangeEvent, FC } from 'react';
import { TokensOverlap } from 'components/common/tokensOverlap';
import { Activity, ActivityAction } from 'libs/queries/extApi/activity';
import { Link, NewTabLink } from 'libs/routing';
import { cn, getLowestBits, shortenString, tokenAmount } from 'utils/helpers';
import { getExplorerLink } from 'utils/blockExplorer';
import { ReactComponent as IconCheck } from 'assets/icons/check.svg';
import { ReactComponent as IconPause } from 'assets/icons/pause.svg';
import { ReactComponent as IconEdit } from 'assets/icons/edit.svg';
import { ReactComponent as IconArrowDown } from 'assets/icons/arrowDown.svg';
import { ReactComponent as IconWithdraw } from 'assets/icons/withdraw.svg';
import { ReactComponent as IconDeposit } from 'assets/icons/deposit.svg';
import { ReactComponent as IconDelete } from 'assets/icons/delete.svg';
import { ReactComponent as IconTransfer } from 'assets/icons/transfer.svg';
import { ReactComponent as IconLink } from 'assets/icons/link.svg';
import { ReactComponent as IconChevronLeft } from 'assets/icons/chevron-left.svg';
import {
  activityActionName,
  activityDateFormatter,
  activityDescription,
  activityKey,
  budgetColor,
} from './utils';
import { usePagination } from 'hooks/useList';
import { SafeDecimal } from 'libs/safedecimal';
import { Token } from 'libs/tokens';
import { ActivityListProps } from './ActivityList';
import { NotFound } from 'components/common/NotFound';
import { useActivity } from './ActivityProvider';
import style from './ActivityTable.module.css';

const thStyle = cn(
  'text-start font-weight-400 py-16 pl-8 whitespace-nowrap',
  'first:pl-24',
  'last:pr-24 last:text-end'
);
const tdFirstLine = cn(
  'pt-12 align-bottom whitespace-nowrap pl-8',
  'first:pl-24',
  'last:pr-24 last:text-end'
);
const tdSecondLine = cn(
  'pb-12 align-top whitespace-nowrap pl-8',
  'last:pr-24 last:text-end'
);

export const ActivityTable: FC<ActivityListProps> = (props) => {
  const { activities, hideIds = false } = props;
  return (
    <table className={cn('w-full border-collapse', style.table)}>
      <thead>
<<<<<<< HEAD
        <tr className="border-y border-background-800 text-14 text-white/60">
=======
        <tr className="border-background-800 text-14 border-y font-mono text-white/60">
>>>>>>> 58f51e89
          {!hideIds && <th className={thStyle}>ID</th>}
          <th className={thStyle} colSpan={2}>
            Action
          </th>
          <th className={thStyle}>Buy Budget</th>
          <th className={thStyle}>Sell Budget</th>
          <th className={thStyle}>Date</th>
        </tr>
      </thead>
      <tbody>
        {activities.length === 0 ? (
          <ActivityEmpty />
        ) : (
          activities.map((activity, i) => (
            <ActivityRow
              key={activityKey(activity, i)}
              activity={activity}
              hideIds={hideIds}
              index={i}
            />
          ))
        )}
      </tbody>
      <tfoot>
        <ActivityPaginator />
      </tfoot>
    </table>
  );
};

const ActivityEmpty = () => (
  <tr>
    <td className="py-24 text-center" colSpan={6}>
      <NotFound
        variant="error"
        title="There are no results for your filter"
        text="Please reset your filters or try a different date range."
      />
    </td>
  </tr>
);

interface ActivityRowProps {
  activity: Activity;
  hideIds: boolean;
  index: number;
}
const ActivityRow: FC<ActivityRowProps> = ({ activity, hideIds, index }) => {
  const { searchParams, setSearchParams } = useActivity();
  const { strategy, changes } = activity;
  const { base, quote } = strategy;
  const setAction = () => {
    const actions = searchParams.actions.includes(activity.action)
      ? []
      : [activity.action];
    setSearchParams({ actions });
  };
  return (
    <>
      <tr className="text-14" style={{ animationDelay: `${index * 50}ms` }}>
        {!hideIds && (
          <td rowSpan={2} className="py-12 pl-8 first:pl-24">
            <ActivityId activity={activity} size={14} />
          </td>
        )}
        <td rowSpan={2} className="py-12 pl-8 first:pl-24">
          <button onClick={setAction}>
            <ActivityIcon activity={activity} size={32} />
          </button>
        </td>
        <td className={cn(tdFirstLine, 'font-weight-500')}>
          <button onClick={setAction} className="w-full text-start">
            {activityActionName[activity.action]}
          </button>
        </td>
        <td className={tdFirstLine}>
          {tokenAmount(strategy.buy.budget, quote)}
        </td>
        <td className={tdFirstLine}>
          {tokenAmount(strategy.sell.budget, base)}
        </td>
        <td className={tdFirstLine}>
          {activityDateFormatter.format(activity.date)}
        </td>
      </tr>
      <tr
<<<<<<< HEAD
        className="text-12 text-white/60"
=======
        className="text-12 font-mono text-white/60"
>>>>>>> 58f51e89
        style={{ animationDelay: `${index * 50}ms` }}
      >
        {/* ID */}
        {/* Action Icon */}
        <td className={cn(tdSecondLine, 'w-full')}>
          <button onClick={setAction} className="w-full text-start">
            <p className="whitespace-normal">{activityDescription(activity)}</p>
          </button>
        </td>
        <td className={tdSecondLine}>
          <BudgetChange budget={changes?.buy?.budget} token={quote} />
        </td>
        <td className={tdSecondLine}>
          <BudgetChange budget={changes?.sell?.budget} token={base} />
        </td>
        <td className={tdSecondLine}>
          <p className="flex justify-end gap-8 align-bottom">
            {shortenString(activity.txHash)}
            <TransactionLink txHash={activity.txHash} className="h-14" />
          </p>
        </td>
      </tr>
    </>
  );
};

interface ActivityIdProps {
  activity: Activity;
  size: number;
}
export const ActivityId: FC<ActivityIdProps> = ({ activity, size }) => {
  const { id, base, quote } = activity.strategy;
  return (
    <Link
      to="/strategy/$id"
      params={{ id: id }}
      className="bg-background-800 inline-flex items-center gap-4 rounded-full px-8 py-4"
    >
      <span className={`text-${size}`}>{getLowestBits(id)}</span>
      <TokensOverlap tokens={[base, quote]} size={size + 2} />
    </Link>
  );
};

interface ActivityIconProps {
  activity: Activity;
  size: number;
  className?: string;
}
export const ActivityIcon: FC<ActivityIconProps> = (props) => {
  const { activity, className, size } = props;
  const classes = cn(
    'grid place-items-center rounded-full',
    iconColor(activity.action),
    `size-${size}`,
    className
  );
  return (
    <div className={classes}>
      <ActionIcon action={activity.action} size={size - 16} />
    </div>
  );
};

interface TransactionLinkProps {
  txHash: string;
  className: string;
}
export const TransactionLink: FC<TransactionLinkProps> = (props) => {
  const { txHash, className } = props;
  return (
    <NewTabLink
      aria-label="See transaction on block explorer"
      to={getExplorerLink('tx', txHash)}
    >
      <IconLink className={cn('text-white', className)} />
    </NewTabLink>
  );
};

interface BudgetChangeProps {
  budget?: string;
  token: Token;
}
export const BudgetChange: FC<BudgetChangeProps> = ({ budget, token }) => {
  if (!budget) return '...';
  const value = new SafeDecimal(budget);
  const text = value.isNegative()
    ? tokenAmount(budget, token)
    : `+${tokenAmount(budget, token)}`;
  return <p className={budgetColor(budget)}>{text}</p>;
};

const ActivityPaginator = () => {
  const {
    limit,
    offset,
    currentPage,
    maxPage,
    setLimit,
    firstPage,
    lastPage,
    previousPage,
    nextPage,
  } = usePagination();

  const changeLimit = (e: ChangeEvent<HTMLSelectElement>) => {
    setLimit(Number(e.target.value));
  };

  return (
    <tr className="border-background-800 text-14 border-t text-white/80">
      <td className="px-24 py-16" colSpan={3}>
        <div className="flex items-center gap-8">
          <label>Show results</label>
          <select
            className="border-background-800 bg-background-900 rounded-full border-2 px-12 py-8"
            name="limit"
            onChange={changeLimit}
            value={limit}
          >
            <option value="10">10</option>
            <option value="20">20</option>
            <option value="30">30</option>
            <option value="40">40</option>
            <option value="50">50</option>
          </select>
        </div>
      </td>
      <td className="px-24 py-16 text-end" colSpan={3}>
        <div role="group" className="flex justify-end gap-8">
          <button
            onClick={firstPage}
            disabled={!offset}
            aria-label="First page"
            className="disabled:opacity-50"
          >
            First
          </button>
          <button
            onClick={previousPage}
            disabled={!offset}
            aria-label="Previous page"
            className="p-8 disabled:opacity-50"
          >
            <IconChevronLeft className="h-12" />
          </button>
          <p
            className="border-background-800 flex gap-8 rounded-full border-2 px-12 py-8"
            aria-label="page position"
          >
            <span className="text-white">{currentPage}</span>
            <span role="separator">/</span>
            <span className="text-white">{maxPage}</span>
          </p>
          <button
            onClick={nextPage}
            disabled={currentPage === maxPage}
            aria-label="Next page"
            className="p-8 disabled:opacity-50"
          >
            <IconChevronLeft className="h-12 rotate-180" />
          </button>
          <button
            onClick={lastPage}
            disabled={currentPage === maxPage}
            aria-label="Last page"
            className="disabled:opacity-50"
          >
            Last
          </button>
        </div>
      </td>
    </tr>
  );
};

interface ActionIconProps {
  action: ActivityAction;
  size: string | number;
}
const iconColor = (action: ActivityAction) => {
  if (action === 'buy') return `bg-buy/10 text-buy`;
  if (action === 'sell') return `bg-sell/10 text-sell`;
  if (action === 'create') return `bg-success/10 text-success`;
  if (action === 'delete') return `bg-error/10 text-error`;
  return `bg-white/10 text-white`;
};

const ActionIcon: FC<ActionIconProps> = ({ action, size }) => {
  const className = `size-${size}`;
  if (action === 'create') return <IconCheck className={className} />;
  if (action === 'transfer') return <IconTransfer className={className} />;
  if (action === 'edit') return <IconEdit className={className} />;
  if (action === 'delete') return <IconDelete className={className} />;
  if (action === 'pause') return <IconPause className={className} />;
  if (action === 'deposit') return <IconDeposit className={className} />;
  if (action === 'withdraw') return <IconWithdraw className={className} />;
  if (action === 'buy')
    return <IconArrowDown className={cn('rotate-[-60deg]', className)} />;
  return <IconArrowDown className={cn('rotate-[-120deg]', className)} />;
};<|MERGE_RESOLUTION|>--- conflicted
+++ resolved
@@ -49,11 +49,7 @@
   return (
     <table className={cn('w-full border-collapse', style.table)}>
       <thead>
-<<<<<<< HEAD
-        <tr className="border-y border-background-800 text-14 text-white/60">
-=======
-        <tr className="border-background-800 text-14 border-y font-mono text-white/60">
->>>>>>> 58f51e89
+        <tr className="border-background-800 text-14 border-y text-white/60">
           {!hideIds && <th className={thStyle}>ID</th>}
           <th className={thStyle} colSpan={2}>
             Action
@@ -140,11 +136,7 @@
         </td>
       </tr>
       <tr
-<<<<<<< HEAD
         className="text-12 text-white/60"
-=======
-        className="text-12 font-mono text-white/60"
->>>>>>> 58f51e89
         style={{ animationDelay: `${index * 50}ms` }}
       >
         {/* ID */}
