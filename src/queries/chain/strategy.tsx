--- conflicted
+++ resolved
@@ -1,9 +1,6 @@
-<<<<<<< HEAD
 import { useMutation, useQuery, useQueryClient } from '@tanstack/react-query';
 import { Result } from '@ethersproject/abi';
-=======
 import { useMutation, useQuery } from '@tanstack/react-query';
->>>>>>> b21bd8ae
 import { useContract } from 'hooks/useContract';
 import { useWeb3 } from 'web3';
 import { toStrategy } from 'utils/sdk';
