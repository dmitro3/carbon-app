import { ConnectionType } from 'libs/web3';
import {
  createContext,
  Dispatch,
  FC,
  ReactNode,
  SetStateAction,
  useContext,
  useRef,
  useState,
} from 'react';
import {
  defaultTradeSettingsStore,
  TradeSettingsStore,
  useTradeSettingsStore,
} from 'store/useTradeSettingsStore';
import {
  defaultNotificationsStore,
  NotificationsStore,
  useNotificationsStore,
} from 'store/useNotificationsStore';
import {
  defaultModalStore,
  ModalStore,
  useModalStore,
} from 'store/useModalStore';
import {
  defaultTokensStore,
  TokensStore,
  useTokensStore,
} from 'store/useTokensStore';
import { defaultSDKStore, SDKStore, useSDKStore } from 'store/useSDKStore';
import {
  defaultFiatCurrencyStore,
  FiatCurrencyStore,
  useFiatCurrencyStore,
} from 'store/useFiatCurrencyStore';
import {
  defaultOrderBookSettingsStore,
  OrderBookSettingsStore,
  useOrderBookSettingsStore,
} from 'store/useOrderBookSettingsStore';
import {
  defaultToastStore,
  ToastStore,
  useToastStore,
} from 'store/useToasterStore';
import { DebugStore, defaultDebugStore, useDebugStore } from './useDebugStore';

// ********************************** //
// STORE CONTEXT
// ********************************** //

interface StoreContext {
  isCountryBlocked: boolean | null;
  setCountryBlocked: (value: boolean | null) => void;
  sdk: SDKStore;
  tokens: TokensStore;
  notifications: NotificationsStore;
  modals: ModalStore;
  trade: {
    settings: TradeSettingsStore;
  };
  orderBook: {
    settings: OrderBookSettingsStore;
  };
  fiatCurrency: FiatCurrencyStore;
  innerHeight: number;
  setInnerHeight: (value: number) => void;
  selectedWallet: ConnectionType | null;
  setSelectedWallet: Dispatch<SetStateAction<ConnectionType | null>>;
<<<<<<< HEAD
  isManualConnection: React.MutableRefObject<boolean>;
  strategies: StrategyToEditStore;
=======
>>>>>>> e4c8f380
  toaster: ToastStore;
  debug: DebugStore;
}

const defaultValue: StoreContext = {
  isCountryBlocked: null,
  setCountryBlocked: () => {},
  sdk: defaultSDKStore,
  tokens: defaultTokensStore,
  notifications: defaultNotificationsStore,
  modals: defaultModalStore,
  trade: {
    settings: defaultTradeSettingsStore,
  },
  orderBook: {
    settings: defaultOrderBookSettingsStore,
  },
  fiatCurrency: defaultFiatCurrencyStore,
  innerHeight: 0,
  setInnerHeight: () => {},
  selectedWallet: null,
  setSelectedWallet: () => {},
<<<<<<< HEAD
  isManualConnection: { current: false },
  strategies: defaultStrategyToEdit,
=======
>>>>>>> e4c8f380
  toaster: defaultToastStore,
  debug: defaultDebugStore,
};

const StoreCTX = createContext(defaultValue);

export const useStore = () => {
  return useContext(StoreCTX);
};

// ********************************** //
// STORE PROVIDER
// ********************************** //

export const StoreProvider: FC<{ children: ReactNode }> = ({ children }) => {
  const [countryBlocked, setCountryBlocked] = useState<boolean | null>(null);
  const [innerHeight, setInnerHeight] = useState<number>(window.innerHeight);
  const [selectedWallet, setSelectedWallet] = useState<ConnectionType | null>(
    null
  );
  const isManualConnection = useRef(false);
  const sdk = useSDKStore();
  const tradeSettings = useTradeSettingsStore();
  const orderBookSettings = useOrderBookSettingsStore();
  const notifications = useNotificationsStore();
  const modals = useModalStore();
  const tokens = useTokensStore();
  const fiatCurrency = useFiatCurrencyStore();
  const toaster = useToastStore();
  const debug = useDebugStore();

  const value: StoreContext = {
    isCountryBlocked: countryBlocked,
    setCountryBlocked,
    isManualConnection,
    sdk,
    tokens,
    notifications,
    modals,
    trade: {
      settings: tradeSettings,
    },
    orderBook: {
      settings: orderBookSettings,
    },
    fiatCurrency,
    innerHeight,
    setInnerHeight,
    selectedWallet,
    setSelectedWallet,
    toaster,
    debug,
  };

  return <StoreCTX.Provider value={value}>{children}</StoreCTX.Provider>;
};<|MERGE_RESOLUTION|>--- conflicted
+++ resolved
@@ -69,11 +69,7 @@
   setInnerHeight: (value: number) => void;
   selectedWallet: ConnectionType | null;
   setSelectedWallet: Dispatch<SetStateAction<ConnectionType | null>>;
-<<<<<<< HEAD
   isManualConnection: React.MutableRefObject<boolean>;
-  strategies: StrategyToEditStore;
-=======
->>>>>>> e4c8f380
   toaster: ToastStore;
   debug: DebugStore;
 }
@@ -96,11 +92,7 @@
   setInnerHeight: () => {},
   selectedWallet: null,
   setSelectedWallet: () => {},
-<<<<<<< HEAD
   isManualConnection: { current: false },
-  strategies: defaultStrategyToEdit,
-=======
->>>>>>> e4c8f380
   toaster: defaultToastStore,
   debug: defaultDebugStore,
 };
