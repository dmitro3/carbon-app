--- conflicted
+++ resolved
@@ -1,20 +1,10 @@
-<<<<<<< HEAD
-import BigNumber from 'bignumber.js';
-=======
-import numbro from 'numbro';
->>>>>>> 072e0231
 import { TokenPair } from '@bancor/carbon-sdk';
 import { ClassValue, clsx } from 'clsx';
 import { twMerge } from 'tailwind-merge';
 import Graphemer from 'graphemer';
 import { TradePair } from 'libs/modals/modals/ModalTradeTokenList';
-<<<<<<< HEAD
-
+import type { SafeDecimal } from 'libs/safedecimal';
 export * from './prettifyNumber';
-=======
-import { SafeDecimal } from '../../libs/safedecimal';
-import { FiatSymbol } from 'utils/carbonApi';
->>>>>>> 072e0231
 
 export const isProduction = window
   ? window.location.host.includes('carbondefi.xyz')
@@ -63,156 +53,6 @@
   return start + separator + end;
 };
 
-<<<<<<< HEAD
-=======
-export const getFiatDisplayValue = (
-  fiatValue: SafeDecimal | string | number,
-  currentCurrency: FiatSymbol
-) => {
-  return prettifyNumber(fiatValue, { currentCurrency });
-};
-
-const prettifyNumberAbbreviateFormat: numbro.Format = {
-  average: true,
-  mantissa: 1,
-  optionalMantissa: true,
-  lowPrecision: false,
-  spaceSeparated: true,
-  roundingFunction: (num) => Math.floor(num),
-};
-
-const defaultNumbroOptions: numbro.Format = {
-  roundingFunction: (num) => Math.floor(num),
-  mantissa: 0,
-  optionalMantissa: true,
-  thousandSeparated: true,
-  trimMantissa: true,
-};
-
-const getDefaultNumberoOptions = (round = false) => {
-  return {
-    ...defaultNumbroOptions,
-    ...(round && {
-      roundingFunction: (num: number) => Math.round(num),
-    }),
-  };
-};
-
-interface PrettifyNumberOptions {
-  abbreviate?: boolean;
-  currentCurrency?: FiatSymbol;
-  highPrecision?: boolean;
-  locale?: string;
-  round?: boolean;
-}
-
-export function prettifyNumber(num: number | string | SafeDecimal): string;
-
-export function prettifyNumber(
-  num: number | string | SafeDecimal,
-  options?: PrettifyNumberOptions
-): string;
-
-export function prettifyNumber(
-  num: number | string | SafeDecimal,
-  options?: PrettifyNumberOptions
-): string {
-  const {
-    abbreviate = false,
-    highPrecision = false,
-    round = false,
-  } = options || {};
-
-  const bigNum = new SafeDecimal(num);
-  if (options?.currentCurrency) {
-    return handlePrettifyNumberCurrency(bigNum, options);
-  }
-
-  if (bigNum.lte(0)) return '0';
-  if (bigNum.lt(0.000001)) return '< 0.000001';
-  if (abbreviate && bigNum.gt(999999))
-    return numbro(bigNum).format({
-      ...prettifyNumberAbbreviateFormat,
-      ...(round && {
-        roundingFunction: (num) => Math.round(num),
-      }),
-    });
-  if (!highPrecision) {
-    if (bigNum.gte(1000))
-      return numbro(bigNum).format(getDefaultNumberoOptions(round));
-    if (bigNum.gte(2))
-      return `${numbro(bigNum).format({
-        ...getDefaultNumberoOptions(round),
-        mantissa: 2,
-      })}`;
-  }
-  return `${numbro(bigNum).format({
-    ...getDefaultNumberoOptions(round),
-    mantissa: 6,
-  })}`;
-}
-
-const handlePrettifyNumberCurrency = (
-  num: SafeDecimal,
-  options?: PrettifyNumberOptions
-) => {
-  const {
-    abbreviate = false,
-    highPrecision = false,
-    locale = 'en-US',
-    currentCurrency = 'USD',
-    round = false,
-  } = options || {};
-
-  const nfCurrencyOptionsDefault: Intl.NumberFormatOptions = {
-    style: 'currency',
-    currency: currentCurrency,
-    currencyDisplay:
-      // @ts-ignore: supportedValuesOf supported from TypeScript 5.1
-      Intl.supportedValuesOf &&
-      // @ts-ignore: supportedValuesOf supported from TypeScript 5.1
-      Intl.supportedValuesOf('currency').includes(currentCurrency)
-        ? 'symbol'
-        : 'name',
-    useGrouping: true,
-    // @ts-ignore: TS52072 roundingMode is not yet supported in TypeScript 5.2
-    roundingMode: round ? 'halfExpand' : 'floor',
-  };
-
-  if (num.lte(0))
-    return Intl.NumberFormat(locale, nfCurrencyOptionsDefault)
-      .format(0)
-      .toString();
-  if (num.lte(0.01))
-    return (
-      '< ' +
-      Intl.NumberFormat(locale, {
-        ...nfCurrencyOptionsDefault,
-        minimumFractionDigits: 2,
-      })
-        .format(0.01)
-        .toString()
-    );
-  if (abbreviate && num.gt(999999))
-    return Intl.NumberFormat(locale, {
-      ...nfCurrencyOptionsDefault,
-      notation: 'compact',
-      minimumFractionDigits: 0,
-      maximumFractionDigits: 1,
-    }).format(num.toNumber());
-
-  if (!highPrecision && num.gt(100))
-    return Intl.NumberFormat(locale, {
-      ...nfCurrencyOptionsDefault,
-      maximumFractionDigits: 0,
-    }).format(num.toNumber());
-
-  return Intl.NumberFormat(locale, nfCurrencyOptionsDefault).format(
-    num.toNumber()
-  );
-};
-
->>>>>>> 072e0231
 export const wait = async (ms: number = 0) =>
   new Promise((resolve) => setTimeout(resolve, ms));
 
