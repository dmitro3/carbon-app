import BigNumber from 'bignumber.js';
import numbro from 'numbro';
import { TradePair } from 'libs/modals/modals/ModalTradeTokenList';
import { FiatSymbol } from 'store/useFiatCurrencyStore';
import { TokenPair } from '@bancor/carbon-sdk';

export const isProduction = window
  ? window.location.host.includes('carbondefi.xyz')
  : true;

export const uuid = () => {
  return 'xxxxxxxxxxxx'.replace(/[xy]/g, (c) => {
    const r = (Math.random() * 16) | 0,
      v = c === 'x' ? r : (r & 0x3) | 0x8;
    return v.toString(16);
  });
};

export const sanitizeNumberInput = (
  input: string,
  precision?: number
): string => {
  const sanitized = input
    .replace(/,/, '.')
    .replace(/[^\d.]/g, '')
    .replace(/\./, 'x')
    .replace(/\./g, '')
    .replace(/x/, '.');
  if (!precision) return sanitized;
  const [integer, decimals] = sanitized.split('.');
  if (decimals) return `${integer}.${decimals.substring(0, precision)}`;
  else return sanitized;
};

export const shortenString = (
  string: string,
  separator = '...',
  toLength = 13
): string => {
  if (string.length <= toLength) {
    return string;
  }
  const startEndLength = Math.floor((toLength - separator.length) / 2);
  const start = string.substring(0, startEndLength);
  const end = string.substring(string.length - startEndLength, string.length);
  return start + separator + end;
};

export const getFiatDisplayValue = (
  fiatValue: BigNumber | string | number,
  currentCurrency: FiatSymbol
) => {
  return `${prettifyNumber(fiatValue, {
    usd: ['USD', 'CAD', 'AUD'].includes(currentCurrency),
  })} ${currentCurrency}`;
};

const prettifyNumberAbbreviateFormat: numbro.Format = {
  average: true,
  mantissa: 1,
  optionalMantissa: true,
  lowPrecision: false,
  spaceSeparated: true,
  roundingFunction: (num) => Math.floor(num),
};

const defaultNumbroOptions: numbro.Format = {
  roundingFunction: (num) => Math.floor(num),
  mantissa: 0,
  optionalMantissa: true,
  thousandSeparated: true,
  trimMantissa: true,
};

const getDefaultNumberoOptions = (round = false) => {
  return {
    ...defaultNumbroOptions,
    ...(round && {
      roundingFunction: (num: number) => Math.round(num),
    }),
  };
};

export function prettifyNumber(num: number | string | BigNumber): string;

export function prettifyNumber(
  num: number | string | BigNumber,
  options?: {
    usd?: boolean;
    abbreviate?: boolean;
    highPrecision?: boolean;
    round?: boolean;
  }
): string;

export function prettifyNumber(
  num: number | string | BigNumber,
  options?: {
    usd?: boolean;
    abbreviate?: boolean;
    highPrecision?: boolean;
    round?: boolean;
  }
): string {
  const {
    usd = false,
    abbreviate = false,
    highPrecision = false,
    round = false,
  } = options || {};

  const bigNum = new BigNumber(num);
  if (usd) {
    return handlePrettifyNumberUsd(bigNum, options);
  }

  if (bigNum.lte(0)) return '0';
  if (bigNum.lt(0.000001)) return '< 0.000001';
  if (abbreviate && bigNum.gt(999999))
    return numbro(bigNum).format({
      ...prettifyNumberAbbreviateFormat,
      ...(round && {
        roundingFunction: (num) => Math.round(num),
      }),
    });
  if (!highPrecision) {
    if (bigNum.gte(1000))
      return numbro(bigNum).format(getDefaultNumberoOptions(round));
    if (bigNum.gte(2))
      return `${numbro(bigNum).format({
        ...getDefaultNumberoOptions(round),
        mantissa: 2,
      })}`;
  }
  return `${numbro(bigNum).format({
    ...getDefaultNumberoOptions(round),
    mantissa: 6,
  })}`;
}

const handlePrettifyNumberUsd = (
  num: BigNumber,
  options?: {
    usd?: boolean;
    abbreviate?: boolean;
    highPrecision?: boolean;
    round?: boolean;
  }
) => {
  const {
    abbreviate = false,
    highPrecision = false,
    round = false,
  } = options || {};

  if (num.lte(0)) return '$0.00';
  if (num.lt(0.01)) return '< $0.01';
  if (abbreviate && num.gt(999999))
    return `$${numbro(num).format({
      ...prettifyNumberAbbreviateFormat,
      ...(round && {
        roundingFunction: (num) => Math.round(num),
      }),
    })}`;
  if (!highPrecision) {
    if (num.gt(100))
      return `$${numbro(num).format(getDefaultNumberoOptions(round))}`;
  }
  return `$${numbro(num).format({
    ...getDefaultNumberoOptions(round),
    mantissa: 2,
  })}`;
};

export const wait = async (ms: number = 0) =>
  new Promise((resolve) => setTimeout(resolve, ms));

export const randomIntFromInterval = (min: number, max: number) => {
  // min and max included
  return Math.floor(Math.random() * (max - min + 1) + min);
};

export const buildPairKey = (pair: TradePair) =>
  [
    pair.baseToken.address.toLowerCase(),
    pair.quoteToken.address.toLowerCase(),
  ].join('-');

export const buildTokenPairKey = (pair: TokenPair) =>
  pair.join('-').toLowerCase();

export const setIntervalUsingTimeout = (
  callback: Function,
  interval: number
): NodeJS.Timeout => {
  let intervalId: NodeJS.Timeout;

  const timeoutCallback = () => {
    callback();
    intervalId = setTimeout(timeoutCallback, interval);
  };

  intervalId = setTimeout(timeoutCallback, interval);
  return intervalId;
};

export const mergeArraysRemovingDuplicates = <
  A extends Array<object>,
  K extends Extract<keyof A[number], string>
>(
  array1: A,
  array2: A,
  key: K
): A[number][] => {
  const mergedArray: A[number][] = [...array1, ...array2];
  const uniqueArray: A[number][] = [];

  const ids = new Set<number>();

  for (const item of mergedArray) {
    // @ts-ignore
    if (!ids.has(item[key])) {
      // @ts-ignore
      ids.add(item[key]);
      uniqueArray.push(item);
    }
  }

  return uniqueArray;
};

<<<<<<< HEAD
export const convertCase = (input: string, toSnakeCase: boolean): string => {
  if (toSnakeCase) {
    return input.replace(/[A-Z]/g, (match) => `_${match.toLowerCase()}`);
  } else {
    return input.replace(/(_[a-z])/g, (match) =>
      match.toUpperCase().replace('_', '')
    );
  }
=======
export const getLowestBits = (decimal: string, bits: number = 128): string => {
  const bigInt = BigInt(decimal);
  const binary = bigInt.toString(2);

  // Pad the binary string with zeroes to ensure it's 256 bits long
  const paddedBinary = binary.padStart(256, '0');
  const lowerBits = paddedBinary.substr(bits);

  const bigIntFromLowerBits = BigInt('0b' + lowerBits);

  return bigIntFromLowerBits.toString();
>>>>>>> 8d82b896
};<|MERGE_RESOLUTION|>--- conflicted
+++ resolved
@@ -229,7 +229,6 @@
   return uniqueArray;
 };
 
-<<<<<<< HEAD
 export const convertCase = (input: string, toSnakeCase: boolean): string => {
   if (toSnakeCase) {
     return input.replace(/[A-Z]/g, (match) => `_${match.toLowerCase()}`);
@@ -238,7 +237,8 @@
       match.toUpperCase().replace('_', '')
     );
   }
-=======
+};
+
 export const getLowestBits = (decimal: string, bits: number = 128): string => {
   const bigInt = BigInt(decimal);
   const binary = bigInt.toString(2);
@@ -250,5 +250,4 @@
   const bigIntFromLowerBits = BigInt('0b' + lowerBits);
 
   return bigIntFromLowerBits.toString();
->>>>>>> 8d82b896
 };