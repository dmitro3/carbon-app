--- conflicted
+++ resolved
@@ -9,12 +9,8 @@
 let didInit = false;
 
 export const App = () => {
-<<<<<<< HEAD
   const { init } = useCarbonInit();
-=======
   const { setInnerHeight } = useStore();
-  const { init } = useCarbonSDK();
->>>>>>> 349bd6c5
 
   useEffect(() => {
     if (!didInit) {
