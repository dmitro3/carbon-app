--- conflicted
+++ resolved
@@ -1,25 +1,17 @@
-<<<<<<< HEAD
-import { MainMenu } from 'elements/menu';
+import { MainMenu, MobileMenu } from 'elements/menu';
 import { QueryClient, QueryClientProvider } from '@tanstack/react-query';
-=======
-import { MainMenu, MobileMenu } from 'elements/menu';
->>>>>>> d9db5e7b
 import { Outlet } from 'routing';
 
+const queryClient = new QueryClient();
+
 export const App = () => {
-  const queryClient = new QueryClient();
-
   return (
     <QueryClientProvider client={queryClient}>
       <MainMenu />
       <main>
         <Outlet />
       </main>
-<<<<<<< HEAD
+      <MobileMenu />
     </QueryClientProvider>
-=======
-      <MobileMenu />
-    </>
->>>>>>> d9db5e7b
   );
 };