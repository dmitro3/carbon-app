--- conflicted
+++ resolved
@@ -34,11 +34,21 @@
   };
 
   return (
-<<<<<<< HEAD
     <>
       <MainMenu />
       <main className={'px-content'}>
         <h1 className={'text-red-600'}>Hello</h1>
+        <div>
+          <button onClick={() => openModal('wallet', { foo: 'asd', bar: 'asd' })}>
+            open wallet modal
+          </button>
+        </div>
+
+        <div>
+          <button onClick={() => openModal('tokenLists', undefined)}>
+            open token list modal
+          </button>
+        </div>
         <div>
           <button onClick={() => readChain()}>read chain</button>
           {isNetworkActive ? 'true' : 'false'}
@@ -54,38 +64,6 @@
                 {getConnectionName(type, true)} connect
               </button>
             ))}
-=======
-    <div>
-      <h1 className={'text-red-600'}>Hello</h1>
-      <div>
-        <button onClick={() => openModal('wallet', { foo: 'asd', bar: 'asd' })}>
-          open wallet modal
-        </button>
-      </div>
-
-      <div>
-        <button onClick={() => openModal('tokenLists', undefined)}>
-          open token list modal
-        </button>
-      </div>
-
-      <div>
-        <button onClick={() => readChain()}>read chain</button>
-        {isNetworkActive ? 'true' : 'false'}
-      </div>
-      <div>
-        <div className={'flex flex-col space-y-1'}>
-          {SELECTABLE_CONNECTION_TYPES.map((type) => (
-            <button
-              key={type}
-              className={'bg-sky-500 px-2 text-white'}
-              onClick={() => connect(type)}
-            >
-              {getConnectionName(type, true)} connect
-            </button>
-          ))}
->>>>>>> a9c8d143
-
             <div>{user ? user : 'not logged in'}</div>
           </div>
         </div>
