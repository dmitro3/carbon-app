--- conflicted
+++ resolved
@@ -1,28 +1,16 @@
 import { MainMenu } from 'elements/menu';
-<<<<<<< HEAD
-import { Router } from 'routing/router';
 import { QueryClient, QueryClientProvider } from '@tanstack/react-query';
-=======
 import { Outlet } from 'routing';
->>>>>>> faeb1b19
 
 export const App = () => {
   const queryClient = new QueryClient();
 
   return (
-<<<<<<< HEAD
     <QueryClientProvider client={queryClient}>
-      <Router>
-        <MainMenu />
-      </Router>
-    </QueryClientProvider>
-=======
-    <>
       <MainMenu />
       <main className={'px-content'}>
         <Outlet />
       </main>
-    </>
->>>>>>> faeb1b19
+    </QueryClientProvider>
   );
 };