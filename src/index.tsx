import React from 'react';
import ReactDOM from 'react-dom/client';
import 'index.css';
import { App } from 'App';
import reportWebVitals from 'reportWebVitals';
<<<<<<< HEAD
import { ModalProvider } from 'modals/ModalProvider';
=======
import { Web3ReactWrapper } from 'providers/Web3Provider';
>>>>>>> e7616566

const root = ReactDOM.createRoot(
  document.getElementById('root') as HTMLElement
);
root.render(
  <React.StrictMode>
<<<<<<< HEAD
    <ModalProvider>
      <App />
    </ModalProvider>
=======
    <Web3ReactWrapper>
      <App />
    </Web3ReactWrapper>
>>>>>>> e7616566
  </React.StrictMode>
);

// If you want to start measuring performance in your app, pass a function
// to log results (for example: reportWebVitals(console.log))
// or send to an analytics endpoint. Learn more: https://bit.ly/CRA-vitals
reportWebVitals();<|MERGE_RESOLUTION|>--- conflicted
+++ resolved
@@ -3,26 +3,19 @@
 import 'index.css';
 import { App } from 'App';
 import reportWebVitals from 'reportWebVitals';
-<<<<<<< HEAD
 import { ModalProvider } from 'modals/ModalProvider';
-=======
 import { Web3ReactWrapper } from 'providers/Web3Provider';
->>>>>>> e7616566
 
 const root = ReactDOM.createRoot(
   document.getElementById('root') as HTMLElement
 );
 root.render(
   <React.StrictMode>
-<<<<<<< HEAD
-    <ModalProvider>
-      <App />
-    </ModalProvider>
-=======
     <Web3ReactWrapper>
-      <App />
+      <ModalProvider>
+        <App />
+      </ModalProvider>
     </Web3ReactWrapper>
->>>>>>> e7616566
   </React.StrictMode>
 );
 
