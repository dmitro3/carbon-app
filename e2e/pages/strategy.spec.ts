import { test } from '@playwright/test';
import { mockApi } from '../utils/mock-api';
import { DebugDriver, removeFork, setupFork } from '../utils/DebugDriver';
import {
  CreateStrategyTestCase,
  fromLimitOrder,
  fromPrice,
} from '../utils/strategy';
import * as recurring from '../tests/strategy/recurring/';
import * as disposable from '../tests/strategy/disposable/';
import * as overlapping from '../tests/strategy/overlapping/';

const testCases: CreateStrategyTestCase[] = [
  // Disposable
  {
    type: 'disposable',
    setting: 'limit',
    direction: 'buy',
    base: 'ETH',
    quote: 'DAI',
    input: {
<<<<<<< HEAD
      create: {
        buy: {
          min: '1500',
          max: '1500',
          budget: '10',
        },
        sell: {
          min: '0',
          max: '0',
          budget: '0',
        },
      },
    },
    output: {
      create: {
        buy: {
          min: '1,500.00 DAI',
          max: '1,500.00 DAI',
          outcomeValue: '0.006666 ETH',
          outcomeQuote: '1,500.00 DAI',
          budget: '10.00 DAI',
          fiat: '$10.00',
        },
        sell: {
          min: '0.00 DAI',
          max: '0.00 DAI',
          outcomeValue: '0.00 ETH',
          outcomeQuote: '0.00 ETH',
          budget: '0.00 ETH',
          fiat: '$0.00',
        },
      },
=======
      create: fromLimitOrder({ price: '1500', budget: '10' }),
      editPrice: fromPrice('1600'),
      deposit: '5',
      withdraw: '5',
    },
    output: {
      create: {
        min: '1,500.00 DAI',
        max: '1,500.00 DAI',
        outcomeValue: '0.006666 ETH',
        outcomeQuote: '1,500.00 DAI',
        budget: '10.00 DAI',
        fiat: '$10.00',
      },
      editPrice: {
        min: '1,600.00 DAI',
        max: '1,600.00 DAI',
      },
      deposit: '15.00 DAI',
      withdraw: '5.00 DAI',
>>>>>>> e44de289
    },
  },
  {
    type: 'disposable',
    setting: 'limit',
    direction: 'sell',
    base: 'ETH',
    quote: 'DAI',
    input: {
<<<<<<< HEAD
      create: {
        buy: {
          min: '0',
          max: '0',
          budget: '0',
        },
        sell: {
          min: '1700',
          max: '1700',
          budget: '2',
        },
      },
    },
    output: {
      create: {
        buy: {
          min: '0.00 DAI',
          max: '0.00 DAI',
          outcomeValue: '0.00 ETH',
          outcomeQuote: '0.00 ETH',
          budget: '0.00 DAI',
          fiat: '$0.00',
        },
        sell: {
          min: '1,700.00 DAI',
          max: '1,700.00 DAI',
          outcomeValue: '3,400.00 DAI',
          outcomeQuote: '1,700.00 DAI',
          budget: '2.00 ETH',
          fiat: '$3,334.42',
        },
      },
=======
      create: fromLimitOrder({ price: '1700', budget: '2' }),
      editPrice: fromPrice('1800'),
      deposit: '1',
      withdraw: '1',
    },
    output: {
      create: {
        min: '1,700.00 DAI',
        max: '1,700.00 DAI',
        outcomeValue: '3,400.00 DAI',
        outcomeQuote: '1,700.00 DAI',
        budget: '2.00 ETH',
        fiat: '$3,334.42',
      },
      editPrice: {
        min: '1,800.00 DAI',
        max: '1,800.00 DAI',
      },
      deposit: '3.00 ETH',
      withdraw: '1.00 ETH',
>>>>>>> e44de289
    },
  },
  {
    type: 'disposable',
    setting: 'range',
    direction: 'buy',
    base: 'ETH',
    quote: 'DAI',
    input: {
      create: {
<<<<<<< HEAD
        buy: {
          min: '1500',
          max: '1700',
          budget: '10',
        },
        sell: {
          min: '0',
          max: '0',
          budget: '0',
        },
      },
    },
    output: {
      create: {
        buy: {
          min: '1,500.00 DAI',
          max: '1,700.00 DAI',
          outcomeValue: '0.006262 ETH',
          outcomeQuote: '1,596.87 DAI',
          budget: '10.00 DAI',
          fiat: '$10.00',
        },
        sell: {
          min: '0.00 DAI',
          max: '0.00 DAI',
          outcomeValue: '0.00 ETH',
          outcomeQuote: '0.00 ETH',
          budget: '0.00 ETH',
          fiat: '$0.00',
        },
      },
=======
        min: '1500',
        max: '1700',
        budget: '10',
      },
      editPrice: {
        min: '1600',
        max: '1800',
      },
      deposit: '2',
      withdraw: '2',
    },
    output: {
      create: {
        min: '1,500.00 DAI',
        max: '1,700.00 DAI',
        outcomeValue: '0.006262 ETH',
        outcomeQuote: '1,596.87 DAI',
        budget: '10.00 DAI',
        fiat: '$10.00',
      },
      editPrice: {
        min: '1,600.00 DAI',
        max: '1,800.00 DAI',
      },
      deposit: '12.00 DAI',
      withdraw: '8.00 DAI',
>>>>>>> e44de289
    },
  },
  {
    type: 'disposable',
    setting: 'range',
    direction: 'sell',
    base: 'ETH',
    quote: 'DAI',
    input: {
      create: {
<<<<<<< HEAD
        buy: {
          min: '0',
          max: '0',
          budget: '0',
        },
        sell: {
          min: '1500',
          max: '1700',
          budget: '2',
        },
      },
    },
    output: {
      create: {
        buy: {
          min: '0.00 DAI',
          max: '0.00 DAI',
          outcomeValue: '0.00 ETH',
          outcomeQuote: '0.00 ETH',
          budget: '0.00 DAI',
          fiat: '$0.00',
        },
        sell: {
          min: '1,500.00 DAI',
          max: '1,700.00 DAI',
          outcomeValue: '3,193.74 DAI',
          outcomeQuote: '1,596.87 DAI',
          budget: '2.00 ETH',
          fiat: '$3,334.42',
        },
      },
=======
        min: '1500',
        max: '1700',
        budget: '2',
      },
      editPrice: {
        min: '1600',
        max: '1800',
      },
      deposit: '1',
      withdraw: '1',
    },
    output: {
      create: {
        min: '1,500.00 DAI',
        max: '1,700.00 DAI',
        outcomeValue: '3,193.74 DAI',
        outcomeQuote: '1,596.87 DAI',
        budget: '2.00 ETH',
        fiat: '$3,334.42',
      },
      editPrice: {
        min: '1,600.00 DAI',
        max: '1,800.00 DAI',
      },
      deposit: '3.00 ETH',
      withdraw: '1.00 ETH',
>>>>>>> e44de289
    },
  },
  // Recurring
  {
    type: 'recurring',
    setting: 'limit_limit',
    base: 'ETH',
    quote: 'DAI',
    input: {
      create: {
        buy: {
          min: '1500',
          max: '1500',
          budget: '10',
        },
        sell: {
          min: '1700',
          max: '1700',
          budget: '2',
        },
      },
      editPrice: {
        buy: {
          min: '1600',
          max: '1600',
        },
        sell: {
          min: '1800',
          max: '1800',
        },
      },
      deposit: {
        buy: '5',
        sell: '1',
      },
      withdraw: {
        buy: '5',
        sell: '1',
      },
    },
    output: {
      create: {
        totalFiat: '$3,344.42',
        buy: {
          min: '1,500.00 DAI',
          max: '1,500.00 DAI',
          outcomeValue: '0.006666 ETH',
          outcomeQuote: '1,500.00 DAI',
          budget: '10.00 DAI',
          fiat: '$10.00',
        },
        sell: {
          min: '1,700.00 DAI',
          max: '1,700.00 DAI',
          outcomeValue: '3,400.00 DAI',
          outcomeQuote: '1,700.00 DAI',
          budget: '2.00 ETH',
          fiat: '$3,334.42',
        },
      },
      undercut: {
        totalFiat: '$3,344.42',
        buy: {
          min: '1,501.50 DAI',
          max: '1,501.50 DAI',
          budget: '10.00 DAI',
          fiat: '$10.00',
        },
        sell: {
          min: '1,698.30 DAI',
          max: '1,698.30 DAI',
          budget: '2.00 ETH',
          fiat: '$3,334.42',
        },
      },
      editPrice: {
        buy: {
          min: '1,600.00 DAI',
          max: '1,600.00 DAI',
        },
        sell: {
          min: '1,800.00 DAI',
          max: '1,800.00 DAI',
        },
      },
      deposit: {
        buy: '15.00 DAI',
        sell: '3.00 ETH',
      },
      withdraw: {
        buy: '5.00 DAI',
        sell: '1.00 ETH',
      },
<<<<<<< HEAD
    },
  },
  {
    type: 'recurring',
    setting: 'range_limit',
    base: 'ETH',
    quote: 'DAI',
    input: {
      create: {
        buy: {
          min: '1500',
          max: '1600',
          budget: '10',
        },
        sell: {
          min: '1700',
          max: '1700',
          budget: '2',
        },
      },
      editPrice: {
        buy: {
          min: '1600',
          max: '1700',
        },
        sell: {
          min: '1800',
          max: '1800',
        },
      },
      deposit: {
        buy: '5',
        sell: '1',
      },
      withdraw: {
        buy: '5',
        sell: '1',
      },
    },
    output: {
      create: {
        totalFiat: '$3,344.42',
        buy: {
          min: '1,500.00 DAI',
          max: '1,600.00 DAI',
          outcomeValue: '0.006454 ETH',
          outcomeQuote: '1,549.19 DAI',
          budget: '10.00 DAI',
          fiat: '$10.00',
        },
        sell: {
          min: '1,700.00 DAI',
          max: '1,700.00 DAI',
          outcomeValue: '3,400.00 DAI',
          outcomeQuote: '1,700.00 DAI',
          budget: '2.00 ETH',
          fiat: '$3,334.42',
        },
      },
      undercut: {
        totalFiat: '$3,344.42',
        buy: {
          min: '1,501.50 DAI',
          max: '1,601.60 DAI',
          budget: '10.00 DAI',
          fiat: '$10.00',
        },
        sell: {
          min: '1,698.30 DAI',
          max: '1,698.30 DAI',
          budget: '2.00 ETH',
          fiat: '$3,334.42',
        },
      },
      editPrice: {
        buy: {
          min: '1,600.00 DAI',
          max: '1,700.00 DAI',
        },
        sell: {
          min: '1,800.00 DAI',
          max: '1,800.00 DAI',
        },
      },
      deposit: {
        buy: '15.00 DAI',
        sell: '3.00 ETH',
      },
      withdraw: {
        buy: '5.00 DAI',
        sell: '1.00 ETH',
      },
    },
  },
  {
    type: 'recurring',
    setting: 'limit_range',
    base: 'ETH',
    quote: 'DAI',
    input: {
      create: {
        buy: {
          min: '1500',
          max: '1500',
          budget: '10',
        },
        sell: {
          min: '1700',
          max: '1800',
          budget: '2',
        },
      },
      editPrice: {
        buy: {
          min: '1600',
          max: '1600',
        },
        sell: {
          min: '1800',
          max: '1900',
        },
      },
      deposit: {
        buy: '5',
        sell: '1',
      },
      withdraw: {
        buy: '5',
        sell: '1',
      },
    },
    output: {
      create: {
        totalFiat: '$3,344.42',
        buy: {
          min: '1,500.00 DAI',
          max: '1,500.00 DAI',
          outcomeValue: '0.006666 ETH',
          outcomeQuote: '1,500.00 DAI',
          budget: '10.00 DAI',
          fiat: '$10.00',
        },
        sell: {
          min: '1,700.00 DAI',
          max: '1,800.00 DAI',
          outcomeValue: '3,498.57 DAI',
          outcomeQuote: '1,749.28 DAI',
          budget: '2.00 ETH',
          fiat: '$3,334.42',
        },
      },
      undercut: {
        totalFiat: '$3,344.42',
        buy: {
          min: '1,501.50 DAI',
          max: '1,501.50 DAI',
          budget: '10.00 DAI',
          fiat: '$10.00',
        },
        sell: {
          min: '1,698.30 DAI',
          max: '1,798.20 DAI',
          budget: '2.00 ETH',
          fiat: '$3,334.42',
        },
      },
      editPrice: {
        buy: {
          min: '1,600.00 DAI',
          max: '1,600.00 DAI',
        },
        sell: {
          min: '1,800.00 DAI',
          max: '1,900.00 DAI',
        },
      },
      deposit: {
        buy: '15.00 DAI',
        sell: '3.00 ETH',
      },
      withdraw: {
        buy: '5.00 DAI',
        sell: '1.00 ETH',
      },
=======
>>>>>>> e44de289
    },
  },
  // Overlapping
  {
<<<<<<< HEAD
    type: 'recurring',
    setting: 'range_range',
    base: 'ETH',
    quote: 'DAI',
    input: {
      create: {
        buy: {
          min: '1500',
          max: '1600',
          budget: '10',
        },
        sell: {
          min: '1700',
          max: '1800',
          budget: '2',
        },
      },
      editPrice: {
        buy: {
          min: '1600',
          max: '1700',
        },
        sell: {
          min: '1800',
          max: '1900',
        },
      },
      deposit: {
        buy: '5',
        sell: '1',
      },
      withdraw: {
        buy: '5',
        sell: '1',
      },
    },
    output: {
      create: {
        totalFiat: '$3,344.42',
        buy: {
          min: '1,500.00 DAI',
          max: '1,600.00 DAI',
          outcomeValue: '0.006454 ETH',
          outcomeQuote: '1,549.19 DAI',
          budget: '10.00 DAI',
          fiat: '$10.00',
        },
        sell: {
          min: '1,700.00 DAI',
          max: '1,800.00 DAI',
          outcomeValue: '3,498.57 DAI',
          outcomeQuote: '1,749.28 DAI',
          budget: '2.00 ETH',
          fiat: '$3,334.42',
        },
      },
      undercut: {
        totalFiat: '$3,344.42',
        buy: {
          min: '1,501.50 DAI',
          max: '1,601.60 DAI',
          budget: '10.00 DAI',
          fiat: '$10.00',
        },
        sell: {
          min: '1,698.30 DAI',
          max: '1,798.20 DAI',
          budget: '2.00 ETH',
          fiat: '$3,334.42',
        },
      },
      editPrice: {
        buy: {
          min: '1,600.00 DAI',
          max: '1,700.00 DAI',
        },
        sell: {
          min: '1,800.00 DAI',
          max: '1,900.00 DAI',
        },
      },
      deposit: {
        buy: '15.00 DAI',
        sell: '3.00 ETH',
      },
      withdraw: {
        buy: '5.00 DAI',
        sell: '1.00 ETH',
      },
    },
  },
  // Overlapping
  {
    type: 'overlapping',
    base: 'BNT',
    quote: 'USDC',
    input: {
      create: {
        buy: {
=======
    type: 'overlapping',
    base: 'BNT',
    quote: 'USDC',
    input: {
      create: {
        buy: {
>>>>>>> e44de289
          min: '0.3',
          max: '0.545454',
          budget: '12.501572',
        },
        sell: {
          min: '0.33',
          max: '0.6',
          budget: '30',
        },
        spread: '10', // Need a large spread for tooltip test
      },
    },
    output: {
      create: {
        totalFiat: '$25.11',
        buy: {
          min: '0.30 USDC',
          max: '0.545454 USDC',
          budget: '12.50 USDC',
          fiat: '$12.50',
        },
        sell: {
          min: '0.33 USDC',
          max: '0.60 USDC',
          budget: '30.00 BNT',
          fiat: '$12.61',
        },
      },
    },
  },
];

const testDescription = (testCase: CreateStrategyTestCase) => {
  if (testCase.type === 'overlapping') return 'Overlapping';
  if (testCase.type === 'disposable') {
    return `Disposable ${testCase.direction} ${testCase.setting}`;
  }
  return `Recurring ${testCase.setting.split('_').join(' ')}`;
};

test.describe('Strategies', () => {
  test.beforeEach(async ({ page }, testInfo) => {
    testInfo.setTimeout(180_000);
    await setupFork(testInfo);
    const debug = new DebugDriver(page);
    await debug.visit();
    await debug.setRpcUrl(testInfo);
    await Promise.all([mockApi(page), debug.setupImposter(), debug.setE2E()]);
  });
  test.afterEach(async ({}, testInfo) => {
    await removeFork(testInfo);
  });

  const testStrategies = {
    recurring,
    disposable,
    overlapping,
  };

  for (const testCase of testCases) {
    test.describe(testDescription(testCase), () => {
      const testSuite = testStrategies[testCase.type];
<<<<<<< HEAD
      for (const [, testFn] of Object.entries(testSuite)) {
=======
      for (const testFn of Object.values(testSuite)) {
>>>>>>> e44de289
        testFn(testCase);
      }
    });
  }
});<|MERGE_RESOLUTION|>--- conflicted
+++ resolved
@@ -19,40 +19,6 @@
     base: 'ETH',
     quote: 'DAI',
     input: {
-<<<<<<< HEAD
-      create: {
-        buy: {
-          min: '1500',
-          max: '1500',
-          budget: '10',
-        },
-        sell: {
-          min: '0',
-          max: '0',
-          budget: '0',
-        },
-      },
-    },
-    output: {
-      create: {
-        buy: {
-          min: '1,500.00 DAI',
-          max: '1,500.00 DAI',
-          outcomeValue: '0.006666 ETH',
-          outcomeQuote: '1,500.00 DAI',
-          budget: '10.00 DAI',
-          fiat: '$10.00',
-        },
-        sell: {
-          min: '0.00 DAI',
-          max: '0.00 DAI',
-          outcomeValue: '0.00 ETH',
-          outcomeQuote: '0.00 ETH',
-          budget: '0.00 ETH',
-          fiat: '$0.00',
-        },
-      },
-=======
       create: fromLimitOrder({ price: '1500', budget: '10' }),
       editPrice: fromPrice('1600'),
       deposit: '5',
@@ -73,7 +39,6 @@
       },
       deposit: '15.00 DAI',
       withdraw: '5.00 DAI',
->>>>>>> e44de289
     },
   },
   {
@@ -83,40 +48,6 @@
     base: 'ETH',
     quote: 'DAI',
     input: {
-<<<<<<< HEAD
-      create: {
-        buy: {
-          min: '0',
-          max: '0',
-          budget: '0',
-        },
-        sell: {
-          min: '1700',
-          max: '1700',
-          budget: '2',
-        },
-      },
-    },
-    output: {
-      create: {
-        buy: {
-          min: '0.00 DAI',
-          max: '0.00 DAI',
-          outcomeValue: '0.00 ETH',
-          outcomeQuote: '0.00 ETH',
-          budget: '0.00 DAI',
-          fiat: '$0.00',
-        },
-        sell: {
-          min: '1,700.00 DAI',
-          max: '1,700.00 DAI',
-          outcomeValue: '3,400.00 DAI',
-          outcomeQuote: '1,700.00 DAI',
-          budget: '2.00 ETH',
-          fiat: '$3,334.42',
-        },
-      },
-=======
       create: fromLimitOrder({ price: '1700', budget: '2' }),
       editPrice: fromPrice('1800'),
       deposit: '1',
@@ -137,7 +68,6 @@
       },
       deposit: '3.00 ETH',
       withdraw: '1.00 ETH',
->>>>>>> e44de289
     },
   },
   {
@@ -148,39 +78,6 @@
     quote: 'DAI',
     input: {
       create: {
-<<<<<<< HEAD
-        buy: {
-          min: '1500',
-          max: '1700',
-          budget: '10',
-        },
-        sell: {
-          min: '0',
-          max: '0',
-          budget: '0',
-        },
-      },
-    },
-    output: {
-      create: {
-        buy: {
-          min: '1,500.00 DAI',
-          max: '1,700.00 DAI',
-          outcomeValue: '0.006262 ETH',
-          outcomeQuote: '1,596.87 DAI',
-          budget: '10.00 DAI',
-          fiat: '$10.00',
-        },
-        sell: {
-          min: '0.00 DAI',
-          max: '0.00 DAI',
-          outcomeValue: '0.00 ETH',
-          outcomeQuote: '0.00 ETH',
-          budget: '0.00 ETH',
-          fiat: '$0.00',
-        },
-      },
-=======
         min: '1500',
         max: '1700',
         budget: '10',
@@ -207,7 +104,6 @@
       },
       deposit: '12.00 DAI',
       withdraw: '8.00 DAI',
->>>>>>> e44de289
     },
   },
   {
@@ -218,39 +114,6 @@
     quote: 'DAI',
     input: {
       create: {
-<<<<<<< HEAD
-        buy: {
-          min: '0',
-          max: '0',
-          budget: '0',
-        },
-        sell: {
-          min: '1500',
-          max: '1700',
-          budget: '2',
-        },
-      },
-    },
-    output: {
-      create: {
-        buy: {
-          min: '0.00 DAI',
-          max: '0.00 DAI',
-          outcomeValue: '0.00 ETH',
-          outcomeQuote: '0.00 ETH',
-          budget: '0.00 DAI',
-          fiat: '$0.00',
-        },
-        sell: {
-          min: '1,500.00 DAI',
-          max: '1,700.00 DAI',
-          outcomeValue: '3,193.74 DAI',
-          outcomeQuote: '1,596.87 DAI',
-          budget: '2.00 ETH',
-          fiat: '$3,334.42',
-        },
-      },
-=======
         min: '1500',
         max: '1700',
         budget: '2',
@@ -277,7 +140,6 @@
       },
       deposit: '3.00 ETH',
       withdraw: '1.00 ETH',
->>>>>>> e44de289
     },
   },
   // Recurring
@@ -371,9 +233,9 @@
         buy: '5.00 DAI',
         sell: '1.00 ETH',
       },
-<<<<<<< HEAD
-    },
-  },
+    },
+  },
+  // Overlapping
   {
     type: 'recurring',
     setting: 'range_limit',
@@ -556,13 +418,9 @@
         buy: '5.00 DAI',
         sell: '1.00 ETH',
       },
-=======
->>>>>>> e44de289
-    },
-  },
-  // Overlapping
-  {
-<<<<<<< HEAD
+    },
+  },
+  {
     type: 'recurring',
     setting: 'range_range',
     base: 'ETH',
@@ -662,14 +520,6 @@
     input: {
       create: {
         buy: {
-=======
-    type: 'overlapping',
-    base: 'BNT',
-    quote: 'USDC',
-    input: {
-      create: {
-        buy: {
->>>>>>> e44de289
           min: '0.3',
           max: '0.545454',
           budget: '12.501572',
@@ -732,11 +582,7 @@
   for (const testCase of testCases) {
     test.describe(testDescription(testCase), () => {
       const testSuite = testStrategies[testCase.type];
-<<<<<<< HEAD
-      for (const [, testFn] of Object.entries(testSuite)) {
-=======
       for (const testFn of Object.values(testSuite)) {
->>>>>>> e44de289
         testFn(testCase);
       }
     });
