--- conflicted
+++ resolved
@@ -12,159 +12,8 @@
   CreateStrategyTemplate,
   StrategyType,
 } from './../utils/strategy/template';
-import { navigateTo, screenshot } from '../utils/operators';
 import { mockApi } from '../utils/mock-api';
-<<<<<<< HEAD
-import { setupImposter } from '../utils/DebugDriver';
-import {
-  CreateStrategyConfig,
-  CreateStrategyDriver,
-  MyStrategyDriver,
-} from '../utils/strategy';
-import { NotificationDriver } from '../utils/NotificationDriver';
-import { checkApproval } from '../utils/modal';
-import { MainMenuDriver } from '../utils/MainMenuDriver';
-
-const testStrategy = {
-  limit: (config: CreateStrategyConfig) => {
-    const { base, quote, buy, sell } = config;
-    return test(`Create Limit Strategy ${base}->${quote}`, async ({ page }) => {
-      test.setTimeout(180_000);
-      await waitFor(page, `balance-${quote}`, 30_000);
-
-      await navigateTo(page, '/');
-      const myStrategies = new MyStrategyDriver(page);
-      const createForm = new CreateStrategyDriver(page, config);
-      await myStrategies.createStrategy();
-      await createForm.selectToken('base');
-      await createForm.selectToken('quote');
-      await createForm.selectSetting('two-ranges');
-      await createForm.nextStep();
-      const buyForm = await createForm.fillLimit('buy');
-      const sellForm = await createForm.fillLimit('sell');
-
-      // Assert 100% outcome
-      await expect(buyForm.outcomeValue()).toHaveText(`0.006666 ${base}`);
-      await expect(buyForm.outcomeQuote()).toHaveText(
-        tokenPrice(buy.min, quote)
-      );
-      await expect(sellForm.outcomeValue()).toHaveText(`3,400 ${quote}`);
-      await expect(sellForm.outcomeQuote()).toHaveText(
-        tokenPrice(sell.min, quote)
-      );
-
-      await createForm.submit();
-
-      await checkApproval(page, [base, quote]);
-
-      await page.waitForURL('/', { timeout: 10_000 });
-
-      // Verfiy notification
-      const notif = new NotificationDriver(page, 'create-strategy');
-      await expect(notif.getTitle()).toHaveText('Success');
-      await expect(notif.getDescription()).toHaveText(
-        'New strategy was successfully created.'
-      );
-
-      // Verify strategy data
-      const strategies = await myStrategies.getAllStrategies();
-      await expect(strategies).toHaveCount(1);
-      const strategy = await myStrategies.getStrategy(1);
-      await expect(strategy.pair()).toHaveText(`${base}/${quote}`);
-      await expect(strategy.status()).toHaveText('Active');
-      await expect(strategy.totalBudget()).toHaveText(
-        fiatPrice(buy.budgetFiat + sell.budgetFiat)
-      );
-      await expect(strategy.buyBudget()).toHaveText(
-        tokenPrice(buy.budget, quote)
-      );
-      await expect(strategy.buyBudgetFiat()).toHaveText(
-        fiatPrice(buy.budgetFiat)
-      );
-      await expect(strategy.sellBudget()).toHaveText(
-        tokenPrice(sell.budget, base)
-      );
-      await expect(strategy.sellBudgetFiat()).toHaveText(
-        fiatPrice(sell.budgetFiat)
-      );
-    });
-  },
-  overlapping: (config: CreateStrategyConfig) => {
-    const { base, quote, buy, sell } = config;
-    return test(`Create Overlapping Strategy ${base}->${quote}`, async ({
-      page,
-    }) => {
-      test.setTimeout(180_000);
-      await waitFor(page, `balance-${quote}`, 30_000);
-
-      await navigateTo(page, '/');
-      const myStrategies = new MyStrategyDriver(page);
-      const createForm = new CreateStrategyDriver(page, config);
-      await myStrategies.createStrategy();
-      await createForm.selectToken('base');
-      await createForm.selectToken('quote');
-      await createForm.selectSetting('overlapping');
-      await createForm.nextStep();
-
-      const overlappingForm = await createForm.fillOverlapping();
-      expect(overlappingForm.max()).toHaveValue(config.sell.max.toString());
-
-      const mainMenu = new MainMenuDriver(page);
-      await mainMenu.hide();
-      await screenshot(
-        overlappingForm.locator,
-        `[Create Overlapping Strategy] Form`
-      );
-      await mainMenu.show();
-
-      await createForm.submit();
-      await checkApproval(page, [base, quote]);
-      await page.waitForURL('/', { timeout: 10_000 });
-
-      // Verfiy notification
-      const notif = new NotificationDriver(page, 'create-strategy');
-      await expect(notif.getTitle()).toHaveText('Success');
-      await expect(notif.getDescription()).toHaveText(
-        'New strategy was successfully created.'
-      );
-
-      // Verify strategy data
-      const strategies = await myStrategies.getAllStrategies();
-      await expect(strategies).toHaveCount(1);
-      const strategy = await myStrategies.getStrategy(1);
-      await expect(strategy.pair()).toHaveText(`${base}/${quote}`);
-      await expect(strategy.status()).toHaveText('Active');
-      await expect(strategy.totalBudget()).toHaveText(
-        fiatPrice(buy.budgetFiat + sell.budgetFiat)
-      );
-      await expect(strategy.buyBudget()).toHaveText(
-        tokenPrice(buy.budget, quote)
-      );
-      await expect(strategy.buyBudgetFiat()).toHaveText(
-        fiatPrice(buy.budgetFiat)
-      );
-      await expect(strategy.sellBudget()).toHaveText(
-        tokenPrice(sell.budget, base)
-      );
-      await expect(strategy.sellBudgetFiat()).toHaveText(
-        fiatPrice(sell.budgetFiat)
-      );
-      const sellTooltip = await strategy.priceTooltip('sell');
-      await expect(sellTooltip.minPrice()).toHaveText(
-        tokenPrice(sell.min, quote)
-      );
-      await sellTooltip.waitForDetached();
-      const buyTooltip = await strategy.priceTooltip('buy');
-      await expect(buyTooltip.maxPrice()).toHaveText(
-        tokenPrice(buy.max, quote)
-      );
-      await buyTooltip.waitForDetached();
-      await notif.close();
-      await screenshot(page, `[Create Overlapping Strategy] My Strategy`);
-    });
-=======
 import { removeFork, setupFork, setupImposter } from '../utils/DebugDriver';
-import { MyStrategyDriver } from '../utils/strategy';
 
 type Config = CreateStrategyTemplate & { type: StrategyType };
 
@@ -189,25 +38,25 @@
       budget: '2',
       budgetFiat: '3334',
     },
->>>>>>> b4caf0c2
   },
-  // {
-  //   type: 'Range',
-  //   base: 'ETH',
-  //   quote: 'DAI',
-  //   buy: {
-  //     min: '1500',
-  //     max: '1600',
-  //     budget: '10',
-  //     budgetFiat: '10',
-  //   },
-  //   sell: {
-  //     min: '1700',
-  //     max: '1800',
-  //     budget: '2',
-  //     budgetFiat: '3334',
-  //   },
-  // },
+  {
+    type: 'Overlapping',
+    base: 'BNT',
+    quote: 'USDC',
+    buy: {
+      min: '0.3',
+      max: '0.545454',
+      budget: '12.501572',
+      budgetFiat: '12.5',
+    },
+    sell: {
+      min: '0.33',
+      max: '0.6',
+      budget: '30',
+      budgetFiat: '12.61',
+    },
+    spread: '10', // Need a large spread for tooltip test
+  },
 ];
 
 const createStrategy: CreateStrategy = {
@@ -221,59 +70,10 @@
     await setupFork(page, testInfo);
     await Promise.all([mockApi(page), setupImposter(page)]);
   });
-<<<<<<< HEAD
-
-  const configs: CreateStrategyConfig[] = [
-    {
-      setting: 'limit',
-      base: 'ETH',
-      quote: 'DAI',
-      buy: {
-        min: 1500,
-        max: 1500,
-        budget: 10,
-        budgetFiat: 10,
-      },
-      sell: {
-        min: 1700,
-        max: 1700,
-        budget: 2,
-        budgetFiat: 3334,
-      },
-    },
-    {
-      setting: 'overlapping',
-      base: 'BNT',
-      quote: 'USDC',
-      buy: {
-        min: 0.3,
-        max: 0.545454,
-        budget: 12.501572,
-        budgetFiat: 12.5,
-      },
-      sell: {
-        min: 0.33,
-        max: 0.6,
-        budget: 30,
-        budgetFiat: 12.61,
-      },
-      spread: 10, // Need a large spread for tooltip test
-    },
-  ];
-
-=======
   test.afterEach(async ({}, testInfo) => {
     await removeFork(testInfo);
   });
 
-  test('First Strategy Page', async ({ page }) => {
-    await navigateTo(page, '/');
-    const driver = new MyStrategyDriver(page);
-    await driver.firstStrategy().waitFor({ state: 'visible' });
-    await screenshot(page, 'first-strategy');
-  });
-
->>>>>>> b4caf0c2
   for (const config of configs) {
     test.describe(config.type, () => {
       createStrategy[config.type](config);
