import { test } from '@playwright/test';
import * as recurring from '../tests/strategy/recurring/';
import * as disposable from '../tests/strategy/disposable/';
import * as overlapping from '../tests/strategy/overlapping/';

import { StrategyType } from './../utils/strategy/template';
import { navigateTo, screenshot } from '../utils/operators';
import { mockApi } from '../utils/mock-api';
<<<<<<< HEAD
import { DebugDriver } from '../utils/DebugDriver';
=======
import { DebugDriver, removeFork, setupFork } from '../utils/DebugDriver';
>>>>>>> 480492d4
import {
  MyStrategyDriver,
  OverlappingStrategyTestCase,
  RecurringStrategyTestCase,
} from '../utils/strategy';

type TestCase = (RecurringStrategyTestCase | OverlappingStrategyTestCase) & {
  type: StrategyType;
};

const testCases: TestCase[] = [
  {
    type: 'recurring',
    setting: 'limit_limit',
    base: 'ETH',
    quote: 'DAI',
    buy: {
      min: '1500',
      max: '1500',
      budget: '10',
      budgetFiat: '10',
    },
    sell: {
      min: '1700',
      max: '1700',
      budget: '2',
      budgetFiat: '3334',
    },
  },
  {
    type: 'overlapping',
    base: 'BNT',
    quote: 'USDC',
    buy: {
      min: '0.3',
      max: '0.545454',
      budget: '12.501572',
      budgetFiat: '12.5',
    },
    sell: {
      min: '0.33',
      max: '0.6',
      budget: '30',
      budgetFiat: '12.61',
    },
    spread: '10', // Need a large spread for tooltip test
  },
];

const testDescription = (testCase: TestCase) => {
  if (testCase.type === 'overlapping') return 'Overlapping';
  if (testCase.type === 'disposable') return `Disposable ${testCase.setting}`;
  return `Recurring ${testCase.setting.split('_').join(' ')}`;
};

test.describe('Strategies', () => {
<<<<<<< HEAD
  test.beforeEach(async ({ page }) => {
    const debug = new DebugDriver(page);
    await debug.visit();
    await Promise.all([mockApi(page), debug.setupImposter(), debug.setE2E()]);
=======
  test.beforeEach(async ({ page }, testInfo) => {
    testInfo.setTimeout(180_000);
    await setupFork(testInfo);
    const debug = new DebugDriver(page);
    await debug.visit();
    await debug.setRpcUrl(testInfo);
    await Promise.all([mockApi(page), debug.setupImposter()]);
  });
  test.afterEach(async ({}, testInfo) => {
    await removeFork(testInfo);
>>>>>>> 480492d4
  });

  test('First Strategy Page', async ({ page }) => {
    await navigateTo(page, '/');
    const driver = new MyStrategyDriver(page);
    await driver.firstStrategy().waitFor({ state: 'visible' });
    await screenshot(page, 'first-strategy');
  });

  const testStrategies = {
    recurring,
    disposable,
    overlapping,
  };

  for (const testCase of testCases) {
    test.describe(testDescription(testCase), () => {
      const testSuite = testStrategies[testCase.type];
      for (const [, testFn] of Object.entries(testSuite)) {
        testFn(testCase);
      }
    });
  }
});<|MERGE_RESOLUTION|>--- conflicted
+++ resolved
@@ -6,11 +6,7 @@
 import { StrategyType } from './../utils/strategy/template';
 import { navigateTo, screenshot } from '../utils/operators';
 import { mockApi } from '../utils/mock-api';
-<<<<<<< HEAD
-import { DebugDriver } from '../utils/DebugDriver';
-=======
 import { DebugDriver, removeFork, setupFork } from '../utils/DebugDriver';
->>>>>>> 480492d4
 import {
   MyStrategyDriver,
   OverlappingStrategyTestCase,
@@ -67,23 +63,16 @@
 };
 
 test.describe('Strategies', () => {
-<<<<<<< HEAD
-  test.beforeEach(async ({ page }) => {
-    const debug = new DebugDriver(page);
-    await debug.visit();
-    await Promise.all([mockApi(page), debug.setupImposter(), debug.setE2E()]);
-=======
   test.beforeEach(async ({ page }, testInfo) => {
     testInfo.setTimeout(180_000);
     await setupFork(testInfo);
     const debug = new DebugDriver(page);
     await debug.visit();
     await debug.setRpcUrl(testInfo);
-    await Promise.all([mockApi(page), debug.setupImposter()]);
+    await Promise.all([mockApi(page), debug.setupImposter(), debug.setE2E()]);
   });
   test.afterEach(async ({}, testInfo) => {
     await removeFork(testInfo);
->>>>>>> 480492d4
   });
 
   test('First Strategy Page', async ({ page }) => {
