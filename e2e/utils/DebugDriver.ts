--- conflicted
+++ resolved
@@ -41,10 +41,10 @@
     return this.page.goto('/debug');
   }
 
-<<<<<<< HEAD
   setE2E() {
     return this.page.getByTestId('is-e2e-checkbox').click();
-=======
+  }
+
   async setRpcUrl(testInfo: TestInfo) {
     const forkId = process.env[`TENDERLY_FORK_ID_TEST_${testInfo.testId}`];
     if (!forkId) {
@@ -54,7 +54,6 @@
     await this.page.getByLabel('RPC URL').fill(rpcUrl);
     await this.page.getByTestId('unchecked-signer').click();
     await this.page.getByTestId('save-rpc').click();
->>>>>>> 480492d4
   }
 
   async setupImposter(config: ImposterConfig = {}) {
