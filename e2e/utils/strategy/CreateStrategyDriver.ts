import { Page } from '@playwright/test';
import {
  assertDebugToken,
  assertDisposableTestCase,
  assertOverlappingTestCase,
  assertRecurringTestCase,
  getRecurringSettings,
} from './utils';
import {
  RangeOrder,
  debugTokens,
  CreateStrategyTestCase,
  Direction,
  StrategySettings,
  Setting,
} from './types';
import { waitModalClose, waitModalOpen } from '../modal';

export class CreateStrategyDriver {
  constructor(private page: Page, private testCase: CreateStrategyTestCase) {}

  getFormSection(direction: Direction) {
    const form = this.page.getByTestId(`${direction}-section`);
    return {
      locator: form,
      price: () => form.getByTestId('input-price'),
      min: () => form.getByTestId('input-min'),
      max: () => form.getByTestId('input-max'),
      budget: () => form.getByTestId('input-budget'),
      outcomeValue: () => form.getByTestId('outcome-value'),
      outcomeQuote: () => form.getByTestId('outcome-quote'),
      setting: (setting: 'limit' | 'range') => {
        return form.getByTestId(`tab-${setting}`);
      },
    };
  }

  getOverlappingForm() {
    const form = this.page.getByTestId('create-strategy-form');
    return {
      locator: form,
      min: () => form.getByLabel('Min Buy Price'),
      max: () => form.getByLabel('Max Sell Price'),
      budgetBase: () => form.getByTestId('input-budget-base'),
      budgetQuote: () => form.getByTestId('input-budget-quote'),
      spread: () => form.getByTestId('spread-input'),
    };
  }

  async selectToken(tokenType: 'base' | 'quote') {
    const symbol = this.testCase[tokenType];
    assertDebugToken(symbol);
    const token = debugTokens[symbol];
    await this.page.getByTestId(`select-${tokenType}-token`).click();
    await waitModalOpen(this.page);
    await this.page.getByLabel('Select Token').fill(symbol);
    await this.page.getByTestId(`select-token-${token}`).click();
    await waitModalClose(this.page);
  }

  selectSetting(strategySettings: StrategySettings) {
    return this.page.getByTestId(strategySettings).click();
  }

  async fillFormSection(
    direction: Direction,
    setting: Setting,
    order: RangeOrder
  ) {
    const form = this.getFormSection(direction);
    await form.setting(setting).click();
    if (setting === 'limit') {
      await form.price().fill(order.min);
    } else {
      await form.min().fill(order.min);
      await form.max().fill(order.max);
    }
    await form.budget().fill(order.budget);
    return form;
  }

  async fillRecurring() {
    assertRecurringTestCase(this.testCase);
    const { buy, sell } = this.testCase.input.create;
    const [buySetting, sellSetting] = getRecurringSettings(this.testCase);
    const buyForm = await this.fillFormSection('buy', buySetting, buy);
    const sellForm = await this.fillFormSection('sell', sellSetting, sell);
    return { buyForm, sellForm };
  }

  async fillOverlapping() {
    assertOverlappingTestCase(this.testCase);
    const { buy, sell, spread } = this.testCase.input.create;
    const form = this.getOverlappingForm();
    await form.max().fill(sell.max.toString());
    await form.min().fill(buy.min.toString());
    await form.spread().fill(spread.toString());
    await form.budgetBase().fill(sell.budget.toString());
    return form;
  }

  async fillDisposable() {
    assertDisposableTestCase(this.testCase);
    const { direction, setting } = this.testCase;
    await this.page.getByTestId(`tab-${direction}`).click();
<<<<<<< HEAD
    const order = this.testCase.input.create[direction];
=======
    const order = this.testCase.input.create;
>>>>>>> e44de289
    return this.fillFormSection(direction, setting, order);
  }

  nextStep() {
    return this.page.getByText('Next Step').click();
  }
  submit() {
    return this.page.getByText('Create Strategy').click();
  }
}<|MERGE_RESOLUTION|>--- conflicted
+++ resolved
@@ -103,11 +103,7 @@
     assertDisposableTestCase(this.testCase);
     const { direction, setting } = this.testCase;
     await this.page.getByTestId(`tab-${direction}`).click();
-<<<<<<< HEAD
-    const order = this.testCase.input.create[direction];
-=======
     const order = this.testCase.input.create;
->>>>>>> e44de289
     return this.fillFormSection(direction, setting, order);
   }
 
