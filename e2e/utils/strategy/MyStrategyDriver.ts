import { waitFor } from './../../utils/operators';
import { Page } from 'playwright-core';
import { Direction } from './types';

// TODO import type `StrategyEditOptionId`
type ManageStrategyID =
  | 'duplicateStrategy'
  | 'manageNotifications'
  | 'walletOwner'
  | 'depositFunds'
  | 'pauseStrategy'
  | 'renewStrategy'
  | 'editPrices'
  | 'deleteStrategy'
  | 'withdrawFunds';

export class MyStrategyDriver {
  constructor(private page: Page) {}

  firstStrategy() {
    return this.page.getByTestId('first-strategy');
  }

  async getAllStrategies() {
    return this.page.locator('[data-testid="strategy-list"] > li');
  }

  async getStrategy(index: number) {
    const selector = `[data-testid="strategy-list"] > li:nth-child(${index})`;
    const strategy = this.page.locator(selector);
    return {
      pair: () => strategy.getByTestId('token-pair'),
      status: () => strategy.getByTestId('status'),
      totalBudget: () => strategy.getByTestId('total-budget'),
<<<<<<< HEAD
      buyBudget: () => strategy.getByTestId('buy-budget'),
      buyBudgetFiat: () => strategy.getByTestId('buy-budget-fiat'),
      sellBudget: () => strategy.getByTestId('sell-budget'),
      sellBudgetFiat: () => strategy.getByTestId('sell-budget-fiat'),
      priceTooltip: async (mode: Direction) => {
=======
      budget: (direction: Direction) => {
        return strategy.getByTestId(`${direction}-budget`);
      },
      budgetFiat: (direction: Direction) => {
        return strategy.getByTestId(`${direction}-budget-fiat`);
      },
      priceTooltip: async (direction: Direction) => {
>>>>>>> e44de289
        // Note: locator.hover() doesn't work because of polygon form I think
        const position = await strategy
          .getByTestId(`polygon-${direction}`)
          .boundingBox();
        if (!position?.x || !position?.y) throw new Error('No polygon found');
        const x =
          direction === 'buy'
            ? position.x + 2
            : position.x + position.width - 2;
        const y = position.y + 2;
        await this.page.mouse.move(x, y);
        const tooltip = this.page.getByTestId('order-tooltip');
        await tooltip.waitFor({ state: 'visible' });
        return {
          price: () => tooltip.getByTestId('price'),
          minPrice: () => tooltip.getByTestId('min-price'),
          maxPrice: () => tooltip.getByTestId('max-price'),
          marginalPrice: () => tooltip.getByTestId('marginal-price'),
          startPrice: () => tooltip.getByTestId('start-price'),
          waitForDetached: async () => {
            await this.page.mouse.move(0, 0);
            await tooltip.waitFor({ state: 'detached' });
          },
        };
      },
      clickManageEntry: async (id: ManageStrategyID) => {
        await strategy.getByTestId('manage-strategy-btn').click();
        await waitFor(this.page, 'manage-strategy-dropdown', 10_000);
        await this.page.getByTestId(`manage-strategy-${id}`).click();
      },
    };
  }

  createStrategy() {
    return this.page.getByTestId('create-strategy-desktop').click();
  }
}<|MERGE_RESOLUTION|>--- conflicted
+++ resolved
@@ -32,13 +32,6 @@
       pair: () => strategy.getByTestId('token-pair'),
       status: () => strategy.getByTestId('status'),
       totalBudget: () => strategy.getByTestId('total-budget'),
-<<<<<<< HEAD
-      buyBudget: () => strategy.getByTestId('buy-budget'),
-      buyBudgetFiat: () => strategy.getByTestId('buy-budget-fiat'),
-      sellBudget: () => strategy.getByTestId('sell-budget'),
-      sellBudgetFiat: () => strategy.getByTestId('sell-budget-fiat'),
-      priceTooltip: async (mode: Direction) => {
-=======
       budget: (direction: Direction) => {
         return strategy.getByTestId(`${direction}-budget`);
       },
@@ -46,7 +39,6 @@
         return strategy.getByTestId(`${direction}-budget-fiat`);
       },
       priceTooltip: async (direction: Direction) => {
->>>>>>> e44de289
         // Note: locator.hover() doesn't work because of polygon form I think
         const position = await strategy
           .getByTestId(`polygon-${direction}`)
