--- conflicted
+++ resolved
@@ -23,11 +23,7 @@
   '/debug': 'Debug',
 };
 
-<<<<<<< HEAD
-/** Use soft navigation instead of reloading the page/ */
-=======
 /** Use soft navigation instead of reloading the page. */
->>>>>>> 480492d4
 export const navigateTo = async (page: Page, url: keyof typeof urlNames) => {
   await page.getByTestId('main-nav').getByText(urlNames[url]).click();
   await page.waitForURL(url);
