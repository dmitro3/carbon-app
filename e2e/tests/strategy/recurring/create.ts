import { expect, test } from '@playwright/test';
import { checkApproval } from '../../../utils/modal';
import { NotificationDriver } from '../../../utils/NotificationDriver';
<<<<<<< HEAD
import { navigateTo, screenshot, waitFor } from '../../../utils/operators';
=======
import { navigateTo, waitFor } from '../../../utils/operators';
>>>>>>> e44de289
import {
  CreateStrategyDriver,
  CreateStrategyTestCase,
  MyStrategyDriver,
  assertRecurringTestCase,
  testDescription,
  getRecurringSettings,
} from '../../../utils/strategy';
import { MainMenuDriver } from '../../../utils/MainMenuDriver';

export const createRecurringStrategy = (testCase: CreateStrategyTestCase) => {
  assertRecurringTestCase(testCase);
  const { base, quote } = testCase;
  const output = testCase.output.create;

  return test(`Create`, async ({ page }) => {
    await waitFor(page, `balance-${quote}`, 30_000);

    await navigateTo(page, '/');
    const myStrategies = new MyStrategyDriver(page);
    const createForm = new CreateStrategyDriver(page, testCase);
    await myStrategies.createStrategy();
    await createForm.selectToken('base');
    await createForm.selectToken('quote');
    await createForm.selectSetting('two-ranges');
    await createForm.nextStep();

    const { buyForm, sellForm } = await createForm.fillRecurring();

    // Assert 100% outcome
    await expect(buyForm.outcomeValue()).toHaveText(output.buy.outcomeValue);
    await expect(buyForm.outcomeQuote()).toHaveText(output.buy.outcomeQuote);
    await expect(sellForm.outcomeValue()).toHaveText(output.sell.outcomeValue);
    await expect(sellForm.outcomeQuote()).toHaveText(output.sell.outcomeQuote);
<<<<<<< HEAD

    const mainMenu = new MainMenuDriver(page);
    await mainMenu.hide();
    await screenshot(
      buyForm.locator,
      `[Create ${testDescription(testCase)}] Buy Form`
    );
    await screenshot(
      sellForm.locator,
      `[Create ${testDescription(testCase)}] Sell Form`
    );
    await mainMenu.show();
=======
>>>>>>> e44de289

    await createForm.submit();

    await checkApproval(page, [base, quote]);

    await page.waitForURL('/', { timeout: 10_000 });

    // Verify notification
    const notif = new NotificationDriver(page, 'create-strategy');
    await expect(notif.getTitle()).toHaveText('Success');
    await expect(notif.getDescription()).toHaveText(
      'New strategy was successfully created.'
    );

    // Verify strategy data
    const strategies = await myStrategies.getAllStrategies();
    await expect(strategies).toHaveCount(1);
    const strategy = await myStrategies.getStrategy(1);

    await expect(strategy.pair()).toHaveText(`${base}/${quote}`);
    await expect(strategy.status()).toHaveText('Active');
    await expect(strategy.totalBudget()).toHaveText(output.totalFiat);
<<<<<<< HEAD
    await expect(strategy.buyBudget()).toHaveText(output.buy.budget);
    await expect(strategy.buyBudgetFiat()).toHaveText(output.buy.fiat);
    await expect(strategy.sellBudget()).toHaveText(output.sell.budget);
    await expect(strategy.sellBudgetFiat()).toHaveText(output.sell.fiat);

    // Check range
    const [buySetting, sellSetting] = getRecurringSettings(testCase);

    const buyTooltip = await strategy.priceTooltip('buy');
    if (buySetting === 'limit') {
      await expect(buyTooltip.startPrice()).toHaveText(output.buy.min);
      await expect(buyTooltip.startPrice()).toHaveText(output.buy.max);
    } else {
      await expect(buyTooltip.minPrice()).toHaveText(output.buy.min);
      await expect(buyTooltip.maxPrice()).toHaveText(output.buy.max);
    }
    await buyTooltip.waitForDetached();

    const sellTooltip = await strategy.priceTooltip('sell');
    if (sellSetting === 'limit') {
      await expect(sellTooltip.startPrice()).toHaveText(output.sell.min);
      await expect(sellTooltip.startPrice()).toHaveText(output.sell.max);
    } else {
      await expect(sellTooltip.minPrice()).toHaveText(output.sell.min);
      await expect(sellTooltip.maxPrice()).toHaveText(output.sell.max);
    }
    await sellTooltip.waitForDetached();
=======
    await expect(strategy.budget('buy')).toHaveText(output.buy.budget);
    await expect(strategy.budgetFiat('buy')).toHaveText(output.buy.fiat);
    await expect(strategy.budget('sell')).toHaveText(output.sell.budget);
    await expect(strategy.budgetFiat('sell')).toHaveText(output.sell.fiat);
>>>>>>> e44de289
  });
};<|MERGE_RESOLUTION|>--- conflicted
+++ resolved
@@ -1,11 +1,7 @@
 import { expect, test } from '@playwright/test';
 import { checkApproval } from '../../../utils/modal';
 import { NotificationDriver } from '../../../utils/NotificationDriver';
-<<<<<<< HEAD
 import { navigateTo, screenshot, waitFor } from '../../../utils/operators';
-=======
-import { navigateTo, waitFor } from '../../../utils/operators';
->>>>>>> e44de289
 import {
   CreateStrategyDriver,
   CreateStrategyTestCase,
@@ -40,7 +36,6 @@
     await expect(buyForm.outcomeQuote()).toHaveText(output.buy.outcomeQuote);
     await expect(sellForm.outcomeValue()).toHaveText(output.sell.outcomeValue);
     await expect(sellForm.outcomeQuote()).toHaveText(output.sell.outcomeQuote);
-<<<<<<< HEAD
 
     const mainMenu = new MainMenuDriver(page);
     await mainMenu.hide();
@@ -53,8 +48,6 @@
       `[Create ${testDescription(testCase)}] Sell Form`
     );
     await mainMenu.show();
-=======
->>>>>>> e44de289
 
     await createForm.submit();
 
@@ -77,11 +70,11 @@
     await expect(strategy.pair()).toHaveText(`${base}/${quote}`);
     await expect(strategy.status()).toHaveText('Active');
     await expect(strategy.totalBudget()).toHaveText(output.totalFiat);
-<<<<<<< HEAD
-    await expect(strategy.buyBudget()).toHaveText(output.buy.budget);
-    await expect(strategy.buyBudgetFiat()).toHaveText(output.buy.fiat);
-    await expect(strategy.sellBudget()).toHaveText(output.sell.budget);
-    await expect(strategy.sellBudgetFiat()).toHaveText(output.sell.fiat);
+
+    await expect(strategy.budget('buy')).toHaveText(output.buy.budget);
+    await expect(strategy.budgetFiat('buy')).toHaveText(output.buy.fiat);
+    await expect(strategy.budget('sell')).toHaveText(output.sell.budget);
+    await expect(strategy.budgetFiat('sell')).toHaveText(output.sell.fiat);
 
     // Check range
     const [buySetting, sellSetting] = getRecurringSettings(testCase);
@@ -105,11 +98,5 @@
       await expect(sellTooltip.maxPrice()).toHaveText(output.sell.max);
     }
     await sellTooltip.waitForDetached();
-=======
-    await expect(strategy.budget('buy')).toHaveText(output.buy.budget);
-    await expect(strategy.budgetFiat('buy')).toHaveText(output.buy.fiat);
-    await expect(strategy.budget('sell')).toHaveText(output.sell.budget);
-    await expect(strategy.budgetFiat('sell')).toHaveText(output.sell.fiat);
->>>>>>> e44de289
   });
 };