import { expect, test } from '@playwright/test';
import { pauseStrategy } from './pause';
import { NotificationDriver } from './../../../utils/NotificationDriver';
import {
<<<<<<< HEAD
  assertRecurringTestCase,
  CreateStrategyTestCase,
  EditStrategyDriver,
  getRecurringSettings,
  MyStrategyDriver,
} from '../../../utils/strategy';

export const renewStrategyTest = (testCase: CreateStrategyTestCase) => {
  assertRecurringTestCase(testCase);
  return test('Renew', async ({ page }) => {
    const { buy, sell } = testCase.output.create;
    const { strategy, manage } = await pauseStrategy(page, testCase);

    await strategy.clickManageEntry('manage-strategy-renewStrategy');
    await manage.waitForEditPage('renew');
    const edit = new EditStrategyDriver(page, testCase);
    await edit.fillRecurringPrice();
    await page.getByTestId('edit-submit').click();
=======
  CreateStrategyTestCase,
  EditStrategyDriver,
} from '../../../utils/strategy';

export const renewStrategyTest = (testCase: CreateStrategyTestCase) => {
  return test('Renew', async ({ page }) => {
    const { strategy } = await pauseStrategy(page, testCase);

    await strategy.clickManageEntry('renewStrategy');
    const edit = new EditStrategyDriver(page, testCase);
    await edit.waitForPage('renew');
    await edit.fillRecurringPrice();
    await edit.submit('renew');
>>>>>>> e44de289
    await page.waitForURL('/', { timeout: 10_000 });

    const notifRenew = new NotificationDriver(page, 'renew-strategy');
    await expect(notifRenew.getTitle()).toHaveText('Success');
    await expect(notifRenew.getDescription()).toHaveText(
      'Your request to renew the strategy was successfully completed.'
    );

    await expect(strategy.status()).toHaveText('Active');
    const myStrategies = new MyStrategyDriver(page);
    const strategyEdited = await myStrategies.getStrategy(1);

    // Check range
    const [buySetting, sellSetting] = getRecurringSettings(testCase);

    const buyTooltip = await strategyEdited.priceTooltip('buy');
    if (buySetting === 'limit') {
      await expect(buyTooltip.startPrice()).toHaveText(buy.min);
      await expect(buyTooltip.startPrice()).toHaveText(buy.max);
    } else {
      await expect(buyTooltip.minPrice()).toHaveText(buy.min);
      await expect(buyTooltip.maxPrice()).toHaveText(buy.max);
    }
    await buyTooltip.waitForDetached();

    const sellTooltip = await strategyEdited.priceTooltip('sell');
    if (sellSetting === 'limit') {
      await expect(sellTooltip.startPrice()).toHaveText(sell.min);
      await expect(sellTooltip.startPrice()).toHaveText(sell.max);
    } else {
      await expect(sellTooltip.minPrice()).toHaveText(sell.min);
      await expect(sellTooltip.maxPrice()).toHaveText(sell.max);
    }
    await sellTooltip.waitForDetached();
  });
};<|MERGE_RESOLUTION|>--- conflicted
+++ resolved
@@ -2,7 +2,6 @@
 import { pauseStrategy } from './pause';
 import { NotificationDriver } from './../../../utils/NotificationDriver';
 import {
-<<<<<<< HEAD
   assertRecurringTestCase,
   CreateStrategyTestCase,
   EditStrategyDriver,
@@ -14,20 +13,6 @@
   assertRecurringTestCase(testCase);
   return test('Renew', async ({ page }) => {
     const { buy, sell } = testCase.output.create;
-    const { strategy, manage } = await pauseStrategy(page, testCase);
-
-    await strategy.clickManageEntry('manage-strategy-renewStrategy');
-    await manage.waitForEditPage('renew');
-    const edit = new EditStrategyDriver(page, testCase);
-    await edit.fillRecurringPrice();
-    await page.getByTestId('edit-submit').click();
-=======
-  CreateStrategyTestCase,
-  EditStrategyDriver,
-} from '../../../utils/strategy';
-
-export const renewStrategyTest = (testCase: CreateStrategyTestCase) => {
-  return test('Renew', async ({ page }) => {
     const { strategy } = await pauseStrategy(page, testCase);
 
     await strategy.clickManageEntry('renewStrategy');
@@ -35,7 +20,6 @@
     await edit.waitForPage('renew');
     await edit.fillRecurringPrice();
     await edit.submit('renew');
->>>>>>> e44de289
     await page.waitForURL('/', { timeout: 10_000 });
 
     const notifRenew = new NotificationDriver(page, 'renew-strategy');
