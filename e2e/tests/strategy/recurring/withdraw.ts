import { expect, test } from '@playwright/test';
import { waitModalOpen } from './../../../utils/modal';
import { NotificationDriver } from './../../../utils/NotificationDriver';
import { ManageStrategyDriver } from './../../../utils/strategy/ManageStrategyDriver';
import {
  assertRecurringTestCase,
  CreateStrategyTestCase,
  EditStrategyDriver,
} from '../../../utils/strategy';

export const withdrawStrategyTest = (testCase: CreateStrategyTestCase) => {
  assertRecurringTestCase(testCase);
  const { buy, sell } = testCase.output.withdraw;
  return test('Withdraw', async ({ page }) => {
    const manage = new ManageStrategyDriver(page);
    const strategy = await manage.createStrategy(testCase);
<<<<<<< HEAD
    await strategy.clickManageEntry('manage-strategy-withdrawFunds');
=======
    await strategy.clickManageEntry('withdrawFunds');
>>>>>>> e44de289

    const modal = await waitModalOpen(page);
    await modal.getByTestId('withdraw-strategy-btn').click();

    const edit = new EditStrategyDriver(page, testCase);
<<<<<<< HEAD
    await edit.waitForEditPage('withdraw');
    await edit.fillRecurringBudget('withdraw');

    await edit.submit();
=======
    await edit.waitForPage('withdraw');
    await edit.fillRecurringBudget('withdraw');

    await edit.submit('withdraw');
>>>>>>> e44de289
    await page.waitForURL('/', { timeout: 20_000 });

    const notif = new NotificationDriver(page, 'withdraw-strategy');
    await expect(notif.getTitle()).toHaveText('Success');
    await expect(notif.getDescription()).toHaveText(
      'Your withdrawal request was successfully completed.'
    );

<<<<<<< HEAD
    await expect(strategy.buyBudget()).toHaveText(buy);
    await expect(strategy.sellBudget()).toHaveText(sell);
=======
    await expect(strategy.budget('buy')).toHaveText(buy);
    await expect(strategy.budget('sell')).toHaveText(sell);
>>>>>>> e44de289
  });
};<|MERGE_RESOLUTION|>--- conflicted
+++ resolved
@@ -14,27 +14,16 @@
   return test('Withdraw', async ({ page }) => {
     const manage = new ManageStrategyDriver(page);
     const strategy = await manage.createStrategy(testCase);
-<<<<<<< HEAD
-    await strategy.clickManageEntry('manage-strategy-withdrawFunds');
-=======
     await strategy.clickManageEntry('withdrawFunds');
->>>>>>> e44de289
 
     const modal = await waitModalOpen(page);
     await modal.getByTestId('withdraw-strategy-btn').click();
 
     const edit = new EditStrategyDriver(page, testCase);
-<<<<<<< HEAD
-    await edit.waitForEditPage('withdraw');
-    await edit.fillRecurringBudget('withdraw');
-
-    await edit.submit();
-=======
     await edit.waitForPage('withdraw');
     await edit.fillRecurringBudget('withdraw');
 
     await edit.submit('withdraw');
->>>>>>> e44de289
     await page.waitForURL('/', { timeout: 20_000 });
 
     const notif = new NotificationDriver(page, 'withdraw-strategy');
@@ -43,12 +32,7 @@
       'Your withdrawal request was successfully completed.'
     );
 
-<<<<<<< HEAD
-    await expect(strategy.buyBudget()).toHaveText(buy);
-    await expect(strategy.sellBudget()).toHaveText(sell);
-=======
     await expect(strategy.budget('buy')).toHaveText(buy);
     await expect(strategy.budget('sell')).toHaveText(sell);
->>>>>>> e44de289
   });
 };