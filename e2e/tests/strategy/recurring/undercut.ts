--- conflicted
+++ resolved
@@ -51,7 +51,6 @@
     const [buySetting, sellSetting] = getRecurringSettings(testCase);
 
     const buyTooltip = await strategyUndercut.priceTooltip('buy');
-<<<<<<< HEAD
     if (buySetting === 'limit') {
       await expect(buyTooltip.price()).toHaveText(buy.min);
     } else {
@@ -67,14 +66,6 @@
       await expect(sellTooltip.minPrice()).toHaveText(sell.min);
       await expect(sellTooltip.maxPrice()).toHaveText(sell.max);
     }
-
-=======
-    await expect(buyTooltip.price()).toHaveText(buy.min);
-    await buyTooltip.waitForDetached();
-
-    const sellTooltip = await strategyUndercut.priceTooltip('sell');
-    await expect(sellTooltip.price()).toHaveText(sell.min);
->>>>>>> 00d5c6b0
     await sellTooltip.waitForDetached();
   });
 };