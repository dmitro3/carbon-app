import { expect, test } from '@playwright/test';
import {
  CreateStrategyTestCase,
  MyStrategyDriver,
  assertRecurringTestCase,
} from './../../../utils/strategy';
import { NotificationDriver } from './../../../utils/NotificationDriver';
import { ManageStrategyDriver } from './../../../utils/strategy/ManageStrategyDriver';
import { waitModalOpen } from '../../../utils/modal';

export const duplicateStrategyTest = (testCase: CreateStrategyTestCase) => {
  const { base, quote } = testCase;
  assertRecurringTestCase(testCase);
<<<<<<< HEAD
  const output = testCase.output.create;
  return test('Duplicate', async ({ page }) => {
    const manage = new ManageStrategyDriver(page);
    const strategy = await manage.createStrategy(testCase);
    await strategy.clickManageEntry('manage-strategy-duplicateStrategy');
=======
  const { buy, sell, totalFiat } = testCase.output.create;
  return test('Duplicate', async ({ page }) => {
    const manage = new ManageStrategyDriver(page);
    const strategy = await manage.createStrategy(testCase);
    await strategy.clickManageEntry('duplicateStrategy');
>>>>>>> e44de289

    const modal = await waitModalOpen(page);
    await modal.getByTestId('duplicate-strategy-btn').click();

    await page.waitForURL('/strategies/create?strategy=*', {
      timeout: 10_000,
    });

    await page.getByText('Create Strategy').click();
    await page.waitForURL('/', { timeout: 10_000 });

    const notif = new NotificationDriver(page, 'create-strategy');
    await expect(notif.getTitle()).toHaveText('Success');
    await expect(notif.getDescription()).toHaveText(
      'New strategy was successfully created.'
    );

    const myStrategies = new MyStrategyDriver(page);
    const strategies = await myStrategies.getAllStrategies();
    await expect(strategies).toHaveCount(2);

    const strategyDuplicate = await myStrategies.getStrategy(2);
    await expect(strategyDuplicate.pair()).toHaveText(`${base}/${quote}`);
    await expect(strategyDuplicate.status()).toHaveText('Active');
    await expect(strategyDuplicate.totalBudget()).toHaveText(totalFiat);
    await expect(strategyDuplicate.budget('buy')).toHaveText(buy.budget);
    await expect(strategyDuplicate.budgetFiat('buy')).toHaveText(buy.fiat);
    await expect(strategyDuplicate.budget('sell')).toHaveText(sell.budget);
    await expect(strategyDuplicate.budgetFiat('sell')).toHaveText(sell.fiat);
  });
};<|MERGE_RESOLUTION|>--- conflicted
+++ resolved
@@ -11,19 +11,11 @@
 export const duplicateStrategyTest = (testCase: CreateStrategyTestCase) => {
   const { base, quote } = testCase;
   assertRecurringTestCase(testCase);
-<<<<<<< HEAD
-  const output = testCase.output.create;
-  return test('Duplicate', async ({ page }) => {
-    const manage = new ManageStrategyDriver(page);
-    const strategy = await manage.createStrategy(testCase);
-    await strategy.clickManageEntry('manage-strategy-duplicateStrategy');
-=======
   const { buy, sell, totalFiat } = testCase.output.create;
   return test('Duplicate', async ({ page }) => {
     const manage = new ManageStrategyDriver(page);
     const strategy = await manage.createStrategy(testCase);
     await strategy.clickManageEntry('duplicateStrategy');
->>>>>>> e44de289
 
     const modal = await waitModalOpen(page);
     await modal.getByTestId('duplicate-strategy-btn').click();
