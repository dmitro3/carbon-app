--- conflicted
+++ resolved
@@ -28,17 +28,12 @@
     await createForm.selectSetting('overlapping');
     await createForm.nextStep();
 
-<<<<<<< HEAD
     const overlappingForm = createForm.getOverlappingForm();
     // Make so form has value before filling it
     expect(overlappingForm.min()).toHaveValue(/\S+/);
     expect(overlappingForm.max()).toHaveValue(/\S+/);
     await createForm.fillOverlapping();
-    expect(overlappingForm.max()).toHaveValue(testCase.sell.max.toString());
-=======
-    const overlappingForm = await createForm.fillOverlapping();
     expect(overlappingForm.max()).toHaveValue(sell.max.toString());
->>>>>>> 9b7999ef
 
     const mainMenu = new MainMenuDriver(page);
     await mainMenu.hide();
