export * from './create';
<<<<<<< HEAD
export { deleteStrategyTest } from './delete';
=======
export * from './edit';
export * from './delete';
export * from './withdraw';
export * from './deposit';
export * from './duplicate';
>>>>>>> e44de289
<|MERGE_RESOLUTION|>--- conflicted
+++ resolved
@@ -1,10 +1,6 @@
 export * from './create';
-<<<<<<< HEAD
-export { deleteStrategyTest } from './delete';
-=======
 export * from './edit';
 export * from './delete';
 export * from './withdraw';
 export * from './deposit';
-export * from './duplicate';
->>>>>>> e44de289
+export * from './duplicate';