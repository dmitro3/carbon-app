--- conflicted
+++ resolved
@@ -3,11 +3,7 @@
   "version": "0.1.0",
   "private": true,
   "dependencies": {
-<<<<<<< HEAD
-    "@bancor/carbon-sdk": "0.0.11-DEV",
-=======
     "@bancor/carbon-sdk": "latest",
->>>>>>> b06850c7
     "@coinbase/wallet-sdk": "^3.5.3",
     "@ethersproject/providers": "^5.7.1",
     "@tanstack/react-location": "^3.7.4",
@@ -64,10 +60,6 @@
   },
   "scripts": {
     "compile-abis": "typechain --target ethers-v5 --out-dir 'src/abis/types' 'src/abis/**/*.json'",
-<<<<<<< HEAD
-    "carbon-sdk": "cd node_modules/@bancor/carbon-sdk && yarn && yarn build",
-=======
->>>>>>> b06850c7
     "postinstall": "yarn compile-abis",
     "analyze": "source-map-explorer 'build/static/js/*.js'",
     "start": "react-scripts start",
