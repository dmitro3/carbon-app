{
  "name": "goat-app",
  "version": "0.1.0",
  "private": true,
  "dependencies": {
    "@coinbase/wallet-sdk": "^3.5.3",
    "@ethersproject/providers": "^5.7.1",
    "@tanstack/react-query": "^4.13.0",
    "@tanstack/react-location": "^3.7.4",
    "@tanstack/react-location-devtools": "^3.4.4",
    "@testing-library/jest-dom": "^5.14.1",
    "@testing-library/react": "^13.0.0",
    "@testing-library/user-event": "^13.2.1",
    "@typechain/ethers-v5": "^10.1.0",
    "@types/jest": "^27.0.1",
    "@types/lodash": "^4.14.186",
    "@types/node": "^16.7.13",
    "@types/react": "^18.0.0",
    "@types/react-dom": "^18.0.0",
    "@walletconnect/ethereum-provider": "^1.8.0",
    "@web3-react/coinbase-wallet": "8.0.34-beta.0",
    "@web3-react/core": "8.0.35-beta.0",
    "@web3-react/gnosis-safe": "8.0.6-beta.0",
    "@web3-react/metamask": "8.0.28-beta.0",
    "@web3-react/network": "8.0.27-beta.0",
    "@web3-react/types": "8.0.20-beta.0",
    "@web3-react/walletconnect": "8.0.35-beta.0",
    "autoprefixer": "^10.4.12",
    "axios": "^1.1.3",
    "eslint-config-prettier": "^8.5.0",
    "eslint-plugin-prettier": "^4.2.1",
    "eslint-plugin-react": "^7.31.10",
    "eslint-plugin-unused-imports": "^2.0.0",
    "framer-motion": "^7.6.1",
    "husky": "^8.0.0",
    "is-ci": "^3.0.1",
<<<<<<< HEAD
    "loadash": "^1.0.0",
=======
    "lodash": "^4.17.21",
>>>>>>> 62aeac02
    "postcss": "^8.4.18",
    "prettier": "^2.7.1",
    "prettier-plugin-tailwindcss": "^0.1.13",
    "react": "^18.2.0",
    "react-dom": "^18.2.0",
    "react-scripts": "5.0.1",
    "source-map-explorer": "^2.5.3",
    "tailwindcss": "^3.1.8",
    "typechain": "^8.1.0",
    "typescript": "^4.4.2",
    "web-vitals": "^2.1.0"
  },
  "scripts": {
    "compile-abis": "typechain --target ethers-v5 --out-dir 'src/abis/types' 'src/abis/**/*.json'",
    "postinstall": "yarn compile-abis",
    "analyze": "source-map-explorer 'build/static/js/*.js'",
    "start": "react-scripts start",
    "build": "react-scripts build",
    "test": "react-scripts test",
    "eject": "react-scripts eject",
    "lint": "eslint src",
    "lint:fix": "eslint src --fix",
    "prettier:fix": "prettier --write 'src/**/*.{js,ts,tsx,scss,md,json,yml,yaml}'",
    "prepare": "is-ci || husky install"
  },
  "lint-staged": {
    "src/**/*.{js,jsx,ts,tsx,scss}": [
      "prettier --write",
      "eslint --fix"
    ]
  },
  "eslintConfig": {
    "extends": [
      "react-app",
      "react-app/jest",
      "prettier",
      "plugin:prettier/recommended"
    ],
    "plugins": [
      "unused-imports"
    ],
    "rules": {
      "@typescript-eslint/no-unused-vars": 0,
      "unused-imports/no-unused-imports": "error",
      "unused-imports/no-unused-vars": [
        "warn",
        {
          "vars": "all",
          "varsIgnorePattern": "^_",
          "args": "after-used",
          "argsIgnorePattern": "^_"
        }
      ],
      "prettier/prettier": "error"
    },
    "overrides": [
      {
        "files": [
          "**/*.stories.*"
        ],
        "rules": {
          "import/no-anonymous-default-export": "off"
        }
      }
    ]
  },
  "browserslist": {
    "production": [
      ">0.2%",
      "not dead",
      "not op_mini all"
    ],
    "development": [
      "last 1 chrome version",
      "last 1 firefox version",
      "last 1 safari version"
    ]
  }
}<|MERGE_RESOLUTION|>--- conflicted
+++ resolved
@@ -34,11 +34,8 @@
     "framer-motion": "^7.6.1",
     "husky": "^8.0.0",
     "is-ci": "^3.0.1",
-<<<<<<< HEAD
     "loadash": "^1.0.0",
-=======
     "lodash": "^4.17.21",
->>>>>>> 62aeac02
     "postcss": "^8.4.18",
     "prettier": "^2.7.1",
     "prettier-plugin-tailwindcss": "^0.1.13",
