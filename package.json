--- conflicted
+++ resolved
@@ -3,11 +3,7 @@
   "version": "0.1.0",
   "private": true,
   "dependencies": {
-<<<<<<< HEAD
-    "@bancor/carbon-sdk": "0.0.35-DEV",
-=======
     "@bancor/carbon-sdk": "0.0.39-DEV",
->>>>>>> dcdfb9a8
     "@coinbase/wallet-sdk": "^3.5.3",
     "@ethersproject/providers": "^5.7.1",
     "@popperjs/core": "^2.11.6",
