--- conflicted
+++ resolved
@@ -29,10 +29,7 @@
     "autoprefixer": "^10.4.12",
     "axios": "^1.1.3",
     "bignumber.js": "^9.1.0",
-<<<<<<< HEAD
     "buffer": "^6.0.3",
-=======
->>>>>>> 7cd98299
     "class-variance-authority": "^0.2.4",
     "decimal.js": "^10.4.2",
     "eslint-config-prettier": "^8.5.0",
