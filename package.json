{
  "name": "goat-app",
  "version": "0.1.0",
  "private": true,
  "dependencies": {
    "@coinbase/wallet-sdk": "^3.5.3",
    "@ethersproject/providers": "^5.7.1",
    "@testing-library/jest-dom": "^5.14.1",
    "@testing-library/react": "^13.0.0",
    "@testing-library/user-event": "^13.2.1",
    "@types/jest": "^27.0.1",
    "@types/node": "^16.7.13",
    "@types/react": "^18.0.0",
    "@types/react-dom": "^18.0.0",
<<<<<<< HEAD
    "@walletconnect/ethereum-provider": "^1.8.0",
    "@web3-react/coinbase-wallet": "8.0.34-beta.0",
    "@web3-react/core": "8.0.35-beta.0",
    "@web3-react/gnosis-safe": "8.0.6-beta.0",
    "@web3-react/metamask": "8.0.28-beta.0",
    "@web3-react/network": "8.0.27-beta.0",
    "@web3-react/types": "8.0.20-beta.0",
    "@web3-react/walletconnect": "8.0.35-beta.0",
=======
    "autoprefixer": "^10.4.12",
>>>>>>> 9ee801f6
    "eslint-config-prettier": "^8.5.0",
    "eslint-plugin-prettier": "^4.2.1",
    "eslint-plugin-react": "^7.31.10",
    "eslint-plugin-unused-imports": "^2.0.0",
    "husky": "^8.0.0",
    "is-ci": "^3.0.1",
    "postcss": "^8.4.18",
    "prettier": "^2.7.1",
    "prettier-plugin-tailwindcss": "^0.1.13",
    "react": "^18.2.0",
    "react-dom": "^18.2.0",
    "react-scripts": "5.0.1",
    "source-map-explorer": "^2.5.3",
    "tailwindcss": "^3.1.8",
    "typescript": "^4.4.2",
    "web-vitals": "^2.1.0"
  },
  "scripts": {
    "analyze": "source-map-explorer 'build/static/js/*.js'",
    "start": "react-scripts start",
    "build": "react-scripts build",
    "test": "react-scripts test",
    "eject": "react-scripts eject",
    "lint": "eslint src",
    "lint:fix": "eslint src --fix",
    "prettier:fix": "prettier --write 'src/**/*.{js,ts,tsx,scss,md,json,yml,yaml}'",
    "prepare": "is-ci || husky install"
  },
  "lint-staged": {
    "src/**/*.{js,jsx,ts,tsx,scss}": [
      "prettier --write",
      "eslint --fix"
    ]
  },
  "eslintConfig": {
    "extends": [
      "react-app",
      "react-app/jest",
      "prettier",
      "plugin:prettier/recommended"
    ],
    "plugins": [
      "unused-imports"
    ],
    "rules": {
      "@typescript-eslint/no-unused-vars": 0,
      "unused-imports/no-unused-imports": "error",
      "unused-imports/no-unused-vars": [
        "warn",
        {
          "vars": "all",
          "varsIgnorePattern": "^_",
          "args": "after-used",
          "argsIgnorePattern": "^_"
        }
      ],
      "prettier/prettier": "error"
    },
    "overrides": [
      {
        "files": [
          "**/*.stories.*"
        ],
        "rules": {
          "import/no-anonymous-default-export": "off"
        }
      }
    ]
  },
  "browserslist": {
    "production": [
      ">0.2%",
      "not dead",
      "not op_mini all"
    ],
    "development": [
      "last 1 chrome version",
      "last 1 firefox version",
      "last 1 safari version"
    ]
  }
}<|MERGE_RESOLUTION|>--- conflicted
+++ resolved
@@ -12,7 +12,6 @@
     "@types/node": "^16.7.13",
     "@types/react": "^18.0.0",
     "@types/react-dom": "^18.0.0",
-<<<<<<< HEAD
     "@walletconnect/ethereum-provider": "^1.8.0",
     "@web3-react/coinbase-wallet": "8.0.34-beta.0",
     "@web3-react/core": "8.0.35-beta.0",
@@ -21,9 +20,7 @@
     "@web3-react/network": "8.0.27-beta.0",
     "@web3-react/types": "8.0.20-beta.0",
     "@web3-react/walletconnect": "8.0.35-beta.0",
-=======
     "autoprefixer": "^10.4.12",
->>>>>>> 9ee801f6
     "eslint-config-prettier": "^8.5.0",
     "eslint-plugin-prettier": "^4.2.1",
     "eslint-plugin-react": "^7.31.10",
