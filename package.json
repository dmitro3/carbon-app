{
  "name": "goat-app",
  "version": "0.1.0",
  "private": true,
  "dependencies": {
    "@coinbase/wallet-sdk": "^3.5.3",
    "@ethersproject/providers": "^5.7.1",
    "@tanstack/react-query": "^4.13.0",
    "@tanstack/react-location": "^3.7.4",
    "@tanstack/react-location-devtools": "^3.4.4",
    "@testing-library/jest-dom": "^5.14.1",
    "@testing-library/react": "^13.0.0",
    "@testing-library/user-event": "^13.2.1",
    "@typechain/ethers-v5": "^10.1.0",
    "@types/jest": "^27.0.1",
    "@types/lodash": "^4.14.186",
    "@types/node": "^16.7.13",
    "@types/react": "^18.0.0",
    "@types/react-dom": "^18.0.0",
    "@walletconnect/ethereum-provider": "^1.8.0",
    "@web3-react/coinbase-wallet": "8.0.34-beta.0",
    "@web3-react/core": "8.0.35-beta.0",
    "@web3-react/gnosis-safe": "8.0.6-beta.0",
    "@web3-react/metamask": "8.0.28-beta.0",
    "@web3-react/network": "8.0.27-beta.0",
    "@web3-react/types": "8.0.20-beta.0",
    "@web3-react/walletconnect": "8.0.35-beta.0",
    "autoprefixer": "^10.4.12",
<<<<<<< HEAD
    "axios": "^1.1.3",
=======
    "class-variance-authority": "^0.2.4",
>>>>>>> faeb1b19
    "eslint-config-prettier": "^8.5.0",
    "eslint-plugin-prettier": "^4.2.1",
    "eslint-plugin-react": "^7.31.10",
    "eslint-plugin-unused-imports": "^2.0.0",
    "framer-motion": "^7.6.1",
    "husky": "^8.0.0",
    "is-ci": "^3.0.1",
    "lodash": "^4.17.21",
    "postcss": "^8.4.18",
    "prettier": "^2.7.1",
    "prettier-plugin-tailwindcss": "^0.1.13",
    "react": "^18.2.0",
    "react-dom": "^18.2.0",
    "react-scripts": "5.0.1",
    "source-map-explorer": "^2.5.3",
    "tailwindcss": "^3.1.8",
    "typechain": "^8.1.0",
    "typescript": "^4.4.2",
    "web-vitals": "^2.1.0"
  },
  "scripts": {
    "compile-abis": "typechain --target ethers-v5 --out-dir 'src/abis/types' 'src/abis/**/*.json'",
    "postinstall": "yarn compile-abis",
    "analyze": "source-map-explorer 'build/static/js/*.js'",
    "start": "react-scripts start",
    "build": "react-scripts build",
    "test": "react-scripts test",
    "eject": "react-scripts eject",
    "lint": "eslint src",
    "lint:fix": "eslint src --fix",
    "prettier:fix": "prettier --write 'src/**/*.{js,ts,tsx,scss,md,json,yml,yaml}'",
    "prepare": "is-ci || husky install"
  },
  "lint-staged": {
    "src/**/*.{js,jsx,ts,tsx,scss}": [
      "prettier --write",
      "eslint --fix"
    ]
  },
  "eslintConfig": {
    "extends": [
      "react-app",
      "react-app/jest",
      "prettier",
      "plugin:prettier/recommended"
    ],
    "plugins": [
      "unused-imports"
    ],
    "rules": {
      "@typescript-eslint/no-unused-vars": 0,
      "unused-imports/no-unused-imports": "error",
      "unused-imports/no-unused-vars": [
        "warn",
        {
          "vars": "all",
          "varsIgnorePattern": "^_",
          "args": "after-used",
          "argsIgnorePattern": "^_"
        }
      ],
      "prettier/prettier": "error"
    },
    "overrides": [
      {
        "files": [
          "**/*.stories.*"
        ],
        "rules": {
          "import/no-anonymous-default-export": "off"
        }
      }
    ]
  },
  "browserslist": {
    "production": [
      ">0.2%",
      "not dead",
      "not op_mini all"
    ],
    "development": [
      "last 1 chrome version",
      "last 1 firefox version",
      "last 1 safari version"
    ]
  }
}<|MERGE_RESOLUTION|>--- conflicted
+++ resolved
@@ -26,11 +26,8 @@
     "@web3-react/types": "8.0.20-beta.0",
     "@web3-react/walletconnect": "8.0.35-beta.0",
     "autoprefixer": "^10.4.12",
-<<<<<<< HEAD
     "axios": "^1.1.3",
-=======
     "class-variance-authority": "^0.2.4",
->>>>>>> faeb1b19
     "eslint-config-prettier": "^8.5.0",
     "eslint-plugin-prettier": "^4.2.1",
     "eslint-plugin-react": "^7.31.10",
